/*
 * Exchange Web Services Managed API
 *
 * Copyright (c) Microsoft Corporation
 * All rights reserved.
 *
 * MIT License
 *
 * Permission is hereby granted, free of charge, to any person obtaining a copy of this
 * software and associated documentation files (the "Software"), to deal in the Software
 * without restriction, including without limitation the rights to use, copy, modify, merge,
 * publish, distribute, sublicense, and/or sell copies of the Software, and to permit persons
 * to whom the Software is furnished to do so, subject to the following conditions:
 *
 * The above copyright notice and this permission notice shall be included in all copies or
 * substantial portions of the Software.
 *
 * THE SOFTWARE IS PROVIDED *AS IS*, WITHOUT WARRANTY OF ANY KIND, EXPRESS OR IMPLIED,
 * INCLUDING BUT NOT LIMITED TO THE WARRANTIES OF MERCHANTABILITY, FITNESS FOR A PARTICULAR
 * PURPOSE AND NONINFRINGEMENT. IN NO EVENT SHALL THE AUTHORS OR COPYRIGHT HOLDERS BE LIABLE
 * FOR ANY CLAIM, DAMAGES OR OTHER LIABILITY, WHETHER IN AN ACTION OF CONTRACT, TORT OR
 * OTHERWISE, ARISING FROM, OUT OF OR IN CONNECTION WITH THE SOFTWARE OR THE USE OR OTHER
 * DEALINGS IN THE SOFTWARE.
 */

using System.Security.Cryptography;

namespace Microsoft.Exchange.WebServices.Data
{
    using System;
    using System.Collections.Generic;
    using System.Collections.ObjectModel;
    using System.Globalization;
    using System.IO;
    using System.Linq;
    using System.Net;
    using System.Xml;
    using Microsoft.Exchange.WebServices.Autodiscover;
    using Microsoft.Exchange.WebServices.Data.Enumerations;
    using Microsoft.Exchange.WebServices.Data.Groups;
    using System.Threading.Tasks;

    /// <summary>
    /// Represents a binding to the Exchange Web Services.
    /// </summary>
    public sealed class ExchangeService : ExchangeServiceBase
    {
        #region Constants

        private const string TargetServerVersionHeaderName = "X-EWS-TargetVersion";

        #endregion

        #region Fields

        private Uri url;
        private CultureInfo preferredCulture;
        private DateTimePrecision dateTimePrecision = DateTimePrecision.Default;
        private ImpersonatedUserId impersonatedUserId;
        private PrivilegedUserId privilegedUserId;
        private ManagementRoles managementRoles;
        private IFileAttachmentContentHandler fileAttachmentContentHandler;
        private UnifiedMessaging unifiedMessaging;
        private bool enableScpLookup = true;
        private bool traceEnablePrettyPrinting = true;
        private string targetServerVersion = null;

        #endregion

        #region Response object operations

        /// <summary>
        /// Create response object.
        /// </summary>
        /// <param name="responseObject">The response object.</param>
        /// <param name="parentFolderId">The parent folder id.</param>
        /// <param name="messageDisposition">The message disposition.</param>
        /// <returns>The list of items created or modified as a result of the "creation" of the response object.</returns>
        internal async Task<List<Item>> InternalCreateResponseObject(
            ServiceObject responseObject,
            FolderId parentFolderId,
            MessageDisposition? messageDisposition)
        {
            CreateResponseObjectRequest request = new CreateResponseObjectRequest(this, ServiceErrorHandling.ThrowOnError);

            request.ParentFolderId = parentFolderId;
            request.Items = new ServiceObject[] { responseObject };
            request.MessageDisposition = messageDisposition;

            ServiceResponseCollection<CreateResponseObjectResponse> responses = await request.ExecuteAsync().ConfigureAwait(false);

            return responses[0].Items;
        }

        #endregion

        #region Folder operations

        /// <summary>
        /// Creates a folder. Calling this method results in a call to EWS.
        /// </summary>
        /// <param name="folder">The folder.</param>
        /// <param name="parentFolderId">The parent folder id.</param>
        internal System.Threading.Tasks.Task CreateFolder(
            Folder folder,
            FolderId parentFolderId)
        {
            CreateFolderRequest request = new CreateFolderRequest(this, ServiceErrorHandling.ThrowOnError);

            request.Folders = new Folder[] { folder };
            request.ParentFolderId = parentFolderId;

            return request.ExecuteAsync();
        }

        /// <summary>
        /// Updates a folder.
        /// </summary>
        /// <param name="folder">The folder.</param>
        internal System.Threading.Tasks.Task UpdateFolder(Folder folder)
        {
            UpdateFolderRequest request = new UpdateFolderRequest(this, ServiceErrorHandling.ThrowOnError);

            request.Folders.Add(folder);

            return request.ExecuteAsync();
        }

        /// <summary>
        /// Copies a folder. Calling this method results in a call to EWS.
        /// </summary>
        /// <param name="folderId">The folder id.</param>
        /// <param name="destinationFolderId">The destination folder id.</param>
        /// <returns>Copy of folder.</returns>
        internal async Task<Folder> CopyFolder(
            FolderId folderId,
            FolderId destinationFolderId)
        {
            CopyFolderRequest request = new CopyFolderRequest(this, ServiceErrorHandling.ThrowOnError);

            request.DestinationFolderId = destinationFolderId;
            request.FolderIds.Add(folderId);

            ServiceResponseCollection<MoveCopyFolderResponse> responses = await request.ExecuteAsync().ConfigureAwait(false);

            return responses[0].Folder;
        }

        /// <summary>
        /// Move a folder.
        /// </summary>
        /// <param name="folderId">The folder id.</param>
        /// <param name="destinationFolderId">The destination folder id.</param>
        /// <returns>Moved folder.</returns>
        internal async Task<Folder> MoveFolder(
            FolderId folderId,
            FolderId destinationFolderId)
        {
            MoveFolderRequest request = new MoveFolderRequest(this, ServiceErrorHandling.ThrowOnError);

            request.DestinationFolderId = destinationFolderId;
            request.FolderIds.Add(folderId);

            ServiceResponseCollection<MoveCopyFolderResponse> responses = await request.ExecuteAsync().ConfigureAwait(false);

            return responses[0].Folder;
        }

        /// <summary>
        /// Finds folders.
        /// </summary>
        /// <param name="parentFolderIds">The parent folder ids.</param>
        /// <param name="searchFilter">The search filter. Available search filter classes
        /// include SearchFilter.IsEqualTo, SearchFilter.ContainsSubstring and 
        /// SearchFilter.SearchFilterCollection</param>
        /// <param name="view">The view controlling the number of folders returned.</param>
        /// <param name="errorHandlingMode">Indicates the type of error handling should be done.</param>
        /// <returns>Collection of service responses.</returns>
        private Task<ServiceResponseCollection<FindFolderResponse>> InternalFindFolders(
            IEnumerable<FolderId> parentFolderIds,
            SearchFilter searchFilter,
            FolderView view,
            ServiceErrorHandling errorHandlingMode)
        {
            FindFolderRequest request = new FindFolderRequest(this, errorHandlingMode);

            request.ParentFolderIds.AddRange(parentFolderIds);
            request.SearchFilter = searchFilter;
            request.View = view;

            return request.ExecuteAsync();
        }

        /// <summary>
        /// Obtains a list of folders by searching the sub-folders of the specified folder.
        /// </summary>
        /// <param name="parentFolderId">The Id of the folder in which to search for folders.</param>
        /// <param name="searchFilter">The search filter. Available search filter classes
        /// include SearchFilter.IsEqualTo, SearchFilter.ContainsSubstring and 
        /// SearchFilter.SearchFilterCollection</param>
        /// <param name="view">The view controlling the number of folders returned.</param>
        /// <returns>An object representing the results of the search operation.</returns>
        public async Task<FindFoldersResults> FindFolders(FolderId parentFolderId, SearchFilter searchFilter, FolderView view)
        {
            EwsUtilities.ValidateParam(parentFolderId, "parentFolderId");
            EwsUtilities.ValidateParam(view, "view");
            EwsUtilities.ValidateParamAllowNull(searchFilter, "searchFilter");

            ServiceResponseCollection<FindFolderResponse> responses = await this.InternalFindFolders(
                new FolderId[] { parentFolderId },
                searchFilter,
                view,
                ServiceErrorHandling.ThrowOnError).ConfigureAwait(false);

            return responses[0].Results;
        }
        
        /// <summary>
        /// Obtains a list of folders by searching the sub-folders of each of the specified folders.
        /// </summary>
        /// <param name="parentFolderIds">The Ids of the folders in which to search for folders.</param>
        /// <param name="searchFilter">The search filter. Available search filter classes
        /// include SearchFilter.IsEqualTo, SearchFilter.ContainsSubstring and 
        /// SearchFilter.SearchFilterCollection</param>
        /// <param name="view">The view controlling the number of folders returned.</param>
        /// <returns>An object representing the results of the search operation.</returns>
        public Task<ServiceResponseCollection<FindFolderResponse>> FindFolders(IEnumerable<FolderId> parentFolderIds, SearchFilter searchFilter, FolderView view)
        {
            EwsUtilities.ValidateParam(parentFolderIds, "parentFolderIds");
            EwsUtilities.ValidateParam(view, "view");
            EwsUtilities.ValidateParamAllowNull(searchFilter, "searchFilter");

            return this.InternalFindFolders(
                parentFolderIds,
                searchFilter,
                view,
                ServiceErrorHandling.ReturnErrors);
        }

        /// <summary>
        /// Obtains a list of folders by searching the sub-folders of the specified folder.
        /// </summary>
        /// <param name="parentFolderId">The Id of the folder in which to search for folders.</param>
        /// <param name="view">The view controlling the number of folders returned.</param>
        /// <returns>An object representing the results of the search operation.</returns>
        public async Task<FindFoldersResults> FindFolders(FolderId parentFolderId, FolderView view)
        {
            EwsUtilities.ValidateParam(parentFolderId, "parentFolderId");
            EwsUtilities.ValidateParam(view, "view");

            ServiceResponseCollection<FindFolderResponse> responses = await this.InternalFindFolders(
                new FolderId[] { parentFolderId },
                null, /* searchFilter */
                view,
                ServiceErrorHandling.ThrowOnError).ConfigureAwait(false);

            return responses[0].Results;
        }

        /// <summary>
        /// Obtains a list of folders by searching the sub-folders of the specified folder.
        /// </summary>
        /// <param name="parentFolderName">The name of the folder in which to search for folders.</param>
        /// <param name="searchFilter">The search filter. Available search filter classes
        /// include SearchFilter.IsEqualTo, SearchFilter.ContainsSubstring and 
        /// SearchFilter.SearchFilterCollection</param>
        /// <param name="view">The view controlling the number of folders returned.</param>
        /// <returns>An object representing the results of the search operation.</returns>
        public Task<FindFoldersResults> FindFolders(WellKnownFolderName parentFolderName, SearchFilter searchFilter, FolderView view)
        {
            return this.FindFolders(new FolderId(parentFolderName), searchFilter, view);
        }

        /// <summary>
        /// Obtains a list of folders by searching the sub-folders of the specified folder.
        /// </summary>
        /// <param name="parentFolderName">The name of the folder in which to search for folders.</param>
        /// <param name="view">The view controlling the number of folders returned.</param>
        /// <returns>An object representing the results of the search operation.</returns>
        public Task<FindFoldersResults> FindFolders(WellKnownFolderName parentFolderName, FolderView view)
        {
            return this.FindFolders(new FolderId(parentFolderName), view);
        }

        /// <summary>
        /// Load specified properties for a folder.
        /// </summary>
        /// <param name="folder">The folder.</param>
        /// <param name="propertySet">The property set.</param>
        internal Task<ServiceResponseCollection<ServiceResponse>> LoadPropertiesForFolder(
            Folder folder,
            PropertySet propertySet)
        {
            EwsUtilities.ValidateParam(folder, "folder");
            EwsUtilities.ValidateParam(propertySet, "propertySet");

            GetFolderRequestForLoad request = new GetFolderRequestForLoad(this, ServiceErrorHandling.ThrowOnError);

            request.FolderIds.Add(folder);
            request.PropertySet = propertySet;

            return request.ExecuteAsync();
        }

        /// <summary>
        /// Binds to a folder.
        /// </summary>
        /// <param name="folderId">The folder id.</param>
        /// <param name="propertySet">The property set.</param>
        /// <returns>Folder</returns>
        internal async Task<Folder> BindToFolder(FolderId folderId, PropertySet propertySet)
        {
            EwsUtilities.ValidateParam(folderId, "folderId");
            EwsUtilities.ValidateParam(propertySet, "propertySet");

            ServiceResponseCollection<GetFolderResponse> responses = await this.InternalBindToFolders(
                new[] { folderId },
                propertySet,
                ServiceErrorHandling.ThrowOnError
            );

            return responses[0].Folder;
        }

        /// <summary>
        /// Binds to folder.
        /// </summary>
        /// <typeparam name="TFolder">The type of the folder.</typeparam>
        /// <param name="folderId">The folder id.</param>
        /// <param name="propertySet">The property set.</param>
        /// <returns>Folder</returns>
        internal async Task<TFolder> BindToFolder<TFolder>(FolderId folderId, PropertySet propertySet)
            where TFolder : Folder
        {
            Folder result = await this.BindToFolder(folderId, propertySet);

            if (result is TFolder)
            {
                return (TFolder)result;
            }
            else
            {
                throw new ServiceLocalException(
                    string.Format(
                        Strings.FolderTypeNotCompatible,
                        result.GetType().Name,
                        typeof(TFolder).Name));
            }
        }

        /// <summary>
        /// Binds to multiple folders in a single call to EWS.
        /// </summary>
        /// <param name="folderIds">The Ids of the folders to bind to.</param>
        /// <param name="propertySet">The set of properties to load.</param>
        /// <returns>A ServiceResponseCollection providing results for each of the specified folder Ids.</returns>
        public Task<ServiceResponseCollection<GetFolderResponse>> BindToFolders(
            IEnumerable<FolderId> folderIds,
            PropertySet propertySet)
        {
            EwsUtilities.ValidateParamCollection(folderIds, "folderIds");
            EwsUtilities.ValidateParam(propertySet, "propertySet");

            return this.InternalBindToFolders(
                folderIds,
                propertySet,
                ServiceErrorHandling.ReturnErrors
            );
        }

        /// <summary>
        /// Binds to multiple folders in a single call to EWS.
        /// </summary>
        /// <param name="folderIds">The Ids of the folders to bind to.</param>
        /// <param name="propertySet">The set of properties to load.</param>
        /// <param name="errorHandling">Type of error handling to perform.</param>
        /// <returns>A ServiceResponseCollection providing results for each of the specified folder Ids.</returns>
        private Task<ServiceResponseCollection<GetFolderResponse>> InternalBindToFolders(
            IEnumerable<FolderId> folderIds,
            PropertySet propertySet,
            ServiceErrorHandling errorHandling)
        {
            GetFolderRequest request = new GetFolderRequest(this, errorHandling);

            request.FolderIds.AddRange(folderIds);
            request.PropertySet = propertySet;

            return request.ExecuteAsync();
        }

        /// <summary>
        /// Deletes a folder. Calling this method results in a call to EWS.
        /// </summary>
        /// <param name="folderId">The folder id.</param>
        /// <param name="deleteMode">The delete mode.</param>
        internal Task<ServiceResponseCollection<ServiceResponse>> DeleteFolder(
            FolderId folderId,
            DeleteMode deleteMode)
        {
            EwsUtilities.ValidateParam(folderId, "folderId");

            DeleteFolderRequest request = new DeleteFolderRequest(this, ServiceErrorHandling.ThrowOnError);

            request.FolderIds.Add(folderId);
            request.DeleteMode = deleteMode;

            return request.ExecuteAsync();
        }

        /// <summary>
        /// Empties a folder. Calling this method results in a call to EWS.
        /// </summary>
        /// <param name="folderId">The folder id.</param>
        /// <param name="deleteMode">The delete mode.</param>
        /// <param name="deleteSubFolders">if set to <c>true</c> empty folder should also delete sub folders.</param>
        internal Task<ServiceResponseCollection<ServiceResponse>> EmptyFolder(
            FolderId folderId,
            DeleteMode deleteMode,
            bool deleteSubFolders)
        {
            EwsUtilities.ValidateParam(folderId, "folderId");

            EmptyFolderRequest request = new EmptyFolderRequest(this, ServiceErrorHandling.ThrowOnError);

            request.FolderIds.Add(folderId);
            request.DeleteMode = deleteMode;
            request.DeleteSubFolders = deleteSubFolders;

            return request.ExecuteAsync();
        }

        /// <summary>
        /// Marks all items in folder as read/unread. Calling this method results in a call to EWS.
        /// </summary>
        /// <param name="folderId">The folder id.</param>
        /// <param name="readFlag">If true, items marked as read, otherwise unread.</param>
        /// <param name="suppressReadReceipts">If true, suppress read receipts for items.</param>
        internal Task<ServiceResponseCollection<ServiceResponse>> MarkAllItemsAsRead(
            FolderId folderId,
            bool readFlag,
            bool suppressReadReceipts)
        {
            EwsUtilities.ValidateParam(folderId, "folderId");
            EwsUtilities.ValidateMethodVersion(this, ExchangeVersion.Exchange2013, "MarkAllItemsAsRead");

            MarkAllItemsAsReadRequest request = new MarkAllItemsAsReadRequest(this, ServiceErrorHandling.ThrowOnError);

            request.FolderIds.Add(folderId);
            request.ReadFlag = readFlag;
            request.SuppressReadReceipts = suppressReadReceipts;

            return request.ExecuteAsync();
        }

        #endregion

        #region Item operations

        /// <summary>
        /// Creates multiple items in a single EWS call. Supported item classes are EmailMessage, Appointment, Contact, PostItem, Task and Item.
        /// CreateItems does not support items that have unsaved attachments.
        /// </summary>
        /// <param name="items">The items to create.</param>
        /// <param name="parentFolderId">The Id of the folder in which to place the newly created items. If null, items are created in their default folders.</param>
        /// <param name="messageDisposition">Indicates the disposition mode for items of type EmailMessage. Required if items contains at least one EmailMessage instance.</param>
        /// <param name="sendInvitationsMode">Indicates if and how invitations should be sent for items of type Appointment. Required if items contains at least one Appointment instance.</param>
        /// <param name="errorHandling">What type of error handling should be performed.</param>
        /// <returns>A ServiceResponseCollection providing creation results for each of the specified items.</returns>
        private Task<ServiceResponseCollection<ServiceResponse>> InternalCreateItems(
            IEnumerable<Item> items,
            FolderId parentFolderId,
            MessageDisposition? messageDisposition,
            SendInvitationsMode? sendInvitationsMode,
            ServiceErrorHandling errorHandling)
        {
            CreateItemRequest request = new CreateItemRequest(this, errorHandling);

            request.ParentFolderId = parentFolderId;
            request.Items = items;
            request.MessageDisposition = messageDisposition;
            request.SendInvitationsMode = sendInvitationsMode;

            return request.ExecuteAsync();
        }

        /// <summary>
        /// Creates multiple items in a single EWS call. Supported item classes are EmailMessage, Appointment, Contact, PostItem, Task and Item.
        /// CreateItems does not support items that have unsaved attachments.
        /// </summary>
        /// <param name="items">The items to create.</param>
        /// <param name="parentFolderId">The Id of the folder in which to place the newly created items. If null, items are created in their default folders.</param>
        /// <param name="messageDisposition">Indicates the disposition mode for items of type EmailMessage. Required if items contains at least one EmailMessage instance.</param>
        /// <param name="sendInvitationsMode">Indicates if and how invitations should be sent for items of type Appointment. Required if items contains at least one Appointment instance.</param>
        /// <returns>A ServiceResponseCollection providing creation results for each of the specified items.</returns>
        public Task<ServiceResponseCollection<ServiceResponse>> CreateItems(
            IEnumerable<Item> items,
            FolderId parentFolderId,
            MessageDisposition? messageDisposition,
            SendInvitationsMode? sendInvitationsMode)
        {
            // All items have to be new.
            if (!items.TrueForAll((item) => item.IsNew))
            {
                throw new ServiceValidationException(Strings.CreateItemsDoesNotHandleExistingItems);
            }

            // Make sure that all items do *not* have unprocessed attachments.
            if (!items.TrueForAll((item) => !item.HasUnprocessedAttachmentChanges()))
            {
                throw new ServiceValidationException(Strings.CreateItemsDoesNotAllowAttachments);
            }

            return this.InternalCreateItems(
                items,
                parentFolderId,
                messageDisposition,
                sendInvitationsMode,
                ServiceErrorHandling.ReturnErrors);
        }

        /// <summary>
        /// Creates an item. Calling this method results in a call to EWS.
        /// </summary>
        /// <param name="item">The item to create.</param>
        /// <param name="parentFolderId">The Id of the folder in which to place the newly created item. If null, the item is created in its default folders.</param>
        /// <param name="messageDisposition">Indicates the disposition mode for items of type EmailMessage. Required if item is an EmailMessage instance.</param>
        /// <param name="sendInvitationsMode">Indicates if and how invitations should be sent for item of type Appointment. Required if item is an Appointment instance.</param>
        internal System.Threading.Tasks.Task CreateItem(
            Item item,
            FolderId parentFolderId,
            MessageDisposition? messageDisposition,
            SendInvitationsMode? sendInvitationsMode)
        {
            return this.InternalCreateItems(
                new Item[] { item },
                parentFolderId,
                messageDisposition,
                sendInvitationsMode,
                ServiceErrorHandling.ThrowOnError);
        }

        /// <summary>
        /// Updates multiple items in a single EWS call. UpdateItems does not support items that have unsaved attachments.
        /// </summary>
        /// <param name="items">The items to update.</param>
        /// <param name="savedItemsDestinationFolderId">The folder in which to save sent messages, meeting invitations or cancellations. If null, the messages, meeting invitation or cancellations are saved in the Sent Items folder.</param>
        /// <param name="conflictResolution">The conflict resolution mode.</param>
        /// <param name="messageDisposition">Indicates the disposition mode for items of type EmailMessage. Required if items contains at least one EmailMessage instance.</param>
        /// <param name="sendInvitationsOrCancellationsMode">Indicates if and how invitations and/or cancellations should be sent for items of type Appointment. Required if items contains at least one Appointment instance.</param>
        /// <param name="errorHandling">What type of error handling should be performed.</param>
        /// <param name="suppressReadReceipt">Whether to suppress read receipts</param>
        /// <returns>A ServiceResponseCollection providing update results for each of the specified items.</returns>
        private Task<ServiceResponseCollection<UpdateItemResponse>> InternalUpdateItems(
            IEnumerable<Item> items,
            FolderId savedItemsDestinationFolderId,
            ConflictResolutionMode conflictResolution,
            MessageDisposition? messageDisposition,
            SendInvitationsOrCancellationsMode? sendInvitationsOrCancellationsMode,
            ServiceErrorHandling errorHandling,
            bool suppressReadReceipt)
        {
            UpdateItemRequest request = new UpdateItemRequest(this, errorHandling);

            request.Items.AddRange(items);
            request.SavedItemsDestinationFolder = savedItemsDestinationFolderId;
            request.MessageDisposition = messageDisposition;
            request.ConflictResolutionMode = conflictResolution;
            request.SendInvitationsOrCancellationsMode = sendInvitationsOrCancellationsMode;
            request.SuppressReadReceipts = suppressReadReceipt;

            return request.ExecuteAsync();
        }

        /// <summary>
        /// Updates multiple items in a single EWS call. UpdateItems does not support items that have unsaved attachments.
        /// </summary>
        /// <param name="items">The items to update.</param>
        /// <param name="savedItemsDestinationFolderId">The folder in which to save sent messages, meeting invitations or cancellations. If null, the messages, meeting invitation or cancellations are saved in the Sent Items folder.</param>
        /// <param name="conflictResolution">The conflict resolution mode.</param>
        /// <param name="messageDisposition">Indicates the disposition mode for items of type EmailMessage. Required if items contains at least one EmailMessage instance.</param>
        /// <param name="sendInvitationsOrCancellationsMode">Indicates if and how invitations and/or cancellations should be sent for items of type Appointment. Required if items contains at least one Appointment instance.</param>
        /// <returns>A ServiceResponseCollection providing update results for each of the specified items.</returns>
        public Task<ServiceResponseCollection<UpdateItemResponse>> UpdateItems(
            IEnumerable<Item> items,
            FolderId savedItemsDestinationFolderId,
            ConflictResolutionMode conflictResolution,
            MessageDisposition? messageDisposition,
            SendInvitationsOrCancellationsMode? sendInvitationsOrCancellationsMode)
        {
            return this.UpdateItems(items, savedItemsDestinationFolderId, conflictResolution, messageDisposition, sendInvitationsOrCancellationsMode, false);
        }

        /// <summary>
        /// Updates multiple items in a single EWS call. UpdateItems does not support items that have unsaved attachments.
        /// </summary>
        /// <param name="items">The items to update.</param>
        /// <param name="savedItemsDestinationFolderId">The folder in which to save sent messages, meeting invitations or cancellations. If null, the messages, meeting invitation or cancellations are saved in the Sent Items folder.</param>
        /// <param name="conflictResolution">The conflict resolution mode.</param>
        /// <param name="messageDisposition">Indicates the disposition mode for items of type EmailMessage. Required if items contains at least one EmailMessage instance.</param>
        /// <param name="sendInvitationsOrCancellationsMode">Indicates if and how invitations and/or cancellations should be sent for items of type Appointment. Required if items contains at least one Appointment instance.</param>
        /// <param name="suppressReadReceipts">Whether to suppress read receipts</param>
        /// <returns>A ServiceResponseCollection providing update results for each of the specified items.</returns>
        public Task<ServiceResponseCollection<UpdateItemResponse>> UpdateItems(
            IEnumerable<Item> items,
            FolderId savedItemsDestinationFolderId,
            ConflictResolutionMode conflictResolution,
            MessageDisposition? messageDisposition,
            SendInvitationsOrCancellationsMode? sendInvitationsOrCancellationsMode,
            bool suppressReadReceipts)
        {
            // All items have to exist on the server (!new) and modified (dirty)
            if (!items.TrueForAll((item) => (!item.IsNew && item.IsDirty)))
            {
                throw new ServiceValidationException(Strings.UpdateItemsDoesNotSupportNewOrUnchangedItems);
            }

            // Make sure that all items do *not* have unprocessed attachments.
            if (!items.TrueForAll((item) => !item.HasUnprocessedAttachmentChanges()))
            {
                throw new ServiceValidationException(Strings.UpdateItemsDoesNotAllowAttachments);
            }

            return this.InternalUpdateItems(
                items,
                savedItemsDestinationFolderId,
                conflictResolution,
                messageDisposition,
                sendInvitationsOrCancellationsMode,
                ServiceErrorHandling.ReturnErrors,
                suppressReadReceipts);
        }

        /// <summary>
        /// Updates an item.
        /// </summary>
        /// <param name="item">The item to update.</param>
        /// <param name="savedItemsDestinationFolderId">The folder in which to save sent messages, meeting invitations or cancellations. If null, the message, meeting invitation or cancellation is saved in the Sent Items folder.</param>
        /// <param name="conflictResolution">The conflict resolution mode.</param>
        /// <param name="messageDisposition">Indicates the disposition mode for an item of type EmailMessage. Required if item is an EmailMessage instance.</param>
        /// <param name="sendInvitationsOrCancellationsMode">Indicates if and how invitations and/or cancellations should be sent for ian tem of type Appointment. Required if item is an Appointment instance.</param>
        /// <returns>Updated item.</returns>
        internal Task<Item> UpdateItem(
            Item item,
            FolderId savedItemsDestinationFolderId,
            ConflictResolutionMode conflictResolution,
            MessageDisposition? messageDisposition,
            SendInvitationsOrCancellationsMode? sendInvitationsOrCancellationsMode)
        {
            return this.UpdateItem(item, savedItemsDestinationFolderId, conflictResolution, messageDisposition, sendInvitationsOrCancellationsMode, false);
        }

        /// <summary>
        /// Updates an item.
        /// </summary>
        /// <param name="item">The item to update.</param>
        /// <param name="savedItemsDestinationFolderId">The folder in which to save sent messages, meeting invitations or cancellations. If null, the message, meeting invitation or cancellation is saved in the Sent Items folder.</param>
        /// <param name="conflictResolution">The conflict resolution mode.</param>
        /// <param name="messageDisposition">Indicates the disposition mode for an item of type EmailMessage. Required if item is an EmailMessage instance.</param>
        /// <param name="sendInvitationsOrCancellationsMode">Indicates if and how invitations and/or cancellations should be sent for ian tem of type Appointment. Required if item is an Appointment instance.</param>
        /// <param name="suppressReadReceipts">Whether to suppress read receipts</param>
        /// <returns>Updated item.</returns>
        internal async Task<Item> UpdateItem(
            Item item,
            FolderId savedItemsDestinationFolderId,
            ConflictResolutionMode conflictResolution,
            MessageDisposition? messageDisposition,
            SendInvitationsOrCancellationsMode? sendInvitationsOrCancellationsMode,
            bool suppressReadReceipts)
        {
            ServiceResponseCollection<UpdateItemResponse> responses = await this.InternalUpdateItems(
                new Item[] { item },
                savedItemsDestinationFolderId,
                conflictResolution,
                messageDisposition,
                sendInvitationsOrCancellationsMode,
                ServiceErrorHandling.ThrowOnError,
                suppressReadReceipts).ConfigureAwait(false);

            return responses[0].ReturnedItem;
        }

        /// <summary>
        /// Sends an item.
        /// </summary>
        /// <param name="item">The item.</param>
        /// <param name="savedCopyDestinationFolderId">The saved copy destination folder id.</param>
        internal System.Threading.Tasks.Task SendItem(
            Item item,
            FolderId savedCopyDestinationFolderId)
        {
            SendItemRequest request = new SendItemRequest(this, ServiceErrorHandling.ThrowOnError);

            request.Items = new Item[] { item };
            request.SavedCopyDestinationFolderId = savedCopyDestinationFolderId;

            return request.ExecuteAsync();
        }

        /// <summary>
        /// Copies multiple items in a single call to EWS.
        /// </summary>
        /// <param name="itemIds">The Ids of the items to copy.</param>
        /// <param name="destinationFolderId">The Id of the folder to copy the items to.</param>
        /// <param name="returnNewItemIds">Flag indicating whether service should return new ItemIds or not.</param>
        /// <param name="errorHandling">What type of error handling should be performed.</param>
        /// <returns>A ServiceResponseCollection providing copy results for each of the specified item Ids.</returns>
        private Task<ServiceResponseCollection<MoveCopyItemResponse>> InternalCopyItems(
            IEnumerable<ItemId> itemIds,
            FolderId destinationFolderId,
            bool? returnNewItemIds,
            ServiceErrorHandling errorHandling)
        {
            CopyItemRequest request = new CopyItemRequest(this, errorHandling);
            request.ItemIds.AddRange(itemIds);
            request.DestinationFolderId = destinationFolderId;
            request.ReturnNewItemIds = returnNewItemIds;

            return request.ExecuteAsync();
        }

        /// <summary>
        /// Copies multiple items in a single call to EWS.
        /// </summary>
        /// <param name="itemIds">The Ids of the items to copy.</param>
        /// <param name="destinationFolderId">The Id of the folder to copy the items to.</param>
        /// <returns>A ServiceResponseCollection providing copy results for each of the specified item Ids.</returns>
        public Task<ServiceResponseCollection<MoveCopyItemResponse>> CopyItems(
            IEnumerable<ItemId> itemIds,
            FolderId destinationFolderId)
        {
            return this.InternalCopyItems(
                itemIds,
                destinationFolderId,
                null,
                ServiceErrorHandling.ReturnErrors);
        }

        /// <summary>
        /// Copies multiple items in a single call to EWS.
        /// </summary>
        /// <param name="itemIds">The Ids of the items to copy.</param>
        /// <param name="destinationFolderId">The Id of the folder to copy the items to.</param>
        /// <param name="returnNewItemIds">Flag indicating whether service should return new ItemIds or not.</param>
        /// <returns>A ServiceResponseCollection providing copy results for each of the specified item Ids.</returns>
        public Task<ServiceResponseCollection<MoveCopyItemResponse>> CopyItems(
            IEnumerable<ItemId> itemIds,
            FolderId destinationFolderId,
            bool returnNewItemIds)
        {
            EwsUtilities.ValidateMethodVersion(
                this,
                ExchangeVersion.Exchange2010_SP1,
                "CopyItems");

            return this.InternalCopyItems(
                itemIds,
                destinationFolderId,
                returnNewItemIds,
                ServiceErrorHandling.ReturnErrors);
        }

        /// <summary>
        /// Copies an item. Calling this method results in a call to EWS.
        /// </summary>
        /// <param name="itemId">The Id of the item to copy.</param>
        /// <param name="destinationFolderId">The Id of the folder to copy the item to.</param>
        /// <returns>The copy of the item.</returns>
        internal async Task<Item> CopyItem(
            ItemId itemId,
            FolderId destinationFolderId)
        {
            return (await this.InternalCopyItems(
                new ItemId[] { itemId },
                destinationFolderId,
                null,
                ServiceErrorHandling.ThrowOnError).ConfigureAwait(false))[0].Item;
        }

        /// <summary>
        /// Moves multiple items in a single call to EWS.
        /// </summary>
        /// <param name="itemIds">The Ids of the items to move.</param>
        /// <param name="destinationFolderId">The Id of the folder to move the items to.</param>
        /// <param name="returnNewItemIds">Flag indicating whether service should return new ItemIds or not.</param>
        /// <param name="errorHandling">What type of error handling should be performed.</param>
        /// <returns>A ServiceResponseCollection providing copy results for each of the specified item Ids.</returns>
        private Task<ServiceResponseCollection<MoveCopyItemResponse>> InternalMoveItems(
            IEnumerable<ItemId> itemIds,
            FolderId destinationFolderId,
            bool? returnNewItemIds,
            ServiceErrorHandling errorHandling)
        {
            MoveItemRequest request = new MoveItemRequest(this, errorHandling);

            request.ItemIds.AddRange(itemIds);
            request.DestinationFolderId = destinationFolderId;
            request.ReturnNewItemIds = returnNewItemIds;

            return request.ExecuteAsync();
        }

        /// <summary>
        /// Moves multiple items in a single call to EWS.
        /// </summary>
        /// <param name="itemIds">The Ids of the items to move.</param>
        /// <param name="destinationFolderId">The Id of the folder to move the items to.</param>
        /// <returns>A ServiceResponseCollection providing copy results for each of the specified item Ids.</returns>
        public Task<ServiceResponseCollection<MoveCopyItemResponse>> MoveItems(
            IEnumerable<ItemId> itemIds,
            FolderId destinationFolderId)
        {
            return this.InternalMoveItems(
                itemIds,
                destinationFolderId,
                null,
                ServiceErrorHandling.ReturnErrors);
        }

        /// <summary>
        /// Moves multiple items in a single call to EWS.
        /// </summary>
        /// <param name="itemIds">The Ids of the items to move.</param>
        /// <param name="destinationFolderId">The Id of the folder to move the items to.</param>
        /// <param name="returnNewItemIds">Flag indicating whether service should return new ItemIds or not.</param>
        /// <returns>A ServiceResponseCollection providing copy results for each of the specified item Ids.</returns>
        public Task<ServiceResponseCollection<MoveCopyItemResponse>> MoveItems(
            IEnumerable<ItemId> itemIds,
            FolderId destinationFolderId,
            bool returnNewItemIds)
        {
            EwsUtilities.ValidateMethodVersion(
                this,
                ExchangeVersion.Exchange2010_SP1,
                "MoveItems");

            return this.InternalMoveItems(
                itemIds,
                destinationFolderId,
                returnNewItemIds,
                ServiceErrorHandling.ReturnErrors);
        }

        /// <summary>
        /// Move an item.
        /// </summary>
        /// <param name="itemId">The Id of the item to move.</param>
        /// <param name="destinationFolderId">The Id of the folder to move the item to.</param>
        /// <returns>The moved item.</returns>
        internal async Task<Item> MoveItem(
            ItemId itemId,
            FolderId destinationFolderId)
        {
            return (await this.InternalMoveItems(
                new ItemId[] { itemId },
                destinationFolderId,
                null,
                ServiceErrorHandling.ThrowOnError).ConfigureAwait(false))[0].Item;
        }

        /// <summary>
        /// Archives multiple items in a single call to EWS.
        /// </summary>
        /// <param name="itemIds">The Ids of the items to move.</param>
        /// <param name="sourceFolderId">The Id of the folder in primary corresponding to which items are being archived to.</param>
        /// <returns>A ServiceResponseCollection providing copy results for each of the specified item Ids.</returns>
        public Task<ServiceResponseCollection<ArchiveItemResponse>> ArchiveItems(
            IEnumerable<ItemId> itemIds,
            FolderId sourceFolderId)
        {
            ArchiveItemRequest request = new ArchiveItemRequest(this, ServiceErrorHandling.ReturnErrors);

            request.Ids.AddRange(itemIds);
            request.SourceFolderId = sourceFolderId;

            return request.ExecuteAsync();
        }

        /// <summary>
        /// Finds items.
        /// </summary>
        /// <typeparam name="TItem">The type of the item.</typeparam>
        /// <param name="parentFolderIds">The parent folder ids.</param>
        /// <param name="searchFilter">The search filter. Available search filter classes
        /// include SearchFilter.IsEqualTo, SearchFilter.ContainsSubstring and 
        /// SearchFilter.SearchFilterCollection</param>
        /// <param name="queryString">query string to be used for indexed search.</param>
        /// <param name="view">The view controlling the number of items returned.</param>
        /// <param name="groupBy">The group by.</param>
        /// <param name="errorHandlingMode">Indicates the type of error handling should be done.</param>
        /// <returns>Service response collection.</returns>
        internal Task<ServiceResponseCollection<FindItemResponse<TItem>>> FindItems<TItem>(
            IEnumerable<FolderId> parentFolderIds,
            SearchFilter searchFilter,
            string queryString,
            ViewBase view,
            Grouping groupBy,
            ServiceErrorHandling errorHandlingMode)
            where TItem : Item
        {
            EwsUtilities.ValidateParamCollection(parentFolderIds, "parentFolderIds");
            EwsUtilities.ValidateParam(view, "view");
            EwsUtilities.ValidateParamAllowNull(groupBy, "groupBy");
            EwsUtilities.ValidateParamAllowNull(queryString, "queryString");
            EwsUtilities.ValidateParamAllowNull(searchFilter, "searchFilter");

            FindItemRequest<TItem> request = new FindItemRequest<TItem>(this, errorHandlingMode);

            request.ParentFolderIds.AddRange(parentFolderIds);
            request.SearchFilter = searchFilter;
            request.QueryString = queryString;
            request.View = view;
            request.GroupBy = groupBy;

            return request.ExecuteAsync();
        }

        /// <summary>
        /// Obtains a list of items by searching the contents of a specific folder. Calling this method results in a call to EWS.
        /// </summary>
        /// <param name="parentFolderId">The Id of the folder in which to search for items.</param>
        /// <param name="queryString">the search string to be used for indexed search, if any.</param>
        /// <param name="view">The view controlling the number of items returned.</param>
        /// <returns>An object representing the results of the search operation.</returns>
        public async Task<FindItemsResults<Item>> FindItems(FolderId parentFolderId, string queryString, ViewBase view)
        {
            EwsUtilities.ValidateParamAllowNull(queryString, "queryString");

            ServiceResponseCollection<FindItemResponse<Item>> responses = await this.FindItems<Item>(
                new FolderId[] { parentFolderId },
                null, /* searchFilter */
                queryString,
                view,
                null,   /* groupBy */
                ServiceErrorHandling.ThrowOnError).ConfigureAwait(false);

            return responses[0].Results;
        }

        /// <summary>
        /// Obtains a list of items by searching the contents of a specific folder. 
        /// Along with conversations, a list of highlight terms are returned.
        /// Calling this method results in a call to EWS.
        /// </summary>
        /// <param name="parentFolderId">The Id of the folder in which to search for items.</param>
        /// <param name="queryString">the search string to be used for indexed search, if any.</param>
        /// <param name="returnHighlightTerms">Flag indicating if highlight terms should be returned in the response</param>
        /// <param name="view">The view controlling the number of items returned.</param>
        /// <returns>An object representing the results of the search operation.</returns>
        public async Task<FindItemsResults<Item>> FindItems(FolderId parentFolderId, string queryString, bool returnHighlightTerms, ViewBase view)
        {
            FolderId[] parentFolderIds = new FolderId[] { parentFolderId };

            EwsUtilities.ValidateParamCollection(parentFolderIds, "parentFolderIds");
            EwsUtilities.ValidateParam(view, "view");
            EwsUtilities.ValidateParamAllowNull(queryString, "queryString");
            EwsUtilities.ValidateParamAllowNull(returnHighlightTerms, "returnHighlightTerms");
            EwsUtilities.ValidateMethodVersion(this, ExchangeVersion.Exchange2013, "FindItems");

            FindItemRequest<Item> request = new FindItemRequest<Item>(this, ServiceErrorHandling.ThrowOnError);

            request.ParentFolderIds.AddRange(parentFolderIds);
            request.QueryString = queryString;
            request.ReturnHighlightTerms = returnHighlightTerms;
            request.View = view;

            ServiceResponseCollection<FindItemResponse<Item>> responses = await request.ExecuteAsync().ConfigureAwait(false);
            return responses[0].Results;
        }

        /// <summary>
        /// Obtains a list of items by searching the contents of a specific folder. 
        /// Along with conversations, a list of highlight terms are returned.
        /// Calling this method results in a call to EWS.
        /// </summary>
        /// <param name="parentFolderId">The Id of the folder in which to search for items.</param>
        /// <param name="queryString">the search string to be used for indexed search, if any.</param>
        /// <param name="returnHighlightTerms">Flag indicating if highlight terms should be returned in the response</param>
        /// <param name="view">The view controlling the number of items returned.</param>
        /// <param name="groupBy">The group by clause.</param>
        /// <returns>An object representing the results of the search operation.</returns>
        public async Task<GroupedFindItemsResults<Item>> FindItems(FolderId parentFolderId, string queryString, bool returnHighlightTerms, ViewBase view, Grouping groupBy)
        {
            FolderId[] parentFolderIds = new FolderId[] { parentFolderId };

            EwsUtilities.ValidateParamCollection(parentFolderIds, "parentFolderIds");
            EwsUtilities.ValidateParam(view, "view");
            EwsUtilities.ValidateParam(groupBy, "groupBy");
            EwsUtilities.ValidateParamAllowNull(queryString, "queryString");
            EwsUtilities.ValidateParamAllowNull(returnHighlightTerms, "returnHighlightTerms");
            EwsUtilities.ValidateMethodVersion(this, ExchangeVersion.Exchange2013, "FindItems");

            FindItemRequest<Item> request = new FindItemRequest<Item>(this, ServiceErrorHandling.ThrowOnError);

            request.ParentFolderIds.AddRange(parentFolderIds);
            request.QueryString = queryString;
            request.ReturnHighlightTerms = returnHighlightTerms;
            request.View = view;
            request.GroupBy = groupBy;

            ServiceResponseCollection<FindItemResponse<Item>> responses = await request.ExecuteAsync().ConfigureAwait(false);
            return responses[0].GroupedFindResults;
        }

        /// <summary>
        /// Obtains a list of items by searching the contents of a specific folder. Calling this method results in a call to EWS.
        /// </summary>
        /// <param name="parentFolderId">The Id of the folder in which to search for items.</param>
        /// <param name="searchFilter">The search filter. Available search filter classes
        /// include SearchFilter.IsEqualTo, SearchFilter.ContainsSubstring and 
        /// SearchFilter.SearchFilterCollection</param>
        /// <param name="view">The view controlling the number of items returned.</param>
        /// <returns>An object representing the results of the search operation.</returns>
        public async Task<FindItemsResults<Item>> FindItems(FolderId parentFolderId, SearchFilter searchFilter, ViewBase view)
        {
            EwsUtilities.ValidateParamAllowNull(searchFilter, "searchFilter");

            ServiceResponseCollection<FindItemResponse<Item>> responses = await this.FindItems<Item>(
                new FolderId[] { parentFolderId },
                searchFilter,
                null, /* queryString */
                view,
                null,   /* groupBy */
                ServiceErrorHandling.ThrowOnError).ConfigureAwait(false);

            return responses[0].Results;
        }

        /// <summary>
        /// Obtains a list of items by searching the contents of a specific folder. Calling this method results in a call to EWS.
        /// </summary>
        /// <param name="parentFolderId">The Id of the folder in which to search for items.</param>
        /// <param name="view">The view controlling the number of items returned.</param>
        /// <returns>An object representing the results of the search operation.</returns>
        public async Task<FindItemsResults<Item>> FindItems(FolderId parentFolderId, ViewBase view)
        {
            ServiceResponseCollection<FindItemResponse<Item>> responses = await this.FindItems<Item>(
                new FolderId[] { parentFolderId },
                null, /* searchFilter */
                null, /* queryString */
                view,
                null, /* groupBy */
                ServiceErrorHandling.ThrowOnError).ConfigureAwait(false);

            return responses[0].Results;
        }

        /// <summary>
        /// Obtains a list of items by searching the contents of a specific folder. Calling this method results in a call to EWS.
        /// </summary>
        /// <param name="parentFolderName">The name of the folder in which to search for items.</param>
        /// <param name="queryString">query string to be used for indexed search</param>
        /// <param name="view">The view controlling the number of items returned.</param>
        /// <returns>An object representing the results of the search operation.</returns>
        public Task<FindItemsResults<Item>> FindItems(WellKnownFolderName parentFolderName, string queryString, ViewBase view)
        {
            return this.FindItems(new FolderId(parentFolderName), queryString, view);
        }

        /// <summary>
        /// Obtains a list of items by searching the contents of a specific folder. Calling this method results in a call to EWS.
        /// </summary>
        /// <param name="parentFolderName">The name of the folder in which to search for items.</param>
        /// <param name="searchFilter">The search filter. Available search filter classes
        /// include SearchFilter.IsEqualTo, SearchFilter.ContainsSubstring and 
        /// SearchFilter.SearchFilterCollection</param>
        /// <param name="view">The view controlling the number of items returned.</param>
        /// <returns>An object representing the results of the search operation.</returns>
        public Task<FindItemsResults<Item>> FindItems(WellKnownFolderName parentFolderName, SearchFilter searchFilter, ViewBase view)
        {
            return this.FindItems(
                new FolderId(parentFolderName),
                searchFilter,
                view);
        }

        /// <summary>
        /// Obtains a list of items by searching the contents of a specific folder. Calling this method results in a call to EWS.
        /// </summary>
        /// <param name="parentFolderName">The name of the folder in which to search for items.</param>
        /// <param name="view">The view controlling the number of items returned.</param>
        /// <returns>An object representing the results of the search operation.</returns>
        public Task<FindItemsResults<Item>> FindItems(WellKnownFolderName parentFolderName, ViewBase view)
        {
            return this.FindItems(
                new FolderId(parentFolderName),
                (SearchFilter)null,
                view);
        }

        /// <summary>
        /// Obtains a grouped list of items by searching the contents of a specific folder. Calling this method results in a call to EWS.
        /// </summary>
        /// <param name="parentFolderId">The Id of the folder in which to search for items.</param>
        /// <param name="queryString">query string to be used for indexed search</param>
        /// <param name="view">The view controlling the number of items returned.</param>
        /// <param name="groupBy">The group by clause.</param>
        /// <returns>A list of items containing the contents of the specified folder.</returns>
        public async Task<GroupedFindItemsResults<Item>> FindItems(
            FolderId parentFolderId,
            string queryString,
            ViewBase view,
            Grouping groupBy)
        {
            EwsUtilities.ValidateParam(groupBy, "groupBy");
            EwsUtilities.ValidateParamAllowNull(queryString, "queryString");

            ServiceResponseCollection<FindItemResponse<Item>> responses = await this.FindItems<Item>(
                new FolderId[] { parentFolderId },
                null, /* searchFilter */
                queryString,
                view,
                groupBy,
                ServiceErrorHandling.ThrowOnError).ConfigureAwait(false);

            return responses[0].GroupedFindResults;
        }

        /// <summary>
        /// Obtains a grouped list of items by searching the contents of a specific folder. Calling this method results in a call to EWS.
        /// </summary>
        /// <param name="parentFolderId">The Id of the folder in which to search for items.</param>
        /// <param name="searchFilter">The search filter. Available search filter classes
        /// include SearchFilter.IsEqualTo, SearchFilter.ContainsSubstring and 
        /// SearchFilter.SearchFilterCollection</param>
        /// <param name="view">The view controlling the number of items returned.</param>
        /// <param name="groupBy">The group by clause.</param>
        /// <returns>A list of items containing the contents of the specified folder.</returns>
        public async Task<GroupedFindItemsResults<Item>> FindItems(
            FolderId parentFolderId,
            SearchFilter searchFilter,
            ViewBase view,
            Grouping groupBy)
        {
            EwsUtilities.ValidateParam(groupBy, "groupBy");
            EwsUtilities.ValidateParamAllowNull(searchFilter, "searchFilter");

            ServiceResponseCollection<FindItemResponse<Item>> responses = await this.FindItems<Item>(
                new FolderId[] { parentFolderId },
                searchFilter,
                null, /* queryString */
                view,
                groupBy,
                ServiceErrorHandling.ThrowOnError).ConfigureAwait(false);

            return responses[0].GroupedFindResults;
        }

        /// <summary>
        /// Obtains a grouped list of items by searching the contents of a specific folder. Calling this method results in a call to EWS.
        /// </summary>
        /// <param name="parentFolderId">The Id of the folder in which to search for items.</param>
        /// <param name="view">The view controlling the number of items returned.</param>
        /// <param name="groupBy">The group by clause.</param>
        /// <returns>A list of items containing the contents of the specified folder.</returns>
        public async Task<GroupedFindItemsResults<Item>> FindItems(
            FolderId parentFolderId,
            ViewBase view,
            Grouping groupBy)
        {
            EwsUtilities.ValidateParam(groupBy, "groupBy");

            ServiceResponseCollection<FindItemResponse<Item>> responses = await this.FindItems<Item>(
                new FolderId[] { parentFolderId },
                null, /* searchFilter */
                null, /* queryString */
                view,
                groupBy,
                ServiceErrorHandling.ThrowOnError).ConfigureAwait(false);

            return responses[0].GroupedFindResults;
        }

        /// <summary>
        /// Obtains a grouped list of items by searching the contents of a specific folder. Calling this method results in a call to EWS.
        /// </summary>
        /// <param name="parentFolderId">The Id of the folder in which to search for items.</param>
        /// <param name="searchFilter">The search filter. Available search filter classes
        /// include SearchFilter.IsEqualTo, SearchFilter.ContainsSubstring and 
        /// SearchFilter.SearchFilterCollection</param>
        /// <param name="view">The view controlling the number of items returned.</param>
        /// <param name="groupBy">The group by clause.</param>
        /// <typeparam name="TItem">Type of item.</typeparam>
        /// <returns>A list of items containing the contents of the specified folder.</returns>
        internal Task<ServiceResponseCollection<FindItemResponse<TItem>>> FindItems<TItem>(
            FolderId parentFolderId,
            SearchFilter searchFilter,
            ViewBase view,
            Grouping groupBy)
            where TItem : Item
        {
            return this.FindItems<TItem>(
                new FolderId[] { parentFolderId },
                searchFilter,
                null, /* queryString */
                view,
                groupBy,
                ServiceErrorHandling.ThrowOnError);
        }

        /// <summary>
        /// Obtains a grouped list of items by searching the contents of a specific folder. Calling this method results in a call to EWS.
        /// </summary>
        /// <param name="parentFolderName">The name of the folder in which to search for items.</param>
        /// <param name="queryString">query string to be used for indexed search</param>
        /// <param name="view">The view controlling the number of items returned.</param>
        /// <param name="groupBy">The group by clause.</param>
        /// <returns>A collection of grouped items representing the contents of the specified.</returns>
        public Task<GroupedFindItemsResults<Item>> FindItems(
            WellKnownFolderName parentFolderName,
            string queryString,
            ViewBase view,
            Grouping groupBy)
        {
            EwsUtilities.ValidateParam(groupBy, "groupBy");

            return this.FindItems(
                new FolderId(parentFolderName),
                queryString,
                view,
                groupBy);
        }

        /// <summary>
        /// Obtains a grouped list of items by searching the contents of a specific folder. Calling this method results in a call to EWS.
        /// </summary>
        /// <param name="parentFolderName">The name of the folder in which to search for items.</param>
        /// <param name="searchFilter">The search filter. Available search filter classes
        /// include SearchFilter.IsEqualTo, SearchFilter.ContainsSubstring and 
        /// SearchFilter.SearchFilterCollection</param>
        /// <param name="view">The view controlling the number of items returned.</param>
        /// <param name="groupBy">The group by clause.</param>
        /// <returns>A collection of grouped items representing the contents of the specified.</returns>
        public Task<GroupedFindItemsResults<Item>> FindItems(
            WellKnownFolderName parentFolderName,
            SearchFilter searchFilter,
            ViewBase view,
            Grouping groupBy)
        {
            return this.FindItems(
                new FolderId(parentFolderName),
                searchFilter,
                view,
                groupBy);
        }

        /// <summary>
        /// Obtains a list of appointments by searching the contents of a specific folder. Calling this method results in a call to EWS.
        /// </summary>
        /// <param name="parentFolderId">The id of the calendar folder in which to search for items.</param>
        /// <param name="calendarView">The calendar view controlling the number of appointments returned.</param>
        /// <returns>A collection of appointments representing the contents of the specified folder.</returns>
        public async Task<FindItemsResults<Appointment>> FindAppointments(FolderId parentFolderId, CalendarView calendarView)
        {
            ServiceResponseCollection<FindItemResponse<Appointment>> response = await this.FindItems<Appointment>(
                new FolderId[] { parentFolderId },
                null, /* searchFilter */
                null, /* queryString */
                calendarView,
                null, /* groupBy */
                ServiceErrorHandling.ThrowOnError).ConfigureAwait(false);

            return response[0].Results;
        }

        /// <summary>
        /// Obtains a list of appointments by searching the contents of a specific folder. Calling this method results in a call to EWS.
        /// </summary>
        /// <param name="parentFolderName">The name of the calendar folder in which to search for items.</param>
        /// <param name="calendarView">The calendar view controlling the number of appointments returned.</param>
        /// <returns>A collection of appointments representing the contents of the specified folder.</returns>
        public Task<FindItemsResults<Appointment>> FindAppointments(WellKnownFolderName parentFolderName, CalendarView calendarView)
        {
            return this.FindAppointments(new FolderId(parentFolderName), calendarView);
        }

        /// <summary>
        /// Loads the properties of multiple items in a single call to EWS.
        /// </summary>
        /// <param name="items">The items to load the properties of.</param>
        /// <param name="propertySet">The set of properties to load.</param>
        /// <returns>A ServiceResponseCollection providing results for each of the specified items.</returns>
        public Task<ServiceResponseCollection<ServiceResponse>> LoadPropertiesForItems(IEnumerable<Item> items, PropertySet propertySet)
        {
            EwsUtilities.ValidateParamCollection(items, "items");
            EwsUtilities.ValidateParam(propertySet, "propertySet");

            return this.InternalLoadPropertiesForItems(
                items,
                propertySet,
                ServiceErrorHandling.ReturnErrors);
        }

        /// <summary>
        /// Loads the properties of multiple items in a single call to EWS.
        /// </summary>
        /// <param name="items">The items to load the properties of.</param>
        /// <param name="propertySet">The set of properties to load.</param>
        /// <param name="errorHandling">Indicates the type of error handling should be done.</param>
        /// <returns>A ServiceResponseCollection providing results for each of the specified items.</returns>
        internal Task<ServiceResponseCollection<ServiceResponse>> InternalLoadPropertiesForItems(
            IEnumerable<Item> items,
            PropertySet propertySet,
            ServiceErrorHandling errorHandling)
        {
            GetItemRequestForLoad request = new GetItemRequestForLoad(this, errorHandling);

            request.ItemIds.AddRange(items);
            request.PropertySet = propertySet;

            return request.ExecuteAsync();
        }

        /// <summary>
        /// Binds to multiple items in a single call to EWS.
        /// </summary>
        /// <param name="itemIds">The Ids of the items to bind to.</param>
        /// <param name="propertySet">The set of properties to load.</param>
        /// <param name="anchorMailbox">The SmtpAddress of mailbox that hosts all items we need to bind to</param>
        /// <param name="errorHandling">Type of error handling to perform.</param>
        /// <returns>A ServiceResponseCollection providing results for each of the specified item Ids.</returns>
        private Task<ServiceResponseCollection<GetItemResponse>> InternalBindToItems(
            IEnumerable<ItemId> itemIds,
            PropertySet propertySet,
            string anchorMailbox,
            ServiceErrorHandling errorHandling)
        {
            GetItemRequest request = new GetItemRequest(this, errorHandling);

            request.ItemIds.AddRange(itemIds);
            request.PropertySet = propertySet;
            request.AnchorMailbox = anchorMailbox;

            return request.ExecuteAsync();
        }

        /// <summary>
        /// Binds to multiple items in a single call to EWS.
        /// </summary>
        /// <param name="itemIds">The Ids of the items to bind to.</param>
        /// <param name="propertySet">The set of properties to load.</param>
        /// <returns>A ServiceResponseCollection providing results for each of the specified item Ids.</returns>
        public Task<ServiceResponseCollection<GetItemResponse>> BindToItems(IEnumerable<ItemId> itemIds, PropertySet propertySet)
        {
            EwsUtilities.ValidateParamCollection(itemIds, "itemIds");
            EwsUtilities.ValidateParam(propertySet, "propertySet");

            return this.InternalBindToItems(
                itemIds,
                propertySet,
                null, /* anchorMailbox */
                ServiceErrorHandling.ReturnErrors);
        }

        /// <summary>
        /// Binds to multiple items in a single call to EWS.
        /// </summary>
        /// <param name="itemIds">The Ids of the items to bind to.</param>
        /// <param name="propertySet">The set of properties to load.</param>
        /// <param name="anchorMailbox">The SmtpAddress of mailbox that hosts all items we need to bind to</param>
        /// <returns>A ServiceResponseCollection providing results for each of the specified item Ids.</returns>
        /// <remarks>
        /// This API designed to be used primarily in groups scenarios where we want to set the
        /// anchor mailbox header so that request is routed directly to the group mailbox backend server.
        /// </remarks>
        public Task<ServiceResponseCollection<GetItemResponse>> BindToGroupItems(
            IEnumerable<ItemId> itemIds,
            PropertySet propertySet,
            string anchorMailbox)
        {
            EwsUtilities.ValidateParamCollection(itemIds, "itemIds");
            EwsUtilities.ValidateParam(propertySet, "propertySet");
            EwsUtilities.ValidateParam(propertySet, "anchorMailbox");

            return this.InternalBindToItems(
                itemIds,
                propertySet,
                anchorMailbox,
                ServiceErrorHandling.ReturnErrors);
        }

        /// <summary>
        /// Binds to item.
        /// </summary>
        /// <param name="itemId">The item id.</param>
        /// <param name="propertySet">The property set.</param>
        /// <returns>Item.</returns>
        internal async Task<Item> BindToItem(ItemId itemId, PropertySet propertySet)
        {
            EwsUtilities.ValidateParam(itemId, "itemId");
            EwsUtilities.ValidateParam(propertySet, "propertySet");

            ServiceResponseCollection<GetItemResponse> responses = await this.InternalBindToItems(
                new ItemId[] { itemId },
                propertySet,
                null, /* anchorMailbox */
                ServiceErrorHandling.ThrowOnError).ConfigureAwait(false);

            return responses[0].Item;
        }

        /// <summary>
        /// Binds to item.
        /// </summary>
        /// <typeparam name="TItem">The type of the item.</typeparam>
        /// <param name="itemId">The item id.</param>
        /// <param name="propertySet">The property set.</param>
        /// <returns>Item</returns>
        internal async Task<TItem> BindToItem<TItem>(ItemId itemId, PropertySet propertySet)
            where TItem : Item
        {
            Item result = await this.BindToItem(itemId, propertySet).ConfigureAwait(false);

            if (result is TItem)
            {
                return (TItem)result;
            }
            else
            {
                throw new ServiceLocalException(
                    string.Format(
                        Strings.ItemTypeNotCompatible,
                        result.GetType().Name,
                        typeof(TItem).Name));
            }
        }

        /// <summary>
        /// Deletes multiple items in a single call to EWS.
        /// </summary>
        /// <param name="itemIds">The Ids of the items to delete.</param>
        /// <param name="deleteMode">The deletion mode.</param>
        /// <param name="sendCancellationsMode">Indicates whether cancellation messages should be sent. Required if any of the item Ids represents an Appointment.</param>
        /// <param name="affectedTaskOccurrences">Indicates which instance of a recurring task should be deleted. Required if any of the item Ids represents a Task.</param>
        /// <param name="errorHandling">Type of error handling to perform.</param>
        /// <param name="suppressReadReceipts">Whether to suppress read receipts</param>
        /// <returns>A ServiceResponseCollection providing deletion results for each of the specified item Ids.</returns>
        private Task<ServiceResponseCollection<ServiceResponse>> InternalDeleteItems(
            IEnumerable<ItemId> itemIds,
            DeleteMode deleteMode,
            SendCancellationsMode? sendCancellationsMode,
            AffectedTaskOccurrence? affectedTaskOccurrences,
            ServiceErrorHandling errorHandling,
            bool suppressReadReceipts)
        {
            DeleteItemRequest request = new DeleteItemRequest(this, errorHandling);

            request.ItemIds.AddRange(itemIds);
            request.DeleteMode = deleteMode;
            request.SendCancellationsMode = sendCancellationsMode;
            request.AffectedTaskOccurrences = affectedTaskOccurrences;
            request.SuppressReadReceipts = suppressReadReceipts;

            return request.ExecuteAsync();
        }

        /// <summary>
        /// Deletes multiple items in a single call to EWS.
        /// </summary>
        /// <param name="itemIds">The Ids of the items to delete.</param>
        /// <param name="deleteMode">The deletion mode.</param>
        /// <param name="sendCancellationsMode">Indicates whether cancellation messages should be sent. Required if any of the item Ids represents an Appointment.</param>
        /// <param name="affectedTaskOccurrences">Indicates which instance of a recurring task should be deleted. Required if any of the item Ids represents a Task.</param>
        /// <returns>A ServiceResponseCollection providing deletion results for each of the specified item Ids.</returns>
        public Task<ServiceResponseCollection<ServiceResponse>> DeleteItems(
            IEnumerable<ItemId> itemIds,
            DeleteMode deleteMode,
            SendCancellationsMode? sendCancellationsMode,
            AffectedTaskOccurrence? affectedTaskOccurrences)
        {
            return this.DeleteItems(itemIds, deleteMode, sendCancellationsMode, affectedTaskOccurrences, false);
        }

        /// <summary>
        /// Deletes multiple items in a single call to EWS.
        /// </summary>
        /// <param name="itemIds">The Ids of the items to delete.</param>
        /// <param name="deleteMode">The deletion mode.</param>
        /// <param name="sendCancellationsMode">Indicates whether cancellation messages should be sent. Required if any of the item Ids represents an Appointment.</param>
        /// <param name="affectedTaskOccurrences">Indicates which instance of a recurring task should be deleted. Required if any of the item Ids represents a Task.</param>
        /// <returns>A ServiceResponseCollection providing deletion results for each of the specified item Ids.</returns>
        /// <param name="suppressReadReceipt">Whether to suppress read receipts</param>
        public Task<ServiceResponseCollection<ServiceResponse>> DeleteItems(
            IEnumerable<ItemId> itemIds,
            DeleteMode deleteMode,
            SendCancellationsMode? sendCancellationsMode,
            AffectedTaskOccurrence? affectedTaskOccurrences,
            bool suppressReadReceipt)
        {
            EwsUtilities.ValidateParamCollection(itemIds, "itemIds");

            return this.InternalDeleteItems(
                itemIds,
                deleteMode,
                sendCancellationsMode,
                affectedTaskOccurrences,
                ServiceErrorHandling.ReturnErrors,
                suppressReadReceipt);
        }

        /// <summary>
        /// Deletes an item. Calling this method results in a call to EWS.
        /// </summary>
        /// <param name="itemId">The Id of the item to delete.</param>
        /// <param name="deleteMode">The deletion mode.</param>
        /// <param name="sendCancellationsMode">Indicates whether cancellation messages should be sent. Required if the item Id represents an Appointment.</param>
        /// <param name="affectedTaskOccurrences">Indicates which instance of a recurring task should be deleted. Required if item Id represents a Task.</param>
        internal Task<ServiceResponseCollection<ServiceResponse>> DeleteItem(
            ItemId itemId,
            DeleteMode deleteMode,
            SendCancellationsMode? sendCancellationsMode,
            AffectedTaskOccurrence? affectedTaskOccurrences)
        {
            return this.DeleteItem(itemId, deleteMode, sendCancellationsMode, affectedTaskOccurrences, false);
        }

        /// <summary>
        /// Deletes an item. Calling this method results in a call to EWS.
        /// </summary>
        /// <param name="itemId">The Id of the item to delete.</param>
        /// <param name="deleteMode">The deletion mode.</param>
        /// <param name="sendCancellationsMode">Indicates whether cancellation messages should be sent. Required if the item Id represents an Appointment.</param>
        /// <param name="affectedTaskOccurrences">Indicates which instance of a recurring task should be deleted. Required if item Id represents a Task.</param>
        /// <param name="suppressReadReceipts">Whether to suppress read receipts</param>
        internal Task<ServiceResponseCollection<ServiceResponse>> DeleteItem(
            ItemId itemId,
            DeleteMode deleteMode,
            SendCancellationsMode? sendCancellationsMode,
            AffectedTaskOccurrence? affectedTaskOccurrences,
            bool suppressReadReceipts)
        {
            EwsUtilities.ValidateParam(itemId, "itemId");

            return this.InternalDeleteItems(
                new ItemId[] { itemId },
                deleteMode,
                sendCancellationsMode,
                affectedTaskOccurrences,
                ServiceErrorHandling.ThrowOnError,
                suppressReadReceipts);
        }

        /// <summary>
        /// Mark items as junk.
        /// </summary>
        /// <param name="itemIds">ItemIds for the items to mark</param>
        /// <param name="isJunk">Whether the items are junk.  If true, senders are add to blocked sender list. If false, senders are removed.</param>
        /// <param name="moveItem">Whether to move the item.  Items are moved to junk folder if isJunk is true, inbox if isJunk is false.</param>
        /// <returns>A ServiceResponseCollection providing itemIds for each of the moved items..</returns>
        public Task<ServiceResponseCollection<MarkAsJunkResponse>> MarkAsJunk(IEnumerable<ItemId> itemIds, bool isJunk, bool moveItem)
        {
            MarkAsJunkRequest request = new MarkAsJunkRequest(this, ServiceErrorHandling.ReturnErrors);
            request.ItemIds.AddRange(itemIds);
            request.IsJunk = isJunk;
            request.MoveItem = moveItem;
            return request.ExecuteAsync();
        }

        #endregion

        #region People operations

        /// <summary>
        /// This method is for search scenarios. Retrieves a set of personas satisfying the specified search conditions.
        /// </summary>
        /// <param name="folderId">Id of the folder being searched</param>
        /// <param name="searchFilter">The search filter. Available search filter classes
        /// include SearchFilter.IsEqualTo, SearchFilter.ContainsSubstring and 
        /// SearchFilter.SearchFilterCollection</param>
        /// <param name="view">The view which defines the number of persona being returned</param>
        /// <param name="queryString">The query string for which the search is being performed</param>
        /// <returns>A collection of personas matching the search conditions</returns>
        public async Task<ICollection<Persona>> FindPeople(FolderId folderId, SearchFilter searchFilter, ViewBase view, string queryString)
        {
            EwsUtilities.ValidateParamAllowNull(folderId, "folderId");
            EwsUtilities.ValidateParamAllowNull(searchFilter, "searchFilter");
            EwsUtilities.ValidateParam(view, "view");
            EwsUtilities.ValidateParam(queryString, "queryString");
            EwsUtilities.ValidateMethodVersion(this, ExchangeVersion.Exchange2013_SP1, "FindPeople");

            FindPeopleRequest request = new FindPeopleRequest(this);

            request.FolderId = folderId;
            request.SearchFilter = searchFilter;
            request.View = view;
            request.QueryString = queryString;

            return (await request.Execute().ConfigureAwait(false)).Personas;
        }

        /// <summary>
        /// This method is for search scenarios. Retrieves a set of personas satisfying the specified search conditions.
        /// </summary>
        /// <param name="folderName">Name of the folder being searched</param>
        /// <param name="searchFilter">The search filter. Available search filter classes
        /// include SearchFilter.IsEqualTo, SearchFilter.ContainsSubstring and 
        /// SearchFilter.SearchFilterCollection</param>
        /// <param name="view">The view which defines the number of persona being returned</param>
        /// <param name="queryString">The query string for which the search is being performed</param>
        /// <returns>A collection of personas matching the search conditions</returns>
        public Task<ICollection<Persona>> FindPeople(WellKnownFolderName folderName, SearchFilter searchFilter, ViewBase view, string queryString)
        {
            return this.FindPeople(new FolderId(folderName), searchFilter, view, queryString);
        }

        /// <summary>
        /// This method is for browse scenarios. Retrieves a set of personas satisfying the specified browse conditions.
        /// Browse scenariosdon't require query string.
        /// </summary>
        /// <param name="folderId">Id of the folder being browsed</param>
        /// <param name="searchFilter">Search filter</param>
        /// <param name="view">The view which defines paging and the number of persona being returned</param>
        /// <returns>A result object containing resultset for browsing</returns>
        public async Task<FindPeopleResults> FindPeople(FolderId folderId, SearchFilter searchFilter, ViewBase view)
        {
            EwsUtilities.ValidateParamAllowNull(folderId, "folderId");
            EwsUtilities.ValidateParamAllowNull(searchFilter, "searchFilter");
            EwsUtilities.ValidateParamAllowNull(view, "view");
            EwsUtilities.ValidateMethodVersion(this, ExchangeVersion.Exchange2013_SP1, "FindPeople");

            FindPeopleRequest request = new FindPeopleRequest(this);

            request.FolderId = folderId;
            request.SearchFilter = searchFilter;
            request.View = view;

            return (await request.Execute().ConfigureAwait(false)).Results;
        }

        /// <summary>
        /// This method is for browse scenarios. Retrieves a set of personas satisfying the specified browse conditions.
        /// Browse scenarios don't require query string.
        /// </summary>
        /// <param name="folderName">Name of the folder being browsed</param>
        /// <param name="searchFilter">Search filter</param>
        /// <param name="view">The view which defines paging and the number of personas being returned</param>
        /// <returns>A result object containing resultset for browsing</returns>
        public Task<FindPeopleResults> FindPeople(WellKnownFolderName folderName, SearchFilter searchFilter, ViewBase view)
        {
            return this.FindPeople(new FolderId(folderName), searchFilter, view);
        }

        /// <summary>
        /// Retrieves all people who are relevant to the user
        /// </summary>
        /// <param name="view">The view which defines the number of personas being returned</param>
        /// <returns>A collection of personas matching the query string</returns>
        public Task<IPeopleQueryResults> BrowsePeople(ViewBase view)
        {
            return this.BrowsePeople(view, null);
        }

        /// <summary>
        /// Retrieves all people who are relevant to the user
        /// </summary>
        /// <param name="view">The view which defines the number of personas being returned</param>
        /// <param name="context">The context for this query. See PeopleQueryContextKeys for keys</param>
        /// <returns>A collection of personas matching the query string</returns>
        public Task<IPeopleQueryResults> BrowsePeople(ViewBase view, Dictionary<string, string> context)
        {
            return this.PerformPeopleQuery(view, string.Empty, context, null);
        }

        /// <summary>
        /// Searches for people who are relevant to the user, automatically determining
        /// the best sources to use.
        /// </summary>
        /// <param name="view">The view which defines the number of personas being returned</param>
        /// <param name="queryString">The query string for which the search is being performed</param>
        /// <returns>A collection of personas matching the query string</returns>
        public Task<IPeopleQueryResults> SearchPeople(ViewBase view, string queryString)
        {
            return this.SearchPeople(view, queryString, null, null);
        }

        /// <summary>
        /// Searches for people who are relevant to the user
        /// </summary>
        /// <param name="view">The view which defines the number of personas being returned</param>
        /// <param name="queryString">The query string for which the search is being performed</param>
        /// <param name="context">The context for this query. See PeopleQueryContextKeys for keys</param>
        /// <param name="queryMode">The scope of the query.</param>
        /// <returns>A collection of personas matching the query string</returns>
        public Task<IPeopleQueryResults> SearchPeople(ViewBase view, string queryString, Dictionary<string, string> context, PeopleQueryMode queryMode)
        {
            EwsUtilities.ValidateParam(queryString, "queryString");

            return this.PerformPeopleQuery(view, queryString, context, queryMode);
        }

        /// <summary>
        /// Performs a People Query FindPeople call
        /// </summary>
        /// <param name="view">The view which defines the number of personas being returned</param>
        /// <param name="queryString">The query string for which the search is being performed</param>
        /// <param name="context">The context for this query</param>
        /// <param name="queryMode">The scope of the query.</param>
        /// <returns></returns>
        private async Task<IPeopleQueryResults> PerformPeopleQuery(ViewBase view, string queryString, Dictionary<string, string> context, PeopleQueryMode queryMode)
        {
            EwsUtilities.ValidateParam(view, "view");
            EwsUtilities.ValidateMethodVersion(this, ExchangeVersion.Exchange2015, "FindPeople");

            if (context == null)
            {
                context = new Dictionary<string, string>();
            }

            if (queryMode == null)
            {
                queryMode = PeopleQueryMode.Auto;
            }

            FindPeopleRequest request = new FindPeopleRequest(this);
            request.View = view;
            request.QueryString = queryString;
            request.SearchPeopleSuggestionIndex = true;
            request.Context = context;
            request.QueryMode = queryMode;

            FindPeopleResponse response = await request.Execute().ConfigureAwait(false);

            PeopleQueryResults results = new PeopleQueryResults();
            results.Personas = response.Personas.ToList();
            results.TransactionId = response.TransactionId;

            return results;
        }

        /// <summary>
        /// Get a user's photo.
        /// </summary>
        /// <param name="emailAddress">The user's email address</param>
        /// <param name="userPhotoSize">The desired size of the returned photo. Valid photo sizes are in UserPhotoSize</param>
        /// <param name="entityTag">A photo's cache ID which will allow the caller to ensure their cached photo is up to date</param>
        /// <returns>A result object containing the photo state</returns>
<<<<<<< HEAD
        public async Task<GetUserPhotoResults> GetUserPhoto(string emailAddress, string userPhotoSize, string entityTag)
=======
        public GetUserPhotoResults GetUserPhoto(string emailAddress, string userPhotoSize, string entityTag)
        {
            EwsUtilities.ValidateParam(emailAddress, "emailAddress");
            EwsUtilities.ValidateParam(userPhotoSize, "userPhotoSize");
            EwsUtilities.ValidateParamAllowNull(entityTag, "entityTag");

            GetUserPhotoRequest request = new GetUserPhotoRequest(this);

            request.EmailAddress = emailAddress;
            request.UserPhotoSize = userPhotoSize;
            request.EntityTag = entityTag;

            return request.Execute().Results;
        }

        /// <summary>
        /// Set a user's photo.
        /// </summary>
        /// <param name="emailAddress">The user's email address</param>
        /// <param name="photo">The photo to set</param>
        /// <returns>A result object</returns>
        public SetUserPhotoResults SetUserPhoto(string emailAddress, byte[] photo)
        {
            EwsUtilities.ValidateParam(emailAddress, "emailAddress");
            EwsUtilities.ValidateParam(photo, "photo");
            
            SetUserPhotoRequest request = new SetUserPhotoRequest(this);

            request.EmailAddress = emailAddress;
            request.Photo = photo;

            return request.Execute().Results;
        }

        /// <summary>
        /// Begins an async request for a user photo
        /// </summary>
        /// <param name="callback">An AsyncCallback delegate</param>
        /// <param name="state">An object that contains state information for this request</param>
        /// <param name="emailAddress">The user's email address</param>
        /// <param name="userPhotoSize">The desired size of the returned photo. Valid photo sizes are in UserPhotoSize</param>
        /// <param name="entityTag">A photo's cache ID which will allow the caller to ensure their cached photo is up to date</param>
        /// <returns>An IAsyncResult that references the asynchronous request.</returns>
        public IAsyncResult BeginGetUserPhoto(
            AsyncCallback callback,
            object state,
            string emailAddress,
            string userPhotoSize,
            string entityTag)
>>>>>>> 25a393db
        {
            EwsUtilities.ValidateParam(emailAddress, "emailAddress");
            EwsUtilities.ValidateParam(userPhotoSize, "userPhotoSize");
            EwsUtilities.ValidateParamAllowNull(entityTag, "entityTag");

            GetUserPhotoRequest request = new GetUserPhotoRequest(this);

            request.EmailAddress = emailAddress;
            request.UserPhotoSize = userPhotoSize;
            request.EntityTag = entityTag;

            return (await request.Execute().ConfigureAwait(false)).Results;
        }

        #endregion

        #region PeopleInsights operations

        /// <summary>
        /// This method is for retreiving people insight for given email addresses
        /// </summary>
        /// <param name="emailAddresses">Specified eamiladdresses to retrieve</param>
        /// <returns>The collection of Person objects containing the insight info</returns>
        public async Task<Collection<Person>> GetPeopleInsights(IEnumerable<string> emailAddresses)
        {
            GetPeopleInsightsRequest request = new GetPeopleInsightsRequest(this);
            request.Emailaddresses.AddRange(emailAddresses);

            return (await request.Execute().ConfigureAwait(false)).People;
        }

        #endregion
        #region Attachment operations

        /// <summary>
        /// Gets an attachment.
        /// </summary>
        /// <param name="attachments">The attachments.</param>
        /// <param name="bodyType">Type of the body.</param>
        /// <param name="additionalProperties">The additional properties.</param>
        /// <param name="errorHandling">Type of error handling to perform.</param>
        /// <returns>Service response collection.</returns>
        private Task<ServiceResponseCollection<GetAttachmentResponse>> InternalGetAttachments(
            IEnumerable<Attachment> attachments,
            BodyType? bodyType,
            IEnumerable<PropertyDefinitionBase> additionalProperties,
            ServiceErrorHandling errorHandling)
        {
            GetAttachmentRequest request = new GetAttachmentRequest(this, errorHandling);

            request.Attachments.AddRange(attachments);
            request.BodyType = bodyType;

            if (additionalProperties != null)
            {
                request.AdditionalProperties.AddRange(additionalProperties);
            }

            return request.ExecuteAsync();
        }

        /// <summary>
        /// Gets attachments.
        /// </summary>
        /// <param name="attachments">The attachments.</param>
        /// <param name="bodyType">Type of the body.</param>
        /// <param name="additionalProperties">The additional properties.</param>
        /// <returns>Service response collection.</returns>
        public Task<ServiceResponseCollection<GetAttachmentResponse>> GetAttachments(
            Attachment[] attachments,
            BodyType? bodyType,
            IEnumerable<PropertyDefinitionBase> additionalProperties)
        {
            return this.InternalGetAttachments(
                attachments,
                bodyType,
                additionalProperties,
                ServiceErrorHandling.ReturnErrors);
        }

        /// <summary>
        /// Gets attachments.
        /// </summary>
        /// <param name="attachmentIds">The attachment ids.</param>
        /// <param name="bodyType">Type of the body.</param>
        /// <param name="additionalProperties">The additional properties.</param>
        /// <returns>Service response collection.</returns>
        public Task<ServiceResponseCollection<GetAttachmentResponse>> GetAttachments(
            string[] attachmentIds,
            BodyType? bodyType,
            IEnumerable<PropertyDefinitionBase> additionalProperties)
        {
            GetAttachmentRequest request = new GetAttachmentRequest(this, ServiceErrorHandling.ReturnErrors);

            request.AttachmentIds.AddRange(attachmentIds);
            request.BodyType = bodyType;

            if (additionalProperties != null)
            {
                request.AdditionalProperties.AddRange(additionalProperties);
            }

            return request.ExecuteAsync();
        }

        /// <summary>
        /// Gets an attachment.
        /// </summary>
        /// <param name="attachment">The attachment.</param>
        /// <param name="bodyType">Type of the body.</param>
        /// <param name="additionalProperties">The additional properties.</param>
        internal Task<ServiceResponseCollection<GetAttachmentResponse>> GetAttachment(
            Attachment attachment,
            BodyType? bodyType,
            IEnumerable<PropertyDefinitionBase> additionalProperties)
        {
            return this.InternalGetAttachments(
                new Attachment[] { attachment },
                bodyType,
                additionalProperties,
                ServiceErrorHandling.ThrowOnError);
        }

        /// <summary>
        /// Creates attachments.
        /// </summary>
        /// <param name="parentItemId">The parent item id.</param>
        /// <param name="attachments">The attachments.</param>
        /// <returns>Service response collection.</returns>
        internal Task<ServiceResponseCollection<CreateAttachmentResponse>> CreateAttachments(
            string parentItemId,
            IEnumerable<Attachment> attachments)
        {
            CreateAttachmentRequest request = new CreateAttachmentRequest(this, ServiceErrorHandling.ReturnErrors);

            request.ParentItemId = parentItemId;
            request.Attachments.AddRange(attachments);

            return request.ExecuteAsync();
        }

        /// <summary>
        /// Deletes attachments.
        /// </summary>
        /// <param name="attachments">The attachments.</param>
        /// <returns>Service response collection.</returns>
        internal Task<ServiceResponseCollection<DeleteAttachmentResponse>> DeleteAttachments(IEnumerable<Attachment> attachments)
        {
            DeleteAttachmentRequest request = new DeleteAttachmentRequest(this, ServiceErrorHandling.ReturnErrors);

            request.Attachments.AddRange(attachments);

            return request.ExecuteAsync();
        }

        #endregion

        #region AD related operations

        /// <summary>
        /// Finds contacts in the user's Contacts folder and the Global Address List (in that order) that have names
        /// that match the one passed as a parameter. Calling this method results in a call to EWS.
        /// </summary>
        /// <param name="nameToResolve">The name to resolve.</param>
        /// <returns>A collection of name resolutions whose names match the one passed as a parameter.</returns>
        public Task<NameResolutionCollection> ResolveName(string nameToResolve)
        {
            return this.ResolveName(
                nameToResolve,
                ResolveNameSearchLocation.ContactsThenDirectory,
                false);
        }

        /// <summary>
        /// Finds contacts in the Global Address List and/or in specific contact folders that have names
        /// that match the one passed as a parameter. Calling this method results in a call to EWS.
        /// </summary>
        /// <param name="nameToResolve">The name to resolve.</param>
        /// <param name="parentFolderIds">The Ids of the contact folders in which to look for matching contacts.</param>
        /// <param name="searchScope">The scope of the search.</param>
        /// <param name="returnContactDetails">Indicates whether full contact information should be returned for each of the found contacts.</param>
        /// <returns>A collection of name resolutions whose names match the one passed as a parameter.</returns>
        public Task<NameResolutionCollection> ResolveName(
            string nameToResolve,
            IEnumerable<FolderId> parentFolderIds,
            ResolveNameSearchLocation searchScope,
            bool returnContactDetails)
        {
            return ResolveName(
                nameToResolve,
                parentFolderIds,
                searchScope,
                returnContactDetails,
                null);
        }

        /// <summary>
        /// Finds contacts in the Global Address List and/or in specific contact folders that have names
        /// that match the one passed as a parameter. Calling this method results in a call to EWS.
        /// </summary>
        /// <param name="nameToResolve">The name to resolve.</param>
        /// <param name="parentFolderIds">The Ids of the contact folders in which to look for matching contacts.</param>
        /// <param name="searchScope">The scope of the search.</param>
        /// <param name="returnContactDetails">Indicates whether full contact information should be returned for each of the found contacts.</param>
        /// <param name="contactDataPropertySet">The property set for the contct details</param>
        /// <returns>A collection of name resolutions whose names match the one passed as a parameter.</returns>
        public async Task<NameResolutionCollection> ResolveName(
            string nameToResolve,
            IEnumerable<FolderId> parentFolderIds,
            ResolveNameSearchLocation searchScope,
            bool returnContactDetails,
            PropertySet contactDataPropertySet)
        {
            if (contactDataPropertySet != null)
            {
                EwsUtilities.ValidateMethodVersion(this, ExchangeVersion.Exchange2010_SP1, "ResolveName");
            }

            EwsUtilities.ValidateParam(nameToResolve, "nameToResolve");
            if (parentFolderIds != null)
            {
                EwsUtilities.ValidateParamCollection(parentFolderIds, "parentFolderIds");
            }

            ResolveNamesRequest request = new ResolveNamesRequest(this);

            request.NameToResolve = nameToResolve;
            request.ReturnFullContactData = returnContactDetails;
            request.ParentFolderIds.AddRange(parentFolderIds);
            request.SearchLocation = searchScope;
            request.ContactDataPropertySet = contactDataPropertySet;

            return (await request.ExecuteAsync().ConfigureAwait(false))[0].Resolutions;
        }

        /// <summary>
        /// Finds contacts in the Global Address List that have names that match the one passed as a parameter.
        /// Calling this method results in a call to EWS.
        /// </summary>
        /// <param name="nameToResolve">The name to resolve.</param>
        /// <param name="searchScope">The scope of the search.</param>
        /// <param name="returnContactDetails">Indicates whether full contact information should be returned for each of the found contacts.</param>
        /// <param name="contactDataPropertySet">Propety set for contact details</param>
        /// <returns>A collection of name resolutions whose names match the one passed as a parameter.</returns>
        public Task<NameResolutionCollection> ResolveName(
            string nameToResolve,
            ResolveNameSearchLocation searchScope,
            bool returnContactDetails,
            PropertySet contactDataPropertySet)
        {
            return this.ResolveName(
                nameToResolve,
                null,
                searchScope,
                returnContactDetails,
                contactDataPropertySet);
        }

        /// <summary>
        /// Finds contacts in the Global Address List that have names that match the one passed as a parameter.
        /// Calling this method results in a call to EWS.
        /// </summary>
        /// <param name="nameToResolve">The name to resolve.</param>
        /// <param name="searchScope">The scope of the search.</param>
        /// <param name="returnContactDetails">Indicates whether full contact information should be returned for each of the found contacts.</param>
        /// <returns>A collection of name resolutions whose names match the one passed as a parameter.</returns>
        public Task<NameResolutionCollection> ResolveName(
            string nameToResolve,
            ResolveNameSearchLocation searchScope,
            bool returnContactDetails)
        {
            return this.ResolveName(
                nameToResolve,
                null,
                searchScope,
                returnContactDetails);
        }

        /// <summary>
        /// Expands a group by retrieving a list of its members. Calling this method results in a call to EWS.
        /// </summary>
        /// <param name="emailAddress">The e-mail address of the group.</param>
        /// <returns>An ExpandGroupResults containing the members of the group.</returns>
        public async Task<ExpandGroupResults> ExpandGroup(EmailAddress emailAddress)
        {
            EwsUtilities.ValidateParam(emailAddress, "emailAddress");

            ExpandGroupRequest request = new ExpandGroupRequest(this);

            request.EmailAddress = emailAddress;

            return (await request.ExecuteAsync().ConfigureAwait(false))[0].Members;
        }

        /// <summary>
        /// Expands a group by retrieving a list of its members. Calling this method results in a call to EWS.
        /// </summary>
        /// <param name="groupId">The Id of the group to expand.</param>
        /// <returns>An ExpandGroupResults containing the members of the group.</returns>
        public Task<ExpandGroupResults> ExpandGroup(ItemId groupId)
        {
            EwsUtilities.ValidateParam(groupId, "groupId");

            EmailAddress emailAddress = new EmailAddress();
            emailAddress.Id = groupId;

            return this.ExpandGroup(emailAddress);
        }

        /// <summary>
        /// Expands a group by retrieving a list of its members. Calling this method results in a call to EWS.
        /// </summary>
        /// <param name="smtpAddress">The SMTP address of the group to expand.</param>
        /// <returns>An ExpandGroupResults containing the members of the group.</returns>
        public Task<ExpandGroupResults> ExpandGroup(string smtpAddress)
        {
            EwsUtilities.ValidateParam(smtpAddress, "smtpAddress");

            return this.ExpandGroup(new EmailAddress(smtpAddress));
        }

        /// <summary>
        /// Expands a group by retrieving a list of its members. Calling this method results in a call to EWS.
        /// </summary>
        /// <param name="address">The SMTP address of the group to expand.</param>
        /// <param name="routingType">The routing type of the address of the group to expand.</param>
        /// <returns>An ExpandGroupResults containing the members of the group.</returns>
        public Task<ExpandGroupResults> ExpandGroup(string address, string routingType)
        {
            EwsUtilities.ValidateParam(address, "address");
            EwsUtilities.ValidateParam(routingType, "routingType");

            EmailAddress emailAddress = new EmailAddress(address);
            emailAddress.RoutingType = routingType;

            return this.ExpandGroup(emailAddress);
        }

        /// <summary>
        /// Get the password expiration date
        /// </summary>
        /// <param name="mailboxSmtpAddress">The e-mail address of the user.</param>
        /// <returns>The password expiration date.</returns>
        public async Task<DateTime?> GetPasswordExpirationDate(string mailboxSmtpAddress)
        {
            GetPasswordExpirationDateRequest request = new GetPasswordExpirationDateRequest(this);
            request.MailboxSmtpAddress = mailboxSmtpAddress;

            return (await request.Execute().ConfigureAwait(false)).PasswordExpirationDate;
        }
        #endregion

        #region Notification operations

        /// <summary>
        /// Subscribes to pull notifications. Calling this method results in a call to EWS.
        /// </summary>
        /// <param name="folderIds">The Ids of the folder to subscribe to.</param>
        /// <param name="timeout">The timeout, in minutes, after which the subscription expires. Timeout must be between 1 and 1440.</param>
        /// <param name="watermark">An optional watermark representing a previously opened subscription.</param>
        /// <param name="eventTypes">The event types to subscribe to.</param>
        /// <returns>A PullSubscription representing the new subscription.</returns>
        public async Task<PullSubscription> SubscribeToPullNotifications(
            IEnumerable<FolderId> folderIds,
            int timeout,
            string watermark,
            params EventType[] eventTypes)
        {
            EwsUtilities.ValidateParamCollection(folderIds, "folderIds");

            return (await this.BuildSubscribeToPullNotificationsRequest(
                 folderIds,
                 timeout,
                 watermark,
                 eventTypes).ExecuteAsync().ConfigureAwait(false))[0].Subscription;
        }

        /// <summary>
        /// Subscribes to pull notifications on all folders in the authenticated user's mailbox. Calling this method results in a call to EWS.
        /// </summary>
        /// <param name="timeout">The timeout, in minutes, after which the subscription expires. Timeout must be between 1 and 1440.</param>
        /// <param name="watermark">An optional watermark representing a previously opened subscription.</param>
        /// <param name="eventTypes">The event types to subscribe to.</param>
        /// <returns>A PullSubscription representing the new subscription.</returns>
        public async Task<PullSubscription> SubscribeToPullNotificationsOnAllFolders(
            int timeout,
            string watermark,
            params EventType[] eventTypes)
        {
            EwsUtilities.ValidateMethodVersion(
                this,
                ExchangeVersion.Exchange2010,
                "SubscribeToPullNotificationsOnAllFolders");

            return (await this.BuildSubscribeToPullNotificationsRequest(
                null,
                timeout,
                watermark,
                eventTypes).ExecuteAsync().ConfigureAwait(false))[0].Subscription;
        }

        /// <summary>
        /// Builds a request to subscribe to pull notifications in the authenticated user's mailbox. 
        /// </summary>
        /// <param name="folderIds">The Ids of the folder to subscribe to.</param>
        /// <param name="timeout">The timeout, in minutes, after which the subscription expires. Timeout must be between 1 and 1440.</param>
        /// <param name="watermark">An optional watermark representing a previously opened subscription.</param>
        /// <param name="eventTypes">The event types to subscribe to.</param>
        /// <returns>A request to subscribe to pull notifications in the authenticated user's mailbox. </returns>
        private SubscribeToPullNotificationsRequest BuildSubscribeToPullNotificationsRequest(
            IEnumerable<FolderId> folderIds,
            int timeout,
            string watermark,
            EventType[] eventTypes)
        {
            if (timeout < 1 || timeout > 1440)
            {
                throw new ArgumentOutOfRangeException("timeout", Strings.TimeoutMustBeBetween1And1440);
            }

            EwsUtilities.ValidateParamCollection(eventTypes, "eventTypes");

            SubscribeToPullNotificationsRequest request = new SubscribeToPullNotificationsRequest(this);

            if (folderIds != null)
            {
                request.FolderIds.AddRange(folderIds);
            }

            request.Timeout = timeout;
            request.EventTypes.AddRange(eventTypes);
            request.Watermark = watermark;

            return request;
        }

        /// <summary>
        /// Unsubscribes from a subscription. Calling this method results in a call to EWS.
        /// </summary>
        /// <param name="subscriptionId">The Id of the pull subscription to unsubscribe from.</param>
        internal System.Threading.Tasks.Task Unsubscribe(string subscriptionId)
        {
            return this.BuildUnsubscribeRequest(subscriptionId).ExecuteAsync();
        }

        /// <summary>
        /// Buids a request to unsubscribe from a subscription.
        /// </summary>
        /// <param name="subscriptionId">The Id of the subscription for which to get the events.</param>
        /// <returns>A request to unsubscribe from a subscription.</returns>
        private UnsubscribeRequest BuildUnsubscribeRequest(string subscriptionId)
        {
            EwsUtilities.ValidateParam(subscriptionId, "subscriptionId");

            UnsubscribeRequest request = new UnsubscribeRequest(this);

            request.SubscriptionId = subscriptionId;

            return request;
        }

        /// <summary>
        /// Retrieves the latests events associated with a pull subscription. Calling this method results in a call to EWS.
        /// </summary>
        /// <param name="subscriptionId">The Id of the pull subscription for which to get the events.</param>
        /// <param name="watermark">The watermark representing the point in time where to start receiving events.</param>
        /// <returns>A GetEventsResults containing a list of events associated with the subscription.</returns>
        internal async Task<GetEventsResults> GetEvents(string subscriptionId, string watermark)
        {
            return (await this.BuildGetEventsRequest(subscriptionId, watermark).ExecuteAsync().ConfigureAwait(false))[0].Results;
        }

        /// <summary>
        /// Builds an request to retrieve the latests events associated with a pull subscription.
        /// </summary>
        /// <param name="subscriptionId">The Id of the pull subscription for which to get the events.</param>
        /// <param name="watermark">The watermark representing the point in time where to start receiving events.</param>
        /// <returns>An request to retrieve the latests events associated with a pull subscription. </returns>
        private GetEventsRequest BuildGetEventsRequest(
            string subscriptionId,
            string watermark)
        {
            EwsUtilities.ValidateParam(subscriptionId, "subscriptionId");
            EwsUtilities.ValidateParam(watermark, "watermark");

            GetEventsRequest request = new GetEventsRequest(this);

            request.SubscriptionId = subscriptionId;
            request.Watermark = watermark;

            return request;
        }

        /// <summary>
        /// Subscribes to push notifications. Calling this method results in a call to EWS.
        /// </summary>
        /// <param name="folderIds">The Ids of the folder to subscribe to.</param>
        /// <param name="url">The URL of the Web Service endpoint the Exchange server should push events to.</param>
        /// <param name="frequency">The frequency, in minutes, at which the Exchange server should contact the Web Service endpoint. Frequency must be between 1 and 1440.</param>
        /// <param name="watermark">An optional watermark representing a previously opened subscription.</param>
        /// <param name="eventTypes">The event types to subscribe to.</param>
        /// <returns>A PushSubscription representing the new subscription.</returns>
        public async Task<PushSubscription> SubscribeToPushNotifications(
            IEnumerable<FolderId> folderIds,
            Uri url,
            int frequency,
            string watermark,
            params EventType[] eventTypes)
        {
            EwsUtilities.ValidateParamCollection(folderIds, "folderIds");

            return (await this.BuildSubscribeToPushNotificationsRequest(
                folderIds,
                url,
                frequency,
                watermark,
                null,
                null, // AnchorMailbox
                eventTypes).ExecuteAsync().ConfigureAwait(false))[0].Subscription;
        }

        /// <summary>
        /// Subscribes to push notifications on all folders in the authenticated user's mailbox. Calling this method results in a call to EWS.
        /// </summary>
        /// <param name="url">The URL of the Web Service endpoint the Exchange server should push events to.</param>
        /// <param name="frequency">The frequency, in minutes, at which the Exchange server should contact the Web Service endpoint. Frequency must be between 1 and 1440.</param>
        /// <param name="watermark">An optional watermark representing a previously opened subscription.</param>
        /// <param name="eventTypes">The event types to subscribe to.</param>
        /// <returns>A PushSubscription representing the new subscription.</returns>
        public async Task<PushSubscription> SubscribeToPushNotificationsOnAllFolders(
            Uri url,
            int frequency,
            string watermark,
            params EventType[] eventTypes)
        {
            EwsUtilities.ValidateMethodVersion(
                this,
                ExchangeVersion.Exchange2010,
                "SubscribeToPushNotificationsOnAllFolders");

            return (await this.BuildSubscribeToPushNotificationsRequest(
                null,
                url,
                frequency,
                watermark,
                null,
                null, // AnchorMailbox
                eventTypes).ExecuteAsync().ConfigureAwait(false))[0].Subscription;
        }

        /// <summary>
        /// Subscribes to push notifications. Calling this method results in a call to EWS.
        /// </summary>
        /// <param name="folderIds">The Ids of the folder to subscribe to.</param>
        /// <param name="url">The URL of the Web Service endpoint the Exchange server should push events to.</param>
        /// <param name="frequency">The frequency, in minutes, at which the Exchange server should contact the Web Service endpoint. Frequency must be between 1 and 1440.</param>
        /// <param name="watermark">An optional watermark representing a previously opened subscription.</param>
        /// <param name="callerData">Optional caller data that will be returned the call back.</param>
        /// <param name="eventTypes">The event types to subscribe to.</param>
        /// <returns>A PushSubscription representing the new subscription.</returns>
        public async Task<PushSubscription> SubscribeToPushNotifications(
            IEnumerable<FolderId> folderIds,
            Uri url,
            int frequency,
            string watermark,
            string callerData,
            params EventType[] eventTypes)
        {
            EwsUtilities.ValidateParamCollection(folderIds, "folderIds");

            return (await this.BuildSubscribeToPushNotificationsRequest(
                folderIds,
                url,
                frequency,
                watermark,
                callerData,
                null, // AnchorMailbox
                eventTypes).ExecuteAsync().ConfigureAwait(false))[0].Subscription;
        }

        /// <summary>
        /// Subscribes to push notifications on a group mailbox. Calling this method results in a call to EWS.
        /// </summary>
        /// <param name="groupMailboxSmtp">The smtpaddress of the group mailbox to subscribe to.</param>
        /// <param name="url">The URL of the Web Service endpoint the Exchange server should push events to.</param>
        /// <param name="frequency">The frequency, in minutes, at which the Exchange server should contact the Web Service endpoint. Frequency must be between 1 and 1440.</param>
        /// <param name="watermark">An optional watermark representing a previously opened subscription.</param>
        /// <param name="callerData">Optional caller data that will be returned the call back.</param>
        /// <param name="eventTypes">The event types to subscribe to.</param>
        /// <returns>A PushSubscription representing the new subscription.</returns>
        public async Task<PushSubscription> SubscribeToGroupPushNotifications(
            string groupMailboxSmtp,
            Uri url,
            int frequency,
            string watermark,
            string callerData,
            params EventType[] eventTypes)
        {
            var folderIds = new FolderId[] { new FolderId(WellKnownFolderName.Inbox, new Mailbox(groupMailboxSmtp)) };
            return (await this.BuildSubscribeToPushNotificationsRequest(
                folderIds,
                url,
                frequency,
                watermark,
                callerData,
                groupMailboxSmtp, // AnchorMailbox
                eventTypes).ExecuteAsync().ConfigureAwait(false))[0].Subscription;
        }

        /// <summary>
        /// Subscribes to push notifications on all folders in the authenticated user's mailbox. Calling this method results in a call to EWS.
        /// </summary>
        /// <param name="url">The URL of the Web Service endpoint the Exchange server should push events to.</param>
        /// <param name="frequency">The frequency, in minutes, at which the Exchange server should contact the Web Service endpoint. Frequency must be between 1 and 1440.</param>
        /// <param name="watermark">An optional watermark representing a previously opened subscription.</param>
        /// <param name="callerData">Optional caller data that will be returned the call back.</param>
        /// <param name="eventTypes">The event types to subscribe to.</param>
        /// <returns>A PushSubscription representing the new subscription.</returns>
        public async Task<PushSubscription> SubscribeToPushNotificationsOnAllFolders(
            Uri url,
            int frequency,
            string watermark,
            string callerData,
            params EventType[] eventTypes)
        {
            EwsUtilities.ValidateMethodVersion(
                this,
                ExchangeVersion.Exchange2010,
                "SubscribeToPushNotificationsOnAllFolders");

            return (await this.BuildSubscribeToPushNotificationsRequest(
                null,
                url,
                frequency,
                watermark,
                callerData,
                null, // AnchorMailbox
                eventTypes).ExecuteAsync().ConfigureAwait(false))[0].Subscription;
        }

        /// <summary>
        /// Set a TeamMailbox
        /// </summary>
        /// <param name="emailAddress">TeamMailbox email address</param>
        /// <param name="sharePointSiteUrl">SharePoint site URL</param>
        /// <param name="state">TeamMailbox lifecycle state</param>
        public System.Threading.Tasks.Task SetTeamMailbox(EmailAddress emailAddress, Uri sharePointSiteUrl, TeamMailboxLifecycleState state)
        {
            EwsUtilities.ValidateMethodVersion(this, ExchangeVersion.Exchange2013, "SetTeamMailbox");

            if (emailAddress == null)
            {
                throw new ArgumentNullException("emailAddress");
            }

            if (sharePointSiteUrl == null)
            {
                throw new ArgumentNullException("sharePointSiteUrl");
            }

            SetTeamMailboxRequest request = new SetTeamMailboxRequest(this, emailAddress, sharePointSiteUrl, state);
            return request.Execute();
        }

        /// <summary>
        /// Unpin a TeamMailbox
        /// </summary>
        /// <param name="emailAddress">TeamMailbox email address</param>
        public System.Threading.Tasks.Task UnpinTeamMailbox(EmailAddress emailAddress)
        {
            EwsUtilities.ValidateMethodVersion(this, ExchangeVersion.Exchange2013, "UnpinTeamMailbox");

            if (emailAddress == null)
            {
                throw new ArgumentNullException("emailAddress");
            }

            UnpinTeamMailboxRequest request = new UnpinTeamMailboxRequest(this, emailAddress);
            return request.Execute();
        }

        /// <summary>
        /// Builds an request to request to subscribe to push notifications in the authenticated user's mailbox.
        /// </summary>
        /// <param name="folderIds">The Ids of the folder to subscribe to.</param>
        /// <param name="url">The URL of the Web Service endpoint the Exchange server should push events to.</param>
        /// <param name="frequency">The frequency, in minutes, at which the Exchange server should contact the Web Service endpoint. Frequency must be between 1 and 1440.</param>
        /// <param name="watermark">An optional watermark representing a previously opened subscription.</param>
        /// <param name="callerData">Optional caller data that will be returned the call back.</param>
        /// <param name="anchorMailbox">The smtpaddress of the mailbox to subscribe to.</param>
        /// <param name="eventTypes">The event types to subscribe to.</param>
        /// <returns>A request to request to subscribe to push notifications in the authenticated user's mailbox.</returns>
        private SubscribeToPushNotificationsRequest BuildSubscribeToPushNotificationsRequest(
            IEnumerable<FolderId> folderIds,
            Uri url,
            int frequency,
            string watermark,
            string callerData,
            string anchorMailbox,
            EventType[] eventTypes)
        {
            EwsUtilities.ValidateParam(url, "url");

            if (frequency < 1 || frequency > 1440)
            {
                throw new ArgumentOutOfRangeException("frequency", Strings.FrequencyMustBeBetween1And1440);
            }

            EwsUtilities.ValidateParamCollection(eventTypes, "eventTypes");

            SubscribeToPushNotificationsRequest request = new SubscribeToPushNotificationsRequest(this);
            request.AnchorMailbox = anchorMailbox;

            if (folderIds != null)
            {
                request.FolderIds.AddRange(folderIds);
            }

            request.Url = url;
            request.Frequency = frequency;
            request.EventTypes.AddRange(eventTypes);
            request.Watermark = watermark;
            request.CallerData = callerData;

            return request;
        }

        /// <summary>
        /// Subscribes to streaming notifications. Calling this method results in a call to EWS.
        /// </summary>
        /// <param name="folderIds">The Ids of the folder to subscribe to.</param>
        /// <param name="eventTypes">The event types to subscribe to.</param>
        /// <returns>A StreamingSubscription representing the new subscription.</returns>
        public async System.Threading.Tasks.Task<StreamingSubscription> SubscribeToStreamingNotifications(
            IEnumerable<FolderId> folderIds,
            params EventType[] eventTypes)
        {
            EwsUtilities.ValidateMethodVersion(
                this,
                ExchangeVersion.Exchange2010_SP1,
                "SubscribeToStreamingNotifications");

            EwsUtilities.ValidateParamCollection(folderIds, "folderIds");

            return (await this.BuildSubscribeToStreamingNotificationsRequest(folderIds, eventTypes).ExecuteAsync().ConfigureAwait(false))[0].Subscription;
        }

        /// <summary>
        /// Subscribes to streaming notifications on all folders in the authenticated user's mailbox. Calling this method results in a call to EWS.
        /// </summary>
        /// <param name="eventTypes">The event types to subscribe to.</param>
        /// <returns>A StreamingSubscription representing the new subscription.</returns>
        public async Task<StreamingSubscription> SubscribeToStreamingNotificationsOnAllFolders(
            params EventType[] eventTypes)
        {
            EwsUtilities.ValidateMethodVersion(
                this,
                ExchangeVersion.Exchange2010_SP1,
                "SubscribeToStreamingNotificationsOnAllFolders");

            return (await this.BuildSubscribeToStreamingNotificationsRequest(null, eventTypes).ExecuteAsync().ConfigureAwait(false))[0].Subscription;
        }

        /// <summary>
        /// Builds request to subscribe to streaming notifications in the authenticated user's mailbox. 
        /// </summary>
        /// <param name="folderIds">The Ids of the folder to subscribe to.</param>
        /// <param name="eventTypes">The event types to subscribe to.</param>
        /// <returns>A request to subscribe to streaming notifications in the authenticated user's mailbox. </returns>
        private SubscribeToStreamingNotificationsRequest BuildSubscribeToStreamingNotificationsRequest(
            IEnumerable<FolderId> folderIds,
            EventType[] eventTypes)
        {
            EwsUtilities.ValidateParamCollection(eventTypes, "eventTypes");

            SubscribeToStreamingNotificationsRequest request = new SubscribeToStreamingNotificationsRequest(this);

            if (folderIds != null)
            {
                request.FolderIds.AddRange(folderIds);
            }

            request.EventTypes.AddRange(eventTypes);

            return request;
        }

        #endregion

        #region Synchronization operations

        /// <summary>
        /// Synchronizes the items of a specific folder. Calling this method results in a call to EWS.
        /// </summary>
        /// <param name="syncFolderId">The Id of the folder containing the items to synchronize with.</param>
        /// <param name="propertySet">The set of properties to retrieve for synchronized items.</param>
        /// <param name="ignoredItemIds">The optional list of item Ids that should be ignored.</param>
        /// <param name="maxChangesReturned">The maximum number of changes that should be returned.</param>
        /// <param name="syncScope">The sync scope identifying items to include in the ChangeCollection.</param>
        /// <param name="syncState">The optional sync state representing the point in time when to start the synchronization.</param>
        /// <returns>A ChangeCollection containing a list of changes that occurred in the specified folder.</returns>
        public System.Threading.Tasks.Task<ChangeCollection<ItemChange>> SyncFolderItems(
            FolderId syncFolderId,
            PropertySet propertySet,
            IEnumerable<ItemId> ignoredItemIds,
            int maxChangesReturned,
            SyncFolderItemsScope syncScope,
            string syncState)
        {
            return this.SyncFolderItems(
                syncFolderId,
                propertySet,
                ignoredItemIds,
                maxChangesReturned,
                0, // numberOfDays
                syncScope,
                syncState);
        }

        /// <summary>
        /// Synchronizes the items of a specific folder. Calling this method results in a call to EWS.
        /// </summary>
        /// <param name="syncFolderId">The Id of the folder containing the items to synchronize with.</param>
        /// <param name="propertySet">The set of properties to retrieve for synchronized items.</param>
        /// <param name="ignoredItemIds">The optional list of item Ids that should be ignored.</param>
        /// <param name="maxChangesReturned">The maximum number of changes that should be returned.</param>
        /// <param name="numberOfDays">Limit the changes returned to this many days ago; 0 means no limit.</param>
        /// <param name="syncScope">The sync scope identifying items to include in the ChangeCollection.</param>
        /// <param name="syncState">The optional sync state representing the point in time when to start the synchronization.</param>
        /// <returns>A ChangeCollection containing a list of changes that occurred in the specified folder.</returns>
        public async System.Threading.Tasks.Task<ChangeCollection<ItemChange>> SyncFolderItems(
            FolderId syncFolderId,
            PropertySet propertySet,
            IEnumerable<ItemId> ignoredItemIds,
            int maxChangesReturned,
            int numberOfDays,
            SyncFolderItemsScope syncScope,
            string syncState)
        {
            return (await this.BuildSyncFolderItemsRequest(
                syncFolderId,
                propertySet,
                ignoredItemIds,
                maxChangesReturned,
                numberOfDays,
                syncScope,
                syncState).ExecuteAsync().ConfigureAwait(false))[0].Changes;
        }

        /// <summary>
        /// Builds a request to synchronize the items of a specific folder.
        /// </summary>
        /// <param name="syncFolderId">The Id of the folder containing the items to synchronize with.</param>
        /// <param name="propertySet">The set of properties to retrieve for synchronized items.</param>
        /// <param name="ignoredItemIds">The optional list of item Ids that should be ignored.</param>
        /// <param name="maxChangesReturned">The maximum number of changes that should be returned.</param>
        /// <param name="numberOfDays">Limit the changes returned to this many days ago; 0 means no limit.</param>
        /// <param name="syncScope">The sync scope identifying items to include in the ChangeCollection.</param>
        /// <param name="syncState">The optional sync state representing the point in time when to start the synchronization.</param>
        /// <returns>A request to synchronize the items of a specific folder.</returns>
        private SyncFolderItemsRequest BuildSyncFolderItemsRequest(
            FolderId syncFolderId,
            PropertySet propertySet,
            IEnumerable<ItemId> ignoredItemIds,
            int maxChangesReturned,
            int numberOfDays,
            SyncFolderItemsScope syncScope,
            string syncState)
        {
            EwsUtilities.ValidateParam(syncFolderId, "syncFolderId");
            EwsUtilities.ValidateParam(propertySet, "propertySet");

            SyncFolderItemsRequest request = new SyncFolderItemsRequest(this);

            request.SyncFolderId = syncFolderId;
            request.PropertySet = propertySet;
            if (ignoredItemIds != null)
            {
                request.IgnoredItemIds.AddRange(ignoredItemIds);
            }
            request.MaxChangesReturned = maxChangesReturned;
            request.NumberOfDays = numberOfDays;
            request.SyncScope = syncScope;
            request.SyncState = syncState;

            return request;
        }

        /// <summary>
        /// Synchronizes the sub-folders of a specific folder. Calling this method results in a call to EWS.
        /// </summary>
        /// <param name="syncFolderId">The Id of the folder containing the items to synchronize with. A null value indicates the root folder of the mailbox.</param>
        /// <param name="propertySet">The set of properties to retrieve for synchronized items.</param>
        /// <param name="syncState">The optional sync state representing the point in time when to start the synchronization.</param>
        /// <returns>A ChangeCollection containing a list of changes that occurred in the specified folder.</returns>
        public async Task<ChangeCollection<FolderChange>> SyncFolderHierarchy(
            FolderId syncFolderId,
            PropertySet propertySet,
            string syncState)
        {
            return (await this.BuildSyncFolderHierarchyRequest(
                syncFolderId,
                propertySet,
                syncState).ExecuteAsync().ConfigureAwait(false))[0].Changes;
        }

        /// <summary>
        /// Synchronizes the entire folder hierarchy of the mailbox this Service is connected to. Calling this method results in a call to EWS.
        /// </summary>
        /// <param name="propertySet">The set of properties to retrieve for synchronized items.</param>
        /// <param name="syncState">The optional sync state representing the point in time when to start the synchronization.</param>
        /// <returns>A ChangeCollection containing a list of changes that occurred in the specified folder.</returns>
        public Task<ChangeCollection<FolderChange>> SyncFolderHierarchy(PropertySet propertySet, string syncState)
        {
            return this.SyncFolderHierarchy(
                null,
                propertySet,
                syncState);
        }

        /// <summary>
        /// Builds a request to synchronize the specified folder hierarchy of the mailbox this Service is connected to.
        /// </summary>
        /// <param name="syncFolderId">The Id of the folder containing the items to synchronize with. A null value indicates the root folder of the mailbox.</param>
        /// <param name="propertySet">The set of properties to retrieve for synchronized items.</param>
        /// <param name="syncState">The optional sync state representing the point in time when to start the synchronization.</param>
        /// <returns>A request to synchronize the specified folder hierarchy of the mailbox this Service is connected to.</returns>
        private SyncFolderHierarchyRequest BuildSyncFolderHierarchyRequest(
            FolderId syncFolderId,
            PropertySet propertySet,
            string syncState)
        {
            EwsUtilities.ValidateParamAllowNull(syncFolderId, "syncFolderId");  // Null syncFolderId is allowed
            EwsUtilities.ValidateParam(propertySet, "propertySet");

            SyncFolderHierarchyRequest request = new SyncFolderHierarchyRequest(this);

            request.PropertySet = propertySet;
            request.SyncFolderId = syncFolderId;
            request.SyncState = syncState;

            return request;
        }

        #endregion

        #region Availability operations

        /// <summary>
        /// Gets Out of Office (OOF) settings for a specific user. Calling this method results in a call to EWS.
        /// </summary>
        /// <param name="smtpAddress">The SMTP address of the user for which to retrieve OOF settings.</param>
        /// <returns>An OofSettings instance containing OOF information for the specified user.</returns>
        public async Task<OofSettings> GetUserOofSettings(string smtpAddress)
        {
            EwsUtilities.ValidateParam(smtpAddress, "smtpAddress");

            GetUserOofSettingsRequest request = new GetUserOofSettingsRequest(this);

            request.SmtpAddress = smtpAddress;

            return (await request.Execute().ConfigureAwait(false)).OofSettings;
        }

        /// <summary>
        /// Sets the Out of Office (OOF) settings for a specific mailbox. Calling this method results in a call to EWS.
        /// </summary>
        /// <param name="smtpAddress">The SMTP address of the user for which to set OOF settings.</param>
        /// <param name="oofSettings">The OOF settings.</param>
        public System.Threading.Tasks.Task SetUserOofSettings(string smtpAddress, OofSettings oofSettings)
        {
            EwsUtilities.ValidateParam(smtpAddress, "smtpAddress");
            EwsUtilities.ValidateParam(oofSettings, "oofSettings");

            SetUserOofSettingsRequest request = new SetUserOofSettingsRequest(this);

            request.SmtpAddress = smtpAddress;
            request.OofSettings = oofSettings;

            return request.Execute();
        }

        /// <summary>
        /// Gets detailed information about the availability of a set of users, rooms, and resources within a
        /// specified time window.
        /// </summary>
        /// <param name="attendees">The attendees for which to retrieve availability information.</param>
        /// <param name="timeWindow">The time window in which to retrieve user availability information.</param>
        /// <param name="requestedData">The requested data (free/busy and/or suggestions).</param>
        /// <param name="options">The options controlling the information returned.</param>
        /// <returns>
        /// The availability information for each user appears in a unique FreeBusyResponse object. The order of users
        /// in the request determines the order of availability data for each user in the response.
        /// </returns>
        public Task<GetUserAvailabilityResults> GetUserAvailability(
            IEnumerable<AttendeeInfo> attendees,
            TimeWindow timeWindow,
            AvailabilityData requestedData,
            AvailabilityOptions options)
        {
            EwsUtilities.ValidateParamCollection(attendees, "attendees");
            EwsUtilities.ValidateParam(timeWindow, "timeWindow");
            EwsUtilities.ValidateParam(options, "options");

            GetUserAvailabilityRequest request = new GetUserAvailabilityRequest(this);

            request.Attendees = attendees;
            request.TimeWindow = timeWindow;
            request.RequestedData = requestedData;
            request.Options = options;

            return request.Execute();
        }

        /// <summary>
        /// Gets detailed information about the availability of a set of users, rooms, and resources within a
        /// specified time window.
        /// </summary>
        /// <param name="attendees">The attendees for which to retrieve availability information.</param>
        /// <param name="timeWindow">The time window in which to retrieve user availability information.</param>
        /// <param name="requestedData">The requested data (free/busy and/or suggestions).</param>
        /// <returns>
        /// The availability information for each user appears in a unique FreeBusyResponse object. The order of users
        /// in the request determines the order of availability data for each user in the response.
        /// </returns>
        public Task<GetUserAvailabilityResults> GetUserAvailability(
            IEnumerable<AttendeeInfo> attendees,
            TimeWindow timeWindow,
            AvailabilityData requestedData)
        {
            return this.GetUserAvailability(
                attendees,
                timeWindow,
                requestedData,
                new AvailabilityOptions());
        }

        /// <summary>
        /// Retrieves a collection of all room lists in the organization.
        /// </summary>
        /// <returns>An EmailAddressCollection containing all the room lists in the organization.</returns>
        public async Task<EmailAddressCollection> GetRoomLists()
        {
            GetRoomListsRequest request = new GetRoomListsRequest(this);

            return (await request.Execute().ConfigureAwait(false)).RoomLists;
        }

        /// <summary>
        /// Retrieves a collection of all rooms in the specified room list in the organization.
        /// </summary>
        /// <param name="emailAddress">The e-mail address of the room list.</param>
        /// <returns>A collection of EmailAddress objects representing all the rooms within the specifed room list.</returns>
        public async Task<Collection<EmailAddress>> GetRooms(EmailAddress emailAddress)
        {
            EwsUtilities.ValidateParam(emailAddress, "emailAddress");

            GetRoomsRequest request = new GetRoomsRequest(this);

            request.RoomList = emailAddress;

            return (await request.Execute().ConfigureAwait(false)).Rooms;
        }
        #endregion

        #region Conversation
        /// <summary>
        /// Retrieves a collection of all Conversations in the specified Folder.
        /// </summary>
        /// <param name="view">The view controlling the number of conversations returned.</param>
        /// <param name="folderId">The Id of the folder in which to search for conversations.</param>
        /// <returns>Collection of conversations.</returns>
        public async Task<ICollection<Conversation>> FindConversation(ViewBase view, FolderId folderId)
        {
            EwsUtilities.ValidateParam(view, "view");
            EwsUtilities.ValidateParam(folderId, "folderId");
            EwsUtilities.ValidateMethodVersion(
                                            this,
                                            ExchangeVersion.Exchange2010_SP1,
                                            "FindConversation");

            FindConversationRequest request = new FindConversationRequest(this);

            request.View = view;
            request.FolderId = new FolderIdWrapper(folderId);

            return (await request.Execute().ConfigureAwait(false)).Conversations;
        }

        /// <summary>
        /// Retrieves a collection of all Conversations in the specified Folder.
        /// </summary>
        /// <param name="view">The view controlling the number of conversations returned.</param>
        /// <param name="folderId">The Id of the folder in which to search for conversations.</param>
        /// <param name="anchorMailbox">The anchorMailbox Smtp address to route the request directly to group mailbox.</param>
        /// <returns>Collection of conversations.</returns>
        /// <remarks>
        /// This API designed to be used primarily in groups scenarios where we want to set the
        /// anchor mailbox header so that request is routed directly to the group mailbox backend server.
        /// </remarks>
        public async Task<Collection<Conversation>> FindGroupConversation(
            ViewBase view,
            FolderId folderId,
            string anchorMailbox)
        {
            EwsUtilities.ValidateParam(view, "view");
            EwsUtilities.ValidateParam(folderId, "folderId");
            EwsUtilities.ValidateParam(anchorMailbox, "anchorMailbox");
            EwsUtilities.ValidateMethodVersion(
                                            this,
                                            ExchangeVersion.Exchange2015,
                                            "FindConversation");

            FindConversationRequest request = new FindConversationRequest(this);

            request.View = view;
            request.FolderId = new FolderIdWrapper(folderId);
            request.AnchorMailbox = anchorMailbox;

            return (await request.Execute().ConfigureAwait(false)).Conversations;
        }

        /// <summary>
        /// Retrieves a collection of all Conversations in the specified Folder.
        /// </summary>
        /// <param name="view">The view controlling the number of conversations returned.</param>
        /// <param name="folderId">The Id of the folder in which to search for conversations.</param>
        /// <param name="queryString">The query string for which the search is being performed</param>
        /// <returns>Collection of conversations.</returns>
        public async Task<ICollection<Conversation>> FindConversation(ViewBase view, FolderId folderId, string queryString)
        {
            EwsUtilities.ValidateParam(view, "view");
            EwsUtilities.ValidateParamAllowNull(queryString, "queryString");
            EwsUtilities.ValidateParam(folderId, "folderId");
            EwsUtilities.ValidateMethodVersion(
                                            this,
                                            ExchangeVersion.Exchange2013, // This method is only applicable for Exchange2013
                                            "FindConversation");

            FindConversationRequest request = new FindConversationRequest(this);

            request.View = view;
            request.FolderId = new FolderIdWrapper(folderId);
            request.QueryString = queryString;

            return (await request.Execute().ConfigureAwait(false)).Conversations;
        }

        /// <summary>
        /// Searches for and retrieves a collection of Conversations in the specified Folder.
        /// Along with conversations, a list of highlight terms are returned.
        /// </summary>
        /// <param name="view">The view controlling the number of conversations returned.</param>
        /// <param name="folderId">The Id of the folder in which to search for conversations.</param>
        /// <param name="queryString">The query string for which the search is being performed</param>
        /// <param name="returnHighlightTerms">Flag indicating if highlight terms should be returned in the response</param>
        /// <returns>FindConversation results.</returns>
        public async Task<FindConversationResults> FindConversation(ViewBase view, FolderId folderId, string queryString, bool returnHighlightTerms)
        {
            EwsUtilities.ValidateParam(view, "view");
            EwsUtilities.ValidateParamAllowNull(queryString, "queryString");
            EwsUtilities.ValidateParam(returnHighlightTerms, "returnHighlightTerms");
            EwsUtilities.ValidateParam(folderId, "folderId");
            EwsUtilities.ValidateMethodVersion(
                                            this,
                                            ExchangeVersion.Exchange2013, // This method is only applicable for Exchange2013
                                            "FindConversation");

            FindConversationRequest request = new FindConversationRequest(this);

            request.View = view;
            request.FolderId = new FolderIdWrapper(folderId);
            request.QueryString = queryString;
            request.ReturnHighlightTerms = returnHighlightTerms;

            return (await request.Execute().ConfigureAwait(false)).Results;
        }

        /// <summary>
        /// Searches for and retrieves a collection of Conversations in the specified Folder.
        /// Along with conversations, a list of highlight terms are returned.
        /// </summary>
        /// <param name="view">The view controlling the number of conversations returned.</param>
        /// <param name="folderId">The Id of the folder in which to search for conversations.</param>
        /// <param name="queryString">The query string for which the search is being performed</param>
        /// <param name="returnHighlightTerms">Flag indicating if highlight terms should be returned in the response</param>
        /// <param name="mailboxScope">The mailbox scope to reference.</param>
        /// <returns>FindConversation results.</returns>
        public async Task<FindConversationResults> FindConversation(ViewBase view, FolderId folderId, string queryString, bool returnHighlightTerms, MailboxSearchLocation? mailboxScope)
        {
            EwsUtilities.ValidateParam(view, "view");
            EwsUtilities.ValidateParamAllowNull(queryString, "queryString");
            EwsUtilities.ValidateParam(returnHighlightTerms, "returnHighlightTerms");
            EwsUtilities.ValidateParam(folderId, "folderId");

            EwsUtilities.ValidateMethodVersion(
                                            this,
                                            ExchangeVersion.Exchange2013, // This method is only applicable for Exchange2013
                                            "FindConversation");

            FindConversationRequest request = new FindConversationRequest(this);

            request.View = view;
            request.FolderId = new FolderIdWrapper(folderId);
            request.QueryString = queryString;
            request.ReturnHighlightTerms = returnHighlightTerms;
            request.MailboxScope = mailboxScope;

            return (await request.Execute().ConfigureAwait(false)).Results;
        }

        /// <summary>
        /// Gets the items for a set of conversations.
        /// </summary>
        /// <param name="conversations">Conversations with items to load.</param>
        /// <param name="propertySet">The set of properties to load.</param>
        /// <param name="foldersToIgnore">The folders to ignore.</param>
        /// <param name="sortOrder">Sort order of conversation tree nodes.</param>
        /// <param name="mailboxScope">The mailbox scope to reference.</param>
        /// <param name="anchorMailbox">The smtpaddress of the mailbox that hosts the conversations</param>
        /// <param name="maxItemsToReturn">Maximum number of items to return.</param>
        /// <param name="errorHandling">What type of error handling should be performed.</param>
        /// <returns>GetConversationItems response.</returns>
        internal Task<ServiceResponseCollection<GetConversationItemsResponse>> InternalGetConversationItems(
                            IEnumerable<ConversationRequest> conversations,
                            PropertySet propertySet,
                            IEnumerable<FolderId> foldersToIgnore,
                            ConversationSortOrder? sortOrder,
                            MailboxSearchLocation? mailboxScope,
                            int? maxItemsToReturn,
                            string anchorMailbox,
                            ServiceErrorHandling errorHandling)
        {
            EwsUtilities.ValidateParam(conversations, "conversations");
            EwsUtilities.ValidateParam(propertySet, "itemProperties");
            EwsUtilities.ValidateParamAllowNull(foldersToIgnore, "foldersToIgnore");
            EwsUtilities.ValidateMethodVersion(
                                            this,
                                            ExchangeVersion.Exchange2013,
                                            "GetConversationItems");

            GetConversationItemsRequest request = new GetConversationItemsRequest(this, errorHandling);
            request.ItemProperties = propertySet;
            request.FoldersToIgnore = new FolderIdCollection(foldersToIgnore);
            request.SortOrder = sortOrder;
            request.MailboxScope = mailboxScope;
            request.MaxItemsToReturn = maxItemsToReturn;
            request.AnchorMailbox = anchorMailbox;
            request.Conversations = conversations.ToList();

            return request.ExecuteAsync();
        }

        /// <summary>
        /// Gets the items for a set of conversations.
        /// </summary>
        /// <param name="conversations">Conversations with items to load.</param>
        /// <param name="propertySet">The set of properties to load.</param>
        /// <param name="foldersToIgnore">The folders to ignore.</param>
        /// <param name="sortOrder">Conversation item sort order.</param>
        /// <returns>GetConversationItems response.</returns>
        public Task<ServiceResponseCollection<GetConversationItemsResponse>> GetConversationItems(
                                                IEnumerable<ConversationRequest> conversations,
                                                PropertySet propertySet,
                                                IEnumerable<FolderId> foldersToIgnore,
                                                ConversationSortOrder? sortOrder)
        {
            return this.InternalGetConversationItems(
                                conversations,
                                propertySet,
                                foldersToIgnore,
                                null,               /* sortOrder */
                                null,               /* mailboxScope */
                                null,               /* maxItemsToReturn*/
                                null, /* anchorMailbox */
                                ServiceErrorHandling.ReturnErrors);
        }

        /// <summary>
        /// Gets the items for a conversation.
        /// </summary>
        /// <param name="conversationId">The conversation id.</param>
        /// <param name="propertySet">The set of properties to load.</param>
        /// <param name="syncState">The optional sync state representing the point in time when to start the synchronization.</param>
        /// <param name="foldersToIgnore">The folders to ignore.</param>
        /// <param name="sortOrder">Conversation item sort order.</param>
        /// <returns>ConversationResponseType response.</returns>
        public async Task<ConversationResponse> GetConversationItems(
                                                ConversationId conversationId,
                                                PropertySet propertySet,
                                                string syncState,
                                                IEnumerable<FolderId> foldersToIgnore,
                                                ConversationSortOrder? sortOrder)
        {
            List<ConversationRequest> conversations = new List<ConversationRequest>();
            conversations.Add(new ConversationRequest(conversationId, syncState));

            return (await this.InternalGetConversationItems(
                                conversations,
                                propertySet,
                                foldersToIgnore,
                                sortOrder,
                                null,           /* mailboxScope */
                                null,           /* maxItemsToReturn */
                                null, /* anchorMailbox */
                                ServiceErrorHandling.ThrowOnError).ConfigureAwait(false))[0].Conversation;
        }

        /// <summary>
        /// Gets the items for a conversation.
        /// </summary>
        /// <param name="conversationId">The conversation id.</param>
        /// <param name="propertySet">The set of properties to load.</param>
        /// <param name="syncState">The optional sync state representing the point in time when to start the synchronization.</param>
        /// <param name="foldersToIgnore">The folders to ignore.</param>
        /// <param name="sortOrder">Conversation item sort order.</param>
        /// <param name="anchorMailbox">The smtp address of the mailbox hosting the conversations</param>
        /// <returns>ConversationResponseType response.</returns>
        /// <remarks>
        /// This API designed to be used primarily in groups scenarios where we want to set the
        /// anchor mailbox header so that request is routed directly to the group mailbox backend server.
        /// </remarks>
        public async Task<ConversationResponse> GetGroupConversationItems(
                                                ConversationId conversationId,
                                                PropertySet propertySet,
                                                string syncState,
                                                IEnumerable<FolderId> foldersToIgnore,
                                                ConversationSortOrder? sortOrder,
                                                string anchorMailbox)
        {
            EwsUtilities.ValidateParam(anchorMailbox, "anchorMailbox");

            List<ConversationRequest> conversations = new List<ConversationRequest>();
            conversations.Add(new ConversationRequest(conversationId, syncState));

            return (await this.InternalGetConversationItems(
                                conversations,
                                propertySet,
                                foldersToIgnore,
                                sortOrder,
                                null,           /* mailboxScope */
                                null,           /* maxItemsToReturn */
                                anchorMailbox, /* anchorMailbox */
                                ServiceErrorHandling.ThrowOnError).ConfigureAwait(false))[0].Conversation;
        }

        /// <summary>
        /// Gets the items for a set of conversations.
        /// </summary>
        /// <param name="conversations">Conversations with items to load.</param>
        /// <param name="propertySet">The set of properties to load.</param>
        /// <param name="foldersToIgnore">The folders to ignore.</param>
        /// <param name="sortOrder">Conversation item sort order.</param>
        /// <param name="mailboxScope">The mailbox scope to reference.</param>
        /// <returns>GetConversationItems response.</returns>
        public Task<ServiceResponseCollection<GetConversationItemsResponse>> GetConversationItems(
                                                IEnumerable<ConversationRequest> conversations,
                                                PropertySet propertySet,
                                                IEnumerable<FolderId> foldersToIgnore,
                                                ConversationSortOrder? sortOrder,
                                                MailboxSearchLocation? mailboxScope)
        {
            return this.InternalGetConversationItems(
                                conversations,
                                propertySet,
                                foldersToIgnore,
                                null,               /* sortOrder */
                                mailboxScope,
                                null,               /* maxItemsToReturn*/
                                null, /* anchorMailbox */
                                ServiceErrorHandling.ReturnErrors);
        }

        /// <summary>
        /// Applies ConversationAction on the specified conversation.
        /// </summary>
        /// <param name="actionType">ConversationAction</param>
        /// <param name="conversationIds">The conversation ids.</param>
        /// <param name="processRightAway">True to process at once . This is blocking
        /// and false to let the Assistant process it in the back ground</param>
        /// <param name="categories">Catgories that need to be stamped can be null or empty</param>
        /// <param name="enableAlwaysDelete">True moves every current and future messages in the conversation
        /// to deleted items folder. False stops the alwasy delete action. This is applicable only if
        /// the action is AlwaysDelete</param>
        /// <param name="destinationFolderId">Applicable if the action is AlwaysMove. This moves every current message and future
        /// message in the conversation to the specified folder. Can be null if tis is then it stops
        /// the always move action</param>
        /// <param name="errorHandlingMode">The error handling mode.</param>
        /// <returns></returns>
        private Task<ServiceResponseCollection<ServiceResponse>> ApplyConversationAction(
                ConversationActionType actionType,
                IEnumerable<ConversationId> conversationIds,
                bool processRightAway,
                StringList categories,
                bool enableAlwaysDelete,
                FolderId destinationFolderId,
                ServiceErrorHandling errorHandlingMode)
        {
            EwsUtilities.Assert(
                actionType == ConversationActionType.AlwaysCategorize ||
                actionType == ConversationActionType.AlwaysMove ||
                actionType == ConversationActionType.AlwaysDelete,
                "ApplyConversationAction",
                "Invalid actionType");

            EwsUtilities.ValidateParam(conversationIds, "conversationId");
            EwsUtilities.ValidateMethodVersion(
                                this,
                                ExchangeVersion.Exchange2010_SP1,
                                "ApplyConversationAction");

            ApplyConversationActionRequest request = new ApplyConversationActionRequest(this, errorHandlingMode);

            foreach (var conversationId in conversationIds)
            {
                ConversationAction action = new ConversationAction();

                action.Action = actionType;
                action.ConversationId = conversationId;
                action.ProcessRightAway = processRightAway;
                action.Categories = categories;
                action.EnableAlwaysDelete = enableAlwaysDelete;
                action.DestinationFolderId = destinationFolderId != null ? new FolderIdWrapper(destinationFolderId) : null;

                request.ConversationActions.Add(action);
            }

            return request.ExecuteAsync();
        }

        /// <summary>
        /// Applies one time conversation action on items in specified folder inside
        /// the conversation.
        /// </summary>
        /// <param name="actionType">The action.</param>
        /// <param name="idTimePairs">The id time pairs.</param>
        /// <param name="contextFolderId">The context folder id.</param>
        /// <param name="destinationFolderId">The destination folder id.</param>
        /// <param name="deleteType">Type of the delete.</param>
        /// <param name="isRead">The is read.</param>
        /// <param name="retentionPolicyType">Retention policy type.</param>
        /// <param name="retentionPolicyTagId">Retention policy tag id.  Null will clear the policy.</param>
        /// <param name="flag">Flag status.</param>
        /// <param name="suppressReadReceipts">Suppress read receipts flag.</param>
        /// <param name="errorHandlingMode">The error handling mode.</param>
        /// <returns></returns>
        private Task<ServiceResponseCollection<ServiceResponse>> ApplyConversationOneTimeAction(
            ConversationActionType actionType,
            IEnumerable<KeyValuePair<ConversationId, DateTime?>> idTimePairs,
            FolderId contextFolderId,
            FolderId destinationFolderId,
            DeleteMode? deleteType,
            bool? isRead,
            RetentionType? retentionPolicyType,
            Guid? retentionPolicyTagId,
            Flag flag,
            bool? suppressReadReceipts,
            ServiceErrorHandling errorHandlingMode)
        {
            EwsUtilities.Assert(
                actionType == ConversationActionType.Move ||
                actionType == ConversationActionType.Delete ||
                actionType == ConversationActionType.SetReadState ||
                actionType == ConversationActionType.SetRetentionPolicy ||
                actionType == ConversationActionType.Copy ||
                actionType == ConversationActionType.Flag,
                "ApplyConversationOneTimeAction",
                "Invalid actionType");

            EwsUtilities.ValidateParamCollection(idTimePairs, "idTimePairs");
            EwsUtilities.ValidateMethodVersion(
                                this,
                                ExchangeVersion.Exchange2010_SP1,
                                "ApplyConversationAction");

            ApplyConversationActionRequest request = new ApplyConversationActionRequest(this, errorHandlingMode);

            foreach (var idTimePair in idTimePairs)
            {
                ConversationAction action = new ConversationAction();

                action.Action = actionType;
                action.ConversationId = idTimePair.Key;
                action.ContextFolderId = contextFolderId != null ? new FolderIdWrapper(contextFolderId) : null;
                action.DestinationFolderId = destinationFolderId != null ? new FolderIdWrapper(destinationFolderId) : null;
                action.ConversationLastSyncTime = idTimePair.Value;
                action.IsRead = isRead;
                action.DeleteType = deleteType;
                action.RetentionPolicyType = retentionPolicyType;
                action.RetentionPolicyTagId = retentionPolicyTagId;
                action.Flag = flag;
                action.SuppressReadReceipts = suppressReadReceipts;

                request.ConversationActions.Add(action);
            }

            return request.ExecuteAsync();
        }

        /// <summary>
        /// Sets up a conversation so that any item received within that conversation is always categorized.
        /// Calling this method results in a call to EWS.
        /// </summary>
        /// <param name="conversationId">The id of the conversation.</param>
        /// <param name="categories">The categories that should be stamped on items in the conversation.</param>
        /// <param name="processSynchronously">Indicates whether the method should return only once enabling this rule and stamping existing items
        /// in the conversation is completely done. If processSynchronously is false, the method returns immediately.</param>
        /// <returns></returns>
        public Task<ServiceResponseCollection<ServiceResponse>> EnableAlwaysCategorizeItemsInConversations(
            IEnumerable<ConversationId> conversationId,
            IEnumerable<String> categories,
            bool processSynchronously)
        {
            EwsUtilities.ValidateParamCollection(categories, "categories");
            return this.ApplyConversationAction(
                        ConversationActionType.AlwaysCategorize,
                        conversationId,
                        processSynchronously,
                        new StringList(categories),
                        false,
                        null,
                        ServiceErrorHandling.ReturnErrors);
        }

        /// <summary>
        /// Sets up a conversation so that any item received within that conversation is no longer categorized.
        /// Calling this method results in a call to EWS.
        /// </summary>
        /// <param name="conversationId">The id of the conversation.</param>
        /// <param name="processSynchronously">Indicates whether the method should return only once disabling this rule and removing the categories from existing items
        /// in the conversation is completely done. If processSynchronously is false, the method returns immediately.</param>
        /// <returns></returns>
        public Task<ServiceResponseCollection<ServiceResponse>> DisableAlwaysCategorizeItemsInConversations(
            IEnumerable<ConversationId> conversationId,
            bool processSynchronously)
        {
            return this.ApplyConversationAction(
                        ConversationActionType.AlwaysCategorize,
                        conversationId,
                        processSynchronously,
                        null,
                        false,
                        null,
                        ServiceErrorHandling.ReturnErrors);
        }

        /// <summary>
        /// Sets up a conversation so that any item received within that conversation is always moved to Deleted Items folder.
        /// Calling this method results in a call to EWS.
        /// </summary>
        /// <param name="conversationId">The id of the conversation.</param>
        /// <param name="processSynchronously">Indicates whether the method should return only once enabling this rule and deleting existing items
        /// in the conversation is completely done. If processSynchronously is false, the method returns immediately.</param>
        /// <returns></returns>
        public Task<ServiceResponseCollection<ServiceResponse>> EnableAlwaysDeleteItemsInConversations(
            IEnumerable<ConversationId> conversationId,
            bool processSynchronously)
        {
            return this.ApplyConversationAction(
                        ConversationActionType.AlwaysDelete,
                        conversationId,
                        processSynchronously,
                        null,
                        true,
                        null,
                        ServiceErrorHandling.ReturnErrors);
        }

        /// <summary>
        /// Sets up a conversation so that any item received within that conversation is no longer moved to Deleted Items folder.
        /// Calling this method results in a call to EWS.
        /// </summary>
        /// <param name="conversationId">The id of the conversation.</param>
        /// <param name="processSynchronously">Indicates whether the method should return only once disabling this rule and restoring the items
        /// in the conversation is completely done. If processSynchronously is false, the method returns immediately.</param>
        /// <returns></returns>
        public Task<ServiceResponseCollection<ServiceResponse>> DisableAlwaysDeleteItemsInConversations(
            IEnumerable<ConversationId> conversationId,
            bool processSynchronously)
        {
            return this.ApplyConversationAction(
                        ConversationActionType.AlwaysDelete,
                        conversationId,
                        processSynchronously,
                        null,
                        false,
                        null,
                        ServiceErrorHandling.ReturnErrors);
        }

        /// <summary>
        /// Sets up a conversation so that any item received within that conversation is always moved to a specific folder.
        /// Calling this method results in a call to EWS.
        /// </summary>
        /// <param name="conversationId">The id of the conversation.</param>
        /// <param name="destinationFolderId">The Id of the folder to which conversation items should be moved.</param>
        /// <param name="processSynchronously">Indicates whether the method should return only once enabling this rule and moving existing items
        /// in the conversation is completely done. If processSynchronously is false, the method returns immediately.</param>
        /// <returns></returns>
        public Task<ServiceResponseCollection<ServiceResponse>> EnableAlwaysMoveItemsInConversations(
            IEnumerable<ConversationId> conversationId,
            FolderId destinationFolderId,
            bool processSynchronously)
        {
            EwsUtilities.ValidateParam(destinationFolderId, "destinationFolderId");
            return this.ApplyConversationAction(
                        ConversationActionType.AlwaysMove,
                        conversationId,
                        processSynchronously,
                        null,
                        false,
                        destinationFolderId,
                        ServiceErrorHandling.ReturnErrors);
        }

        /// <summary>
        /// Sets up a conversation so that any item received within that conversation is no longer moved to a specific folder.
        /// Calling this method results in a call to EWS.
        /// </summary>
        /// <param name="conversationIds">The conversation ids.</param>
        /// <param name="processSynchronously">Indicates whether the method should return only once disabling this rule is completely done.
        /// If processSynchronously is false, the method returns immediately.</param>
        /// <returns></returns>
        public Task<ServiceResponseCollection<ServiceResponse>> DisableAlwaysMoveItemsInConversations(
            IEnumerable<ConversationId> conversationIds,
            bool processSynchronously)
        {
            return this.ApplyConversationAction(
                        ConversationActionType.AlwaysMove,
                        conversationIds,
                        processSynchronously,
                        null,
                        false,
                        null,
                        ServiceErrorHandling.ReturnErrors);
        }

        /// <summary>
        /// Moves the items in the specified conversation to the specified destination folder.
        /// Calling this method results in a call to EWS.
        /// </summary>
        /// <param name="idLastSyncTimePairs">The pairs of Id of conversation whose
        /// items should be moved and the dateTime conversation was last synced
        /// (Items received after that dateTime will not be moved).</param>
        /// <param name="contextFolderId">The Id of the folder that contains the conversation.</param>
        /// <param name="destinationFolderId">The Id of the destination folder.</param>
        /// <returns></returns>
        public Task<ServiceResponseCollection<ServiceResponse>> MoveItemsInConversations(
            IEnumerable<KeyValuePair<ConversationId, DateTime?>> idLastSyncTimePairs,
            FolderId contextFolderId,
            FolderId destinationFolderId)
        {
            EwsUtilities.ValidateParam(destinationFolderId, "destinationFolderId");
            return this.ApplyConversationOneTimeAction(
                ConversationActionType.Move,
                idLastSyncTimePairs,
                contextFolderId,
                destinationFolderId,
                null,
                null,
                null,
                null,
                null,
                null,
                ServiceErrorHandling.ReturnErrors);
        }

        /// <summary>
        /// Copies the items in the specified conversation to the specified destination folder.
        /// Calling this method results in a call to EWS.
        /// </summary>
        /// <param name="idLastSyncTimePairs">The pairs of Id of conversation whose
        /// items should be copied and the date and time conversation was last synced
        /// (Items received after that date will not be copied).</param>
        /// <param name="contextFolderId">The context folder id.</param>
        /// <param name="destinationFolderId">The destination folder id.</param>
        /// <returns></returns>
        public Task<ServiceResponseCollection<ServiceResponse>> CopyItemsInConversations(
            IEnumerable<KeyValuePair<ConversationId, DateTime?>> idLastSyncTimePairs,
            FolderId contextFolderId,
            FolderId destinationFolderId)
        {
            EwsUtilities.ValidateParam(destinationFolderId, "destinationFolderId");
            return this.ApplyConversationOneTimeAction(
                ConversationActionType.Copy,
                idLastSyncTimePairs,
                contextFolderId,
                destinationFolderId,
                null,
                null,
                null,
                null,
                null,
                null,
                ServiceErrorHandling.ReturnErrors);
        }

        /// <summary>
        /// Deletes the items in the specified conversation. Calling this method results in a call to EWS.
        /// </summary>
        /// <param name="idLastSyncTimePairs">The pairs of Id of conversation whose
        /// items should be deleted and the date and time conversation was last synced
        /// (Items received after that date will not be deleted).</param>
        /// <param name="contextFolderId">The Id of the folder that contains the conversation.</param>
        /// <param name="deleteMode">The deletion mode.</param>
        /// <returns></returns>
        public Task<ServiceResponseCollection<ServiceResponse>> DeleteItemsInConversations(
            IEnumerable<KeyValuePair<ConversationId, DateTime?>> idLastSyncTimePairs,
            FolderId contextFolderId,
            DeleteMode deleteMode)
        {
            return this.ApplyConversationOneTimeAction(
                ConversationActionType.Delete,
                idLastSyncTimePairs,
                contextFolderId,
                null,
                deleteMode,
                null,
                null,
                null,
                null,
                null,
                ServiceErrorHandling.ReturnErrors);
        }

        /// <summary>
        /// Sets the read state for items in conversation. Calling this method would
        /// result in call to EWS.
        /// </summary>
        /// <param name="idLastSyncTimePairs">The pairs of Id of conversation whose
        /// items should have their read state set and the date and time conversation
        /// was last synced (Items received after that date will not have their read
        /// state set).</param>
        /// <param name="contextFolderId">The Id of the folder that contains the conversation.</param>
        /// <param name="isRead">if set to <c>true</c>, conversation items are marked as read; otherwise they are marked as unread.</param>
        public Task<ServiceResponseCollection<ServiceResponse>> SetReadStateForItemsInConversations(
            IEnumerable<KeyValuePair<ConversationId, DateTime?>> idLastSyncTimePairs,
            FolderId contextFolderId,
            bool isRead)
        {
            return this.ApplyConversationOneTimeAction(
                ConversationActionType.SetReadState,
                idLastSyncTimePairs,
                contextFolderId,
                null,
                null,
                isRead,
                null,
                null,
                null,
                null,
                ServiceErrorHandling.ReturnErrors);
        }

        /// <summary>
        /// Sets the read state for items in conversation. Calling this method would
        /// result in call to EWS.
        /// </summary>
        /// <param name="idLastSyncTimePairs">The pairs of Id of conversation whose
        /// items should have their read state set and the date and time conversation
        /// was last synced (Items received after that date will not have their read
        /// state set).</param>
        /// <param name="contextFolderId">The Id of the folder that contains the conversation.</param>
        /// <param name="isRead">if set to <c>true</c>, conversation items are marked as read; otherwise they are marked as unread.</param>
        /// <param name="suppressReadReceipts">if set to <c>true</c> read receipts are suppressed.</param>
        public Task<ServiceResponseCollection<ServiceResponse>> SetReadStateForItemsInConversations(
            IEnumerable<KeyValuePair<ConversationId, DateTime?>> idLastSyncTimePairs,
            FolderId contextFolderId,
            bool isRead,
            bool suppressReadReceipts)
        {
            EwsUtilities.ValidateMethodVersion(this, ExchangeVersion.Exchange2013, "SetReadStateForItemsInConversations");

            return this.ApplyConversationOneTimeAction(
                ConversationActionType.SetReadState,
                idLastSyncTimePairs,
                contextFolderId,
                null,
                null,
                isRead,
                null,
                null,
                null,
                suppressReadReceipts,
                ServiceErrorHandling.ReturnErrors);
        }

        /// <summary>
        /// Sets the retention policy for items in conversation. Calling this method would
        /// result in call to EWS.
        /// </summary>
        /// <param name="idLastSyncTimePairs">The pairs of Id of conversation whose
        /// items should have their retention policy set and the date and time conversation
        /// was last synced (Items received after that date will not have their retention
        /// policy set).</param>
        /// <param name="contextFolderId">The Id of the folder that contains the conversation.</param>
        /// <param name="retentionPolicyType">Retention policy type.</param>
        /// <param name="retentionPolicyTagId">Retention policy tag id.  Null will clear the policy.</param>
        public Task<ServiceResponseCollection<ServiceResponse>> SetRetentionPolicyForItemsInConversations(
            IEnumerable<KeyValuePair<ConversationId, DateTime?>> idLastSyncTimePairs,
            FolderId contextFolderId,
            RetentionType retentionPolicyType,
            Guid? retentionPolicyTagId)
        {
            return this.ApplyConversationOneTimeAction(
                ConversationActionType.SetRetentionPolicy,
                idLastSyncTimePairs,
                contextFolderId,
                null,
                null,
                null,
                retentionPolicyType,
                retentionPolicyTagId,
                null,
                null,
                ServiceErrorHandling.ReturnErrors);
        }

        /// <summary>
        /// Sets flag status for items in conversation. Calling this method would result in call to EWS.
        /// </summary>
        /// <param name="idLastSyncTimePairs">The pairs of Id of conversation whose
        /// items should have their read state set and the date and time conversation
        /// was last synced (Items received after that date will not have their read
        /// state set).</param>
        /// <param name="contextFolderId">The Id of the folder that contains the conversation.</param>
        /// <param name="flagStatus">Flag status to apply to conversation items.</param>
        public Task<ServiceResponseCollection<ServiceResponse>> SetFlagStatusForItemsInConversations(
            IEnumerable<KeyValuePair<ConversationId, DateTime?>> idLastSyncTimePairs,
            FolderId contextFolderId,
            Flag flagStatus)
        {
            EwsUtilities.ValidateMethodVersion(this, ExchangeVersion.Exchange2013, "SetFlagStatusForItemsInConversations");

            return this.ApplyConversationOneTimeAction(
                ConversationActionType.Flag,
                idLastSyncTimePairs,
                contextFolderId,
                null,
                null,
                null,
                null,
                null,
                flagStatus,
                null,
                ServiceErrorHandling.ReturnErrors);
        }

        #endregion

        #region Id conversion operations

        /// <summary>
        /// Converts multiple Ids from one format to another in a single call to EWS.
        /// </summary>
        /// <param name="ids">The Ids to convert.</param>
        /// <param name="destinationFormat">The destination format.</param>
        /// <param name="errorHandling">Type of error handling to perform.</param>
        /// <returns>A ServiceResponseCollection providing conversion results for each specified Ids.</returns>
        private Task<ServiceResponseCollection<ConvertIdResponse>> InternalConvertIds(
            IEnumerable<AlternateIdBase> ids,
            IdFormat destinationFormat,
            ServiceErrorHandling errorHandling)
        {
            EwsUtilities.ValidateParamCollection(ids, "ids");

            ConvertIdRequest request = new ConvertIdRequest(this, errorHandling);

            request.Ids.AddRange(ids);
            request.DestinationFormat = destinationFormat;

            return request.ExecuteAsync();
        }

        /// <summary>
        /// Converts multiple Ids from one format to another in a single call to EWS.
        /// </summary>
        /// <param name="ids">The Ids to convert.</param>
        /// <param name="destinationFormat">The destination format.</param>
        /// <returns>A ServiceResponseCollection providing conversion results for each specified Ids.</returns>
        public Task<ServiceResponseCollection<ConvertIdResponse>> ConvertIds(IEnumerable<AlternateIdBase> ids, IdFormat destinationFormat)
        {
            EwsUtilities.ValidateParamCollection(ids, "ids");

            return this.InternalConvertIds(
                ids,
                destinationFormat,
                ServiceErrorHandling.ReturnErrors);
        }

        /// <summary>
        /// Converts Id from one format to another in a single call to EWS.
        /// </summary>
        /// <param name="id">The Id to convert.</param>
        /// <param name="destinationFormat">The destination format.</param>
        /// <returns>The converted Id.</returns>
        public async Task<AlternateIdBase> ConvertId(AlternateIdBase id, IdFormat destinationFormat)
        {
            EwsUtilities.ValidateParam(id, "id");

            ServiceResponseCollection<ConvertIdResponse> responses = await this.InternalConvertIds(
                new AlternateIdBase[] { id },
                destinationFormat,
                ServiceErrorHandling.ThrowOnError);

            return responses[0].ConvertedId;
        }

        #endregion

        #region Delegate management operations

        /// <summary>
        /// Adds delegates to a specific mailbox. Calling this method results in a call to EWS.
        /// </summary>
        /// <param name="mailbox">The mailbox to add delegates to.</param>
        /// <param name="meetingRequestsDeliveryScope">Indicates how meeting requests should be sent to delegates.</param>
        /// <param name="delegateUsers">The delegate users to add.</param>
        /// <returns>A collection of DelegateUserResponse objects providing the results of the operation.</returns>
        public Task<Collection<DelegateUserResponse>> AddDelegates(
            Mailbox mailbox,
            MeetingRequestsDeliveryScope? meetingRequestsDeliveryScope,
            params DelegateUser[] delegateUsers)
        {
            return this.AddDelegates(
                mailbox,
                meetingRequestsDeliveryScope,
                (IEnumerable<DelegateUser>)delegateUsers);
        }

        /// <summary>
        /// Adds delegates to a specific mailbox. Calling this method results in a call to EWS.
        /// </summary>
        /// <param name="mailbox">The mailbox to add delegates to.</param>
        /// <param name="meetingRequestsDeliveryScope">Indicates how meeting requests should be sent to delegates.</param>
        /// <param name="delegateUsers">The delegate users to add.</param>
        /// <returns>A collection of DelegateUserResponse objects providing the results of the operation.</returns>
        public async Task<Collection<DelegateUserResponse>> AddDelegates(
            Mailbox mailbox,
            MeetingRequestsDeliveryScope? meetingRequestsDeliveryScope,
            IEnumerable<DelegateUser> delegateUsers)
        {
            EwsUtilities.ValidateParam(mailbox, "mailbox");
            EwsUtilities.ValidateParamCollection(delegateUsers, "delegateUsers");

            AddDelegateRequest request = new AddDelegateRequest(this);

            request.Mailbox = mailbox;
            request.DelegateUsers.AddRange(delegateUsers);
            request.MeetingRequestsDeliveryScope = meetingRequestsDeliveryScope;

            DelegateManagementResponse response = await request.Execute().ConfigureAwait(false);
            return response.DelegateUserResponses;
        }

        /// <summary>
        /// Updates delegates on a specific mailbox. Calling this method results in a call to EWS.
        /// </summary>
        /// <param name="mailbox">The mailbox to update delegates on.</param>
        /// <param name="meetingRequestsDeliveryScope">Indicates how meeting requests should be sent to delegates.</param>
        /// <param name="delegateUsers">The delegate users to update.</param>
        /// <returns>A collection of DelegateUserResponse objects providing the results of the operation.</returns>
        public Task<Collection<DelegateUserResponse>> UpdateDelegates(
            Mailbox mailbox,
            MeetingRequestsDeliveryScope? meetingRequestsDeliveryScope,
            params DelegateUser[] delegateUsers)
        {
            return this.UpdateDelegates(
                mailbox,
                meetingRequestsDeliveryScope,
                (IEnumerable<DelegateUser>)delegateUsers);
        }

        /// <summary>
        /// Updates delegates on a specific mailbox. Calling this method results in a call to EWS.
        /// </summary>
        /// <param name="mailbox">The mailbox to update delegates on.</param>
        /// <param name="meetingRequestsDeliveryScope">Indicates how meeting requests should be sent to delegates.</param>
        /// <param name="delegateUsers">The delegate users to update.</param>
        /// <returns>A collection of DelegateUserResponse objects providing the results of the operation.</returns>
        public async Task<Collection<DelegateUserResponse>> UpdateDelegates(
            Mailbox mailbox,
            MeetingRequestsDeliveryScope? meetingRequestsDeliveryScope,
            IEnumerable<DelegateUser> delegateUsers)
        {
            EwsUtilities.ValidateParam(mailbox, "mailbox");
            EwsUtilities.ValidateParamCollection(delegateUsers, "delegateUsers");

            UpdateDelegateRequest request = new UpdateDelegateRequest(this);

            request.Mailbox = mailbox;
            request.DelegateUsers.AddRange(delegateUsers);
            request.MeetingRequestsDeliveryScope = meetingRequestsDeliveryScope;

            DelegateManagementResponse response = await request.Execute().ConfigureAwait(false);
            return response.DelegateUserResponses;
        }

        /// <summary>
        /// Removes delegates on a specific mailbox. Calling this method results in a call to EWS.
        /// </summary>
        /// <param name="mailbox">The mailbox to remove delegates from.</param>
        /// <param name="userIds">The Ids of the delegate users to remove.</param>
        /// <returns>A collection of DelegateUserResponse objects providing the results of the operation.</returns>
        public Task<Collection<DelegateUserResponse>> RemoveDelegates(Mailbox mailbox, params UserId[] userIds)
        {
            return this.RemoveDelegates(mailbox, (IEnumerable<UserId>)userIds);
        }

        /// <summary>
        /// Removes delegates on a specific mailbox. Calling this method results in a call to EWS.
        /// </summary>
        /// <param name="mailbox">The mailbox to remove delegates from.</param>
        /// <param name="userIds">The Ids of the delegate users to remove.</param>
        /// <returns>A collection of DelegateUserResponse objects providing the results of the operation.</returns>
        public async Task<Collection<DelegateUserResponse>> RemoveDelegates(Mailbox mailbox, IEnumerable<UserId> userIds)
        {
            EwsUtilities.ValidateParam(mailbox, "mailbox");
            EwsUtilities.ValidateParamCollection(userIds, "userIds");

            RemoveDelegateRequest request = new RemoveDelegateRequest(this);

            request.Mailbox = mailbox;
            request.UserIds.AddRange(userIds);

            DelegateManagementResponse response = await request.Execute().ConfigureAwait(false);
            return response.DelegateUserResponses;
        }

        /// <summary>
        /// Retrieves the delegates of a specific mailbox. Calling this method results in a call to EWS.
        /// </summary>
        /// <param name="mailbox">The mailbox to retrieve the delegates of.</param>
        /// <param name="includePermissions">Indicates whether detailed permissions should be returned fro each delegate.</param>
        /// <param name="userIds">The optional Ids of the delegate users to retrieve.</param>
        /// <returns>A GetDelegateResponse providing the results of the operation.</returns>
        public Task<DelegateInformation> GetDelegates(
            Mailbox mailbox,
            bool includePermissions,
            params UserId[] userIds)
        {
            return this.GetDelegates(
                mailbox,
                includePermissions,
                (IEnumerable<UserId>)userIds);
        }

        /// <summary>
        /// Retrieves the delegates of a specific mailbox. Calling this method results in a call to EWS.
        /// </summary>
        /// <param name="mailbox">The mailbox to retrieve the delegates of.</param>
        /// <param name="includePermissions">Indicates whether detailed permissions should be returned fro each delegate.</param>
        /// <param name="userIds">The optional Ids of the delegate users to retrieve.</param>
        /// <returns>A GetDelegateResponse providing the results of the operation.</returns>
        public async Task<DelegateInformation> GetDelegates(
            Mailbox mailbox,
            bool includePermissions,
            IEnumerable<UserId> userIds)
        {
            EwsUtilities.ValidateParam(mailbox, "mailbox");

            GetDelegateRequest request = new GetDelegateRequest(this);

            request.Mailbox = mailbox;
            request.UserIds.AddRange(userIds);
            request.IncludePermissions = includePermissions;

            GetDelegateResponse response = await request.Execute().ConfigureAwait(false);
            DelegateInformation delegateInformation = new DelegateInformation(
                response.DelegateUserResponses,
                response.MeetingRequestsDeliveryScope);

            return delegateInformation;
        }

        #endregion

        #region UserConfiguration operations

        /// <summary>
        /// Creates a UserConfiguration.
        /// </summary>
        /// <param name="userConfiguration">The UserConfiguration.</param>
        internal System.Threading.Tasks.Task CreateUserConfiguration(UserConfiguration userConfiguration)
        {
            EwsUtilities.ValidateParam(userConfiguration, "userConfiguration");

            CreateUserConfigurationRequest request = new CreateUserConfigurationRequest(this);

            request.UserConfiguration = userConfiguration;

            return request.ExecuteAsync();
        }

        /// <summary>
        /// Deletes a UserConfiguration.
        /// </summary>
        /// <param name="name">Name of the UserConfiguration to retrieve.</param>
        /// <param name="parentFolderId">Id of the folder containing the UserConfiguration.</param>
        internal System.Threading.Tasks.Task DeleteUserConfiguration(string name, FolderId parentFolderId)
        {
            EwsUtilities.ValidateParam(name, "name");
            EwsUtilities.ValidateParam(parentFolderId, "parentFolderId");

            DeleteUserConfigurationRequest request = new DeleteUserConfigurationRequest(this);

            request.Name = name;
            request.ParentFolderId = parentFolderId;

            return request.ExecuteAsync();
        }

        /// <summary>
        /// Gets a UserConfiguration.
        /// </summary>
        /// <param name="name">Name of the UserConfiguration to retrieve.</param>
        /// <param name="parentFolderId">Id of the folder containing the UserConfiguration.</param>
        /// <param name="properties">Properties to retrieve.</param>
        /// <returns>A UserConfiguration.</returns>
        internal async Task<UserConfiguration> GetUserConfiguration(
            string name,
            FolderId parentFolderId,
            UserConfigurationProperties properties)
        {
            EwsUtilities.ValidateParam(name, "name");
            EwsUtilities.ValidateParam(parentFolderId, "parentFolderId");

            GetUserConfigurationRequest request = new GetUserConfigurationRequest(this);

            request.Name = name;
            request.ParentFolderId = parentFolderId;
            request.Properties = properties;

            return (await request.ExecuteAsync().ConfigureAwait(false))[0].UserConfiguration;
        }

        /// <summary>
        /// Loads the properties of the specified userConfiguration.
        /// </summary>
        /// <param name="userConfiguration">The userConfiguration containing properties to load.</param>
        /// <param name="properties">Properties to retrieve.</param>
        internal System.Threading.Tasks.Task LoadPropertiesForUserConfiguration(UserConfiguration userConfiguration, UserConfigurationProperties properties)
        {
            EwsUtilities.Assert(
                userConfiguration != null,
                "ExchangeService.LoadPropertiesForUserConfiguration",
                "userConfiguration is null");

            GetUserConfigurationRequest request = new GetUserConfigurationRequest(this);

            request.UserConfiguration = userConfiguration;
            request.Properties = properties;

            return request.ExecuteAsync();
        }

        /// <summary>
        /// Updates a UserConfiguration.
        /// </summary>
        /// <param name="userConfiguration">The UserConfiguration.</param>
        internal System.Threading.Tasks.Task UpdateUserConfiguration(UserConfiguration userConfiguration)
        {
            EwsUtilities.ValidateParam(userConfiguration, "userConfiguration");

            UpdateUserConfigurationRequest request = new UpdateUserConfigurationRequest(this);

            request.UserConfiguration = userConfiguration;

            return request.ExecuteAsync();
        }

        #endregion

        #region InboxRule operations
        /// <summary>
        /// Retrieves inbox rules of the authenticated user.
        /// </summary>
        /// <returns>A RuleCollection object containing the authenticated user's inbox rules.</returns>
        public async Task<RuleCollection> GetInboxRules()
        {
            GetInboxRulesRequest request = new GetInboxRulesRequest(this);

            return (await request.Execute().ConfigureAwait(false)).Rules;
        }

        /// <summary>
        /// Retrieves the inbox rules of the specified user.
        /// </summary>
        /// <param name="mailboxSmtpAddress">The SMTP address of the user whose inbox rules should be retrieved.</param>
        /// <returns>A RuleCollection object containing the inbox rules of the specified user.</returns>
        public async Task<RuleCollection> GetInboxRules(string mailboxSmtpAddress)
        {
            EwsUtilities.ValidateParam(mailboxSmtpAddress, "MailboxSmtpAddress");

            GetInboxRulesRequest request = new GetInboxRulesRequest(this);
            request.MailboxSmtpAddress = mailboxSmtpAddress;

            return (await request.Execute().ConfigureAwait(false)).Rules;
        }

        /// <summary>
        /// Updates the authenticated user's inbox rules by applying the specified operations.
        /// </summary>
        /// <param name="operations">The operations that should be applied to the user's inbox rules.</param>
        /// <param name="removeOutlookRuleBlob">Indicate whether or not to remove Outlook Rule Blob.</param>
        public System.Threading.Tasks.Task UpdateInboxRules(
            IEnumerable<RuleOperation> operations,
            bool removeOutlookRuleBlob)
        {
            UpdateInboxRulesRequest request = new UpdateInboxRulesRequest(this);
            request.InboxRuleOperations = operations;
            request.RemoveOutlookRuleBlob = removeOutlookRuleBlob;
            return request.Execute();
        }

        /// <summary>
        /// Update the specified user's inbox rules by applying the specified operations.
        /// </summary>
        /// <param name="operations">The operations that should be applied to the user's inbox rules.</param>
        /// <param name="removeOutlookRuleBlob">Indicate whether or not to remove Outlook Rule Blob.</param>
        /// <param name="mailboxSmtpAddress">The SMTP address of the user whose inbox rules should be updated.</param>
        public System.Threading.Tasks.Task UpdateInboxRules(
            IEnumerable<RuleOperation> operations,
            bool removeOutlookRuleBlob,
            string mailboxSmtpAddress)
        {
            UpdateInboxRulesRequest request = new UpdateInboxRulesRequest(this);
            request.InboxRuleOperations = operations;
            request.RemoveOutlookRuleBlob = removeOutlookRuleBlob;
            request.MailboxSmtpAddress = mailboxSmtpAddress;
            return request.Execute();
        }
        #endregion

        #region eDiscovery/Compliance operations

        /// <summary>
        /// Get dicovery search configuration
        /// </summary>
        /// <param name="searchId">Search Id</param>
        /// <param name="expandGroupMembership">True if want to expand group membership</param>
        /// <param name="inPlaceHoldConfigurationOnly">True if only want the inplacehold configuration</param>
        /// <returns>Service response object</returns>
        public Task<GetDiscoverySearchConfigurationResponse> GetDiscoverySearchConfiguration(string searchId, bool expandGroupMembership, bool inPlaceHoldConfigurationOnly)
        {
            GetDiscoverySearchConfigurationRequest request = new GetDiscoverySearchConfigurationRequest(this);
            request.SearchId = searchId;
            request.ExpandGroupMembership = expandGroupMembership;
            request.InPlaceHoldConfigurationOnly = inPlaceHoldConfigurationOnly;

            return request.Execute();
        }

        /// <summary>
        /// Get searchable mailboxes
        /// </summary>
        /// <param name="searchFilter">Search filter</param>
        /// <param name="expandGroupMembership">True if want to expand group membership</param>
        /// <returns>Service response object</returns>
        public Task<GetSearchableMailboxesResponse> GetSearchableMailboxes(string searchFilter, bool expandGroupMembership)
        {
            GetSearchableMailboxesRequest request = new GetSearchableMailboxesRequest(this);
            request.SearchFilter = searchFilter;
            request.ExpandGroupMembership = expandGroupMembership;

            return request.Execute();
        }

        /// <summary>
        /// Search mailboxes
        /// </summary>
        /// <param name="mailboxQueries">Collection of query and mailboxes</param>
        /// <param name="resultType">Search result type</param>
        /// <returns>Collection of search mailboxes response object</returns>
        public Task<ServiceResponseCollection<SearchMailboxesResponse>> SearchMailboxes(IEnumerable<MailboxQuery> mailboxQueries, SearchResultType resultType)
        {
            SearchMailboxesRequest request = new SearchMailboxesRequest(this, ServiceErrorHandling.ReturnErrors);
            if (mailboxQueries != null)
            {
                request.SearchQueries.AddRange(mailboxQueries);
            }

            request.ResultType = resultType;

            return request.ExecuteAsync();
        }

        /// <summary>
        /// Search mailboxes
        /// </summary>
        /// <param name="mailboxQueries">Collection of query and mailboxes</param>
        /// <param name="resultType">Search result type</param>
        /// <param name="sortByProperty">Sort by property name</param>
        /// <param name="sortOrder">Sort order</param>
        /// <param name="pageSize">Page size</param>
        /// <param name="pageDirection">Page navigation direction</param>
        /// <param name="pageItemReference">Item reference used for paging</param>
        /// <returns>Collection of search mailboxes response object</returns>
        public Task<ServiceResponseCollection<SearchMailboxesResponse>> SearchMailboxes(
            IEnumerable<MailboxQuery> mailboxQueries,
            SearchResultType resultType,
            string sortByProperty,
            SortDirection sortOrder,
            int pageSize,
            SearchPageDirection pageDirection,
            string pageItemReference)
        {
            SearchMailboxesRequest request = new SearchMailboxesRequest(this, ServiceErrorHandling.ReturnErrors);
            if (mailboxQueries != null)
            {
                request.SearchQueries.AddRange(mailboxQueries);
            }

            request.ResultType = resultType;
            request.SortByProperty = sortByProperty;
            request.SortOrder = sortOrder;
            request.PageSize = pageSize;
            request.PageDirection = pageDirection;
            request.PageItemReference = pageItemReference;

            return request.ExecuteAsync();
        }

        /// <summary>
        /// Search mailboxes
        /// </summary>
        /// <param name="searchParameters">Search mailboxes parameters</param>
        /// <returns>Collection of search mailboxes response object</returns>
        public Task<ServiceResponseCollection<SearchMailboxesResponse>> SearchMailboxes(SearchMailboxesParameters searchParameters)
        {
            EwsUtilities.ValidateParam(searchParameters, "searchParameters");
            EwsUtilities.ValidateParam(searchParameters.SearchQueries, "searchParameters.SearchQueries");

            SearchMailboxesRequest request = this.CreateSearchMailboxesRequest(searchParameters);
            return request.ExecuteAsync();
        }

        /// <summary>
        /// Set hold on mailboxes
        /// </summary>
        /// <param name="holdId">Hold id</param>
        /// <param name="actionType">Action type</param>
        /// <param name="query">Query string</param>
        /// <param name="mailboxes">Collection of mailboxes</param>
        /// <returns>Service response object</returns>
        public Task<SetHoldOnMailboxesResponse> SetHoldOnMailboxes(string holdId, HoldAction actionType, string query, string[] mailboxes)
        {
            SetHoldOnMailboxesRequest request = new SetHoldOnMailboxesRequest(this);
            request.HoldId = holdId;
            request.ActionType = actionType;
            request.Query = query;
            request.Mailboxes = mailboxes;
            request.InPlaceHoldIdentity = null;

            return request.Execute();
        }

        /// <summary>
        /// Set hold on mailboxes
        /// </summary>
        /// <param name="holdId">Hold id</param>
        /// <param name="actionType">Action type</param>
        /// <param name="query">Query string</param>
        /// <param name="inPlaceHoldIdentity">in-place hold identity</param>
        /// <returns>Service response object</returns>
        public Task<SetHoldOnMailboxesResponse> SetHoldOnMailboxes(string holdId, HoldAction actionType, string query, string inPlaceHoldIdentity)
        {
            return this.SetHoldOnMailboxes(holdId, actionType, query, inPlaceHoldIdentity, null);
        }

        /// <summary>
        /// Set hold on mailboxes
        /// </summary>
        /// <param name="holdId">Hold id</param>
        /// <param name="actionType">Action type</param>
        /// <param name="query">Query string</param>
        /// <param name="inPlaceHoldIdentity">in-place hold identity</param>
        /// <param name="itemHoldPeriod">item hold period</param>
        /// <returns>Service response object</returns>
        public Task<SetHoldOnMailboxesResponse> SetHoldOnMailboxes(string holdId, HoldAction actionType, string query, string inPlaceHoldIdentity, string itemHoldPeriod)
        {
            SetHoldOnMailboxesRequest request = new SetHoldOnMailboxesRequest(this);
            request.HoldId = holdId;
            request.ActionType = actionType;
            request.Query = query;
            request.Mailboxes = null;
            request.InPlaceHoldIdentity = inPlaceHoldIdentity;
            request.ItemHoldPeriod = itemHoldPeriod;

            return request.Execute();
        }

        /// <summary>
        /// Set hold on mailboxes
        /// </summary>
        /// <param name="parameters">Set hold parameters</param>
        /// <returns>Service response object</returns>
        public Task<SetHoldOnMailboxesResponse> SetHoldOnMailboxes(SetHoldOnMailboxesParameters parameters)
        {
            EwsUtilities.ValidateParam(parameters, "parameters");

            SetHoldOnMailboxesRequest request = new SetHoldOnMailboxesRequest(this);
            request.HoldId = parameters.HoldId;
            request.ActionType = parameters.ActionType;
            request.Query = parameters.Query;
            request.Mailboxes = parameters.Mailboxes;
            request.Language = parameters.Language;
            request.InPlaceHoldIdentity = parameters.InPlaceHoldIdentity;

            return request.Execute();
        }

        /// <summary>
        /// Get hold on mailboxes
        /// </summary>
        /// <param name="holdId">Hold id</param>
        /// <returns>Service response object</returns>
        public Task<GetHoldOnMailboxesResponse> GetHoldOnMailboxes(string holdId)
        {
            GetHoldOnMailboxesRequest request = new GetHoldOnMailboxesRequest(this);
            request.HoldId = holdId;

            return request.Execute();
        }

        /// <summary>
        /// Get non indexable item details
        /// </summary>
        /// <param name="mailboxes">Array of mailbox legacy DN</param>
        /// <returns>Service response object</returns>
        public Task<GetNonIndexableItemDetailsResponse> GetNonIndexableItemDetails(string[] mailboxes)
        {
            return this.GetNonIndexableItemDetails(mailboxes, null, null, null);
        }

        /// <summary>
        /// Get non indexable item details
        /// </summary>
        /// <param name="mailboxes">Array of mailbox legacy DN</param>
        /// <param name="pageSize">The page size</param>
        /// <param name="pageItemReference">Page item reference</param>
        /// <param name="pageDirection">Page direction</param>
        /// <returns>Service response object</returns>
        public Task<GetNonIndexableItemDetailsResponse> GetNonIndexableItemDetails(string[] mailboxes, int? pageSize, string pageItemReference, SearchPageDirection? pageDirection)
        {
            GetNonIndexableItemDetailsParameters parameters = new GetNonIndexableItemDetailsParameters
            {
                Mailboxes = mailboxes,
                PageSize = pageSize,
                PageItemReference = pageItemReference,
                PageDirection = pageDirection,
                SearchArchiveOnly = false,
            };

            return GetNonIndexableItemDetails(parameters);
        }

        /// <summary>
        /// Get non indexable item details
        /// </summary>
        /// <param name="parameters">Get non indexable item details parameters</param>
        /// <returns>Service response object</returns>
        public Task<GetNonIndexableItemDetailsResponse> GetNonIndexableItemDetails(GetNonIndexableItemDetailsParameters parameters)
        {
            GetNonIndexableItemDetailsRequest request = this.CreateGetNonIndexableItemDetailsRequest(parameters);

            return request.Execute();
        }

        /// <summary>
        /// Get non indexable item statistics
        /// </summary>
        /// <param name="mailboxes">Array of mailbox legacy DN</param>
        /// <returns>Service response object</returns>
        public Task<GetNonIndexableItemStatisticsResponse> GetNonIndexableItemStatistics(string[] mailboxes)
        {
            GetNonIndexableItemStatisticsParameters parameters = new GetNonIndexableItemStatisticsParameters
            {
                Mailboxes = mailboxes,
                SearchArchiveOnly = false,
            };

            return this.GetNonIndexableItemStatistics(parameters);
        }

        /// <summary>
        /// Get non indexable item statistics
        /// </summary>
        /// <param name="parameters">Get non indexable item statistics parameters</param>
        /// <returns>Service response object</returns>
        public Task<GetNonIndexableItemStatisticsResponse> GetNonIndexableItemStatistics(GetNonIndexableItemStatisticsParameters parameters)
        {
            GetNonIndexableItemStatisticsRequest request = this.CreateGetNonIndexableItemStatisticsRequest(parameters);

            return request.Execute();
        }

        /// <summary>
        /// Create get non indexable item details request
        /// </summary>
        /// <param name="parameters">Get non indexable item details parameters</param>
        /// <returns>GetNonIndexableItemDetails request</returns>
        private GetNonIndexableItemDetailsRequest CreateGetNonIndexableItemDetailsRequest(GetNonIndexableItemDetailsParameters parameters)
        {
            EwsUtilities.ValidateParam(parameters, "parameters");
            EwsUtilities.ValidateParam(parameters.Mailboxes, "parameters.Mailboxes");

            GetNonIndexableItemDetailsRequest request = new GetNonIndexableItemDetailsRequest(this);
            request.Mailboxes = parameters.Mailboxes;
            request.PageSize = parameters.PageSize;
            request.PageItemReference = parameters.PageItemReference;
            request.PageDirection = parameters.PageDirection;
            request.SearchArchiveOnly = parameters.SearchArchiveOnly;

            return request;
        }

        /// <summary>
        /// Create get non indexable item statistics request
        /// </summary>
        /// <param name="parameters">Get non indexable item statistics parameters</param>
        /// <returns>Service response object</returns>
        private GetNonIndexableItemStatisticsRequest CreateGetNonIndexableItemStatisticsRequest(GetNonIndexableItemStatisticsParameters parameters)
        {
            EwsUtilities.ValidateParam(parameters, "parameters");
            EwsUtilities.ValidateParam(parameters.Mailboxes, "parameters.Mailboxes");

            GetNonIndexableItemStatisticsRequest request = new GetNonIndexableItemStatisticsRequest(this);
            request.Mailboxes = parameters.Mailboxes;
            request.SearchArchiveOnly = parameters.SearchArchiveOnly;

            return request;
        }

        /// <summary>
        /// Creates SearchMailboxesRequest from SearchMailboxesParameters
        /// </summary>
        /// <param name="searchParameters">search parameters</param>
        /// <returns>request object</returns>
        private SearchMailboxesRequest CreateSearchMailboxesRequest(SearchMailboxesParameters searchParameters)
        {
            SearchMailboxesRequest request = new SearchMailboxesRequest(this, ServiceErrorHandling.ReturnErrors);
            request.SearchQueries.AddRange(searchParameters.SearchQueries);
            request.ResultType = searchParameters.ResultType;
            request.PreviewItemResponseShape = searchParameters.PreviewItemResponseShape;
            request.SortByProperty = searchParameters.SortBy;
            request.SortOrder = searchParameters.SortOrder;
            request.Language = searchParameters.Language;
            request.PerformDeduplication = searchParameters.PerformDeduplication;
            request.PageSize = searchParameters.PageSize;
            request.PageDirection = searchParameters.PageDirection;
            request.PageItemReference = searchParameters.PageItemReference;

            return request;
        }
        #endregion

        #region MRM operations

        /// <summary>
        /// Get user retention policy tags.
        /// </summary>
        /// <returns>Service response object.</returns>
        public Task<GetUserRetentionPolicyTagsResponse> GetUserRetentionPolicyTags()
        {
            GetUserRetentionPolicyTagsRequest request = new GetUserRetentionPolicyTagsRequest(this);

            return request.Execute();
        }

        #endregion

        #region Autodiscover

        /// <summary>
        /// Default implementation of AutodiscoverRedirectionUrlValidationCallback.
        /// Always returns true indicating that the URL can be used.
        /// </summary>
        /// <param name="redirectionUrl">The redirection URL.</param>
        /// <returns>Returns true.</returns>
        private bool DefaultAutodiscoverRedirectionUrlValidationCallback(string redirectionUrl)
        {
            throw new AutodiscoverLocalException(string.Format(Strings.AutodiscoverRedirectBlocked, redirectionUrl));
        }

        /// <summary>
        /// Initializes the Url property to the Exchange Web Services URL for the specified e-mail address by
        /// calling the Autodiscover service.
        /// </summary>
        /// <param name="emailAddress">The email address to use.</param>
        public System.Threading.Tasks.Task AutodiscoverUrl(string emailAddress)
        {
            return this.AutodiscoverUrl(emailAddress, this.DefaultAutodiscoverRedirectionUrlValidationCallback);
        }

        /// <summary>
        /// Initializes the Url property to the Exchange Web Services URL for the specified e-mail address by
        /// calling the Autodiscover service.
        /// </summary>
        /// <param name="emailAddress">The email address to use.</param>
        /// <param name="validateRedirectionUrlCallback">The callback used to validate redirection URL.</param>
        public async System.Threading.Tasks.Task AutodiscoverUrl(string emailAddress, AutodiscoverRedirectionUrlValidationCallback validateRedirectionUrlCallback)
        {
            Uri exchangeServiceUrl;

            if (this.RequestedServerVersion > ExchangeVersion.Exchange2007_SP1)
            {
                try
                {
                    exchangeServiceUrl = await this.GetAutodiscoverUrl(
                        emailAddress,
                        this.RequestedServerVersion,
                        validateRedirectionUrlCallback);

                    this.Url = this.AdjustServiceUriFromCredentials(exchangeServiceUrl);
                    return;
                }
                catch (AutodiscoverLocalException ex)
                {
                    this.TraceMessage(
                        TraceFlags.AutodiscoverResponse,
                        string.Format("Autodiscover service call failed with error '{0}'. Will try legacy service", ex.Message));
                }
                catch (ServiceRemoteException ex)
                {
                    // Special case: if the caller's account is locked we want to return this exception, not continue.
                    if (ex is AccountIsLockedException)
                    {
                        throw;
                    }

                    this.TraceMessage(
                        TraceFlags.AutodiscoverResponse,
                        string.Format("Autodiscover service call failed with error '{0}'. Will try legacy service", ex.Message));
                }
            }

            // Try legacy Autodiscover provider
            exchangeServiceUrl = await this.GetAutodiscoverUrl(
                emailAddress,
                ExchangeVersion.Exchange2007_SP1,
                validateRedirectionUrlCallback);

            this.Url = this.AdjustServiceUriFromCredentials(exchangeServiceUrl);
        }

        /// <summary>
        /// Adjusts the service URI based on the current type of credentials.
        /// </summary>
        /// <remarks>
        /// Autodiscover will always return the "plain" EWS endpoint URL but if the client
        /// is using WindowsLive credentials, ExchangeService needs to use the WS-Security endpoint.
        /// </remarks>
        /// <param name="uri">The URI.</param>
        /// <returns>Adjusted URL.</returns>
        private Uri AdjustServiceUriFromCredentials(Uri uri)
        {
            return (this.Credentials != null)
                ? this.Credentials.AdjustUrl(uri)
                : uri;
        }

        /// <summary>
        /// Gets the EWS URL from Autodiscover.
        /// </summary>
        /// <param name="emailAddress">The email address.</param>
        /// <param name="requestedServerVersion">Exchange version.</param>
        /// <param name="validateRedirectionUrlCallback">The validate redirection URL callback.</param>
        /// <returns>Ews URL</returns>
        private async Task<Uri> GetAutodiscoverUrl(
            string emailAddress,
            ExchangeVersion requestedServerVersion,
            AutodiscoverRedirectionUrlValidationCallback validateRedirectionUrlCallback)
        {
            AutodiscoverService autodiscoverService = new AutodiscoverService(this, requestedServerVersion)
            {
                RedirectionUrlValidationCallback = validateRedirectionUrlCallback,
                EnableScpLookup = this.EnableScpLookup
            };

            GetUserSettingsResponse response = await autodiscoverService.GetUserSettings(
                emailAddress,
                UserSettingName.InternalEwsUrl,
                UserSettingName.ExternalEwsUrl);

            switch (response.ErrorCode)
            {
                case AutodiscoverErrorCode.NoError:
                    return this.GetEwsUrlFromResponse(response, autodiscoverService.IsExternal.GetValueOrDefault(true));

                case AutodiscoverErrorCode.InvalidUser:
                    throw new ServiceRemoteException(
                        string.Format(Strings.InvalidUser, emailAddress));

                case AutodiscoverErrorCode.InvalidRequest:
                    throw new ServiceRemoteException(
                        string.Format(Strings.InvalidAutodiscoverRequest, response.ErrorMessage));

                default:
                    this.TraceMessage(
                        TraceFlags.AutodiscoverConfiguration,
                        string.Format("No EWS Url returned for user {0}, error code is {1}", emailAddress, response.ErrorCode));

                    throw new ServiceRemoteException(response.ErrorMessage);
            }
        }

        /// <summary>
        /// Gets the EWS URL from Autodiscover GetUserSettings response.
        /// </summary>
        /// <param name="response">The response.</param>
        /// <param name="isExternal">If true, Autodiscover call was made externally.</param>
        /// <returns>EWS URL.</returns>
        private Uri GetEwsUrlFromResponse(GetUserSettingsResponse response, bool isExternal)
        {
            string uriString;

            // Figure out which URL to use: Internal or External.
            // AutoDiscover may not return an external protocol. First try external, then internal.
            // Either protocol may be returned without a configured URL.
            if ((isExternal &&
                response.TryGetSettingValue<string>(UserSettingName.ExternalEwsUrl, out uriString)) &&
                !string.IsNullOrEmpty(uriString))
            {
                return new Uri(uriString);
            }
            else if ((response.TryGetSettingValue<string>(UserSettingName.InternalEwsUrl, out uriString) ||
                     response.TryGetSettingValue<string>(UserSettingName.ExternalEwsUrl, out uriString)) &&
                     !string.IsNullOrEmpty(uriString))
            {
                return new Uri(uriString);
            }

            // If Autodiscover doesn't return an internal or external EWS URL, throw an exception.
            throw new AutodiscoverLocalException(Strings.AutodiscoverDidNotReturnEwsUrl);
        }

        #endregion

        #region ClientAccessTokens

        /// <summary>
        /// GetClientAccessToken
        /// </summary>
        /// <param name="idAndTypes">Id and Types</param>
        /// <returns>A ServiceResponseCollection providing token results for each of the specified id and types.</returns>
        public Task<ServiceResponseCollection<GetClientAccessTokenResponse>> GetClientAccessToken(IEnumerable<KeyValuePair<string, ClientAccessTokenType>> idAndTypes)
        {
            GetClientAccessTokenRequest request = new GetClientAccessTokenRequest(this, ServiceErrorHandling.ReturnErrors);
            List<ClientAccessTokenRequest> requestList = new List<ClientAccessTokenRequest>();
            foreach (KeyValuePair<string, ClientAccessTokenType> idAndType in idAndTypes)
            {
                ClientAccessTokenRequest clientAccessTokenRequest = new ClientAccessTokenRequest(idAndType.Key, idAndType.Value);
                requestList.Add(clientAccessTokenRequest);
            }

            return this.GetClientAccessToken(requestList.ToArray());
        }

        /// <summary>
        /// GetClientAccessToken
        /// </summary>
        /// <param name="tokenRequests">Token requests array</param>
        /// <returns>A ServiceResponseCollection providing token results for each of the specified id and types.</returns>
        public Task<ServiceResponseCollection<GetClientAccessTokenResponse>> GetClientAccessToken(ClientAccessTokenRequest[] tokenRequests)
        {
            GetClientAccessTokenRequest request = new GetClientAccessTokenRequest(this, ServiceErrorHandling.ReturnErrors);
            request.TokenRequests = tokenRequests;
            return request.ExecuteAsync();
        }

        #endregion

        #region Client Extensibility

        /// <summary>
        /// Get the app manifests.
        /// </summary>
        /// <returns>Collection of manifests</returns>
        public async Task<Collection<XmlDocument>> GetAppManifests()
        {
            GetAppManifestsRequest request = new GetAppManifestsRequest(this);
            return (await request.Execute().ConfigureAwait(false)).Manifests;
        }

        /// <summary>
        /// Get the app manifests.  Works with Exchange 2013 SP1 or later EWS.
        /// </summary>
        /// <param name="apiVersionSupported">The api version supported by the client.</param>
        /// <param name="schemaVersionSupported">The schema version supported by the client.</param>
        /// <returns>Collection of manifests</returns>
        public async Task<Collection<ClientApp>> GetAppManifests(string apiVersionSupported, string schemaVersionSupported)
        {
            GetAppManifestsRequest request = new GetAppManifestsRequest(this);
            request.ApiVersionSupported = apiVersionSupported;
            request.SchemaVersionSupported = schemaVersionSupported;

            return (await request.Execute().ConfigureAwait(false)).Apps;
        }

        /// <summary>
        /// Install App. 
        /// </summary>
        /// <param name="manifestStream">The manifest's plain text XML stream. 
        /// Notice: Stream has state. If you want this function read from the expected position of the stream,
        /// please make sure set read position by manifestStream.Position = expectedPosition.
        /// Be aware read manifestStream.Lengh puts stream's Position at stream end.
        /// If you retrieve manifestStream.Lengh before call this function, nothing will be read.
        /// When this function succeeds, manifestStream is closed. This is by EWS design to 
        /// release resource in timely manner. </param>
        /// <remarks>Exception will be thrown for errors. </remarks>
        public System.Threading.Tasks.Task InstallApp(Stream manifestStream)
        {
            EwsUtilities.ValidateParam(manifestStream, "manifestStream");

            return this.InternalInstallApp(manifestStream, marketplaceAssetId: null, marketplaceContentMarket: null, sendWelcomeEmail: false);
        }

        /// <summary>
        /// Install App. 
        /// </summary>
        /// <param name="manifestStream">The manifest's plain text XML stream. 
        /// Notice: Stream has state. If you want this function read from the expected position of the stream,
        /// please make sure set read position by manifestStream.Position = expectedPosition.
        /// Be aware read manifestStream.Lengh puts stream's Position at stream end.
        /// If you retrieve manifestStream.Lengh before call this function, nothing will be read.
        /// When this function succeeds, manifestStream is closed. This is by EWS design to 
        /// release resource in timely manner. </param>
        /// <param name="marketplaceAssetId">The asset id of the addin in marketplace</param>
        /// <param name="marketplaceContentMarket">The target market for content</param>
        /// <param name="sendWelcomeEmail">Whether to send welcome email for the addin</param>
        /// <returns>True if the app was not already installed. False if it was not installed. Null if it is not a user mailbox.</returns>
        /// <remarks>Exception will be thrown for errors. </remarks>
        internal async Task<bool?> InternalInstallApp(Stream manifestStream, string marketplaceAssetId, string marketplaceContentMarket, bool sendWelcomeEmail)
        {
            EwsUtilities.ValidateParam(manifestStream, "manifestStream");

            InstallAppRequest request = new InstallAppRequest(this, manifestStream, marketplaceAssetId, marketplaceContentMarket, false);

            InstallAppResponse response = await request.Execute().ConfigureAwait(false);

            return response.WasFirstInstall;
        }

        /// <summary>
        /// Uninstall app. 
        /// </summary>
        /// <param name="id">App ID</param>
        /// <remarks>Exception will be thrown for errors. </remarks>
        public System.Threading.Tasks.Task UninstallApp(string id)
        {
            EwsUtilities.ValidateParam(id, "id");

            UninstallAppRequest request = new UninstallAppRequest(this, id);

            return request.Execute();
        }

        /// <summary>
        /// Disable App.
        /// </summary>
        /// <param name="id">App ID</param>
        /// <param name="disableReason">Disable reason</param>
        /// <remarks>Exception will be thrown for errors. </remarks>
        public System.Threading.Tasks.Task DisableApp(string id, DisableReasonType disableReason)
        {
            EwsUtilities.ValidateParam(id, "id");
            EwsUtilities.ValidateParam(disableReason, "disableReason");

            DisableAppRequest request = new DisableAppRequest(this, id, disableReason);

            return request.Execute();
        }

        /// <summary>
        /// Sets the consent state of an extension.
        /// </summary>
        /// <param name="id">Extension id.</param>
        /// <param name="state">Sets the consent state of an extension.</param>
        /// <remarks>Exception will be thrown for errors. </remarks>
        public System.Threading.Tasks.Task RegisterConsent(string id, ConsentState state)
        {
            EwsUtilities.ValidateParam(id, "id");
            EwsUtilities.ValidateParam(state, "state");

            RegisterConsentRequest request = new RegisterConsentRequest(this, id, state);

            return request.Execute();
        }

        /// <summary>
        /// Get App Marketplace Url.
        /// </summary>
        /// <remarks>Exception will be thrown for errors. </remarks>
        public Task<string> GetAppMarketplaceUrl()
        {
            return GetAppMarketplaceUrl(null, null);
        }

        /// <summary>
        /// Get App Marketplace Url.  Works with Exchange 2013 SP1 or later EWS.
        /// </summary>
        /// <param name="apiVersionSupported">The api version supported by the client.</param>
        /// <param name="schemaVersionSupported">The schema version supported by the client.</param>
        /// <remarks>Exception will be thrown for errors. </remarks>
        public async Task<string> GetAppMarketplaceUrl(string apiVersionSupported, string schemaVersionSupported)
        {
            GetAppMarketplaceUrlRequest request = new GetAppMarketplaceUrlRequest(this);
            request.ApiVersionSupported = apiVersionSupported;
            request.SchemaVersionSupported = schemaVersionSupported;

            return (await request.Execute().ConfigureAwait(false)).AppMarketplaceUrl;
        }

        /// <summary>
        /// Get the client extension data. This method is used in server-to-server calls to retrieve ORG extensions for
        /// admin powershell/UMC access and user's powershell/UMC access as well as user's activation for OWA/Outlook.
        /// This is expected to never be used or called directly from user client.
        /// </summary>
        /// <param name="requestedExtensionIds">An array of requested extension IDs to return.</param>
        /// <param name="shouldReturnEnabledOnly">Whether enabled extension only should be returned, e.g. for user's
        /// OWA/Outlook activation scenario.</param>
        /// <param name="isUserScope">Whether it's called from admin or user scope</param>
        /// <param name="userId">Specifies optional (if called with user scope) user identity. This will allow to do proper
        /// filtering in cases where admin installs an extension for specific users only</param>
        /// <param name="userEnabledExtensionIds">Optional list of org extension IDs which user enabled. This is necessary for
        /// proper result filtering on the server end. E.g. if admin installed N extensions but didn't enable them, it does not
        /// make sense to return manifests for those which user never enabled either. Used only when asked
        /// for enabled extension only (activation scenario).</param>
        /// <param name="userDisabledExtensionIds">Optional list of org extension IDs which user disabled. This is necessary for
        /// proper result filtering on the server end. E.g. if admin installed N optional extensions and enabled them, it does
        /// not make sense to retrieve manifests for extensions which user disabled for him or herself. Used only when asked
        /// for enabled extension only (activation scenario).</param>
        /// <param name="isDebug">Optional flag to indicate whether it is debug mode. 
        /// If it is, org master table in arbitration mailbox will be returned for debugging purpose.</param>
        /// <returns>Collection of ClientExtension objects</returns>
        public Task<GetClientExtensionResponse> GetClientExtension(
            StringList requestedExtensionIds,
            bool shouldReturnEnabledOnly,
            bool isUserScope,
            string userId,
            StringList userEnabledExtensionIds,
            StringList userDisabledExtensionIds,
            bool isDebug)
        {
            GetClientExtensionRequest request = new GetClientExtensionRequest(
                this,
                requestedExtensionIds,
                shouldReturnEnabledOnly,
                isUserScope,
                userId,
                userEnabledExtensionIds,
                userDisabledExtensionIds,
                isDebug);

            return request.Execute();
        }

        /// <summary>
        /// Get the OME (i.e. Office Message Encryption) configuration data. This method is used in server-to-server calls to retrieve OME configuration
        /// </summary>
        /// <returns>OME Configuration response object</returns>
        public Task<GetOMEConfigurationResponse> GetOMEConfiguration()
        {
            GetOMEConfigurationRequest request = new GetOMEConfigurationRequest(this);

            return request.Execute();
        }

        /// <summary>
        /// Set the OME (i.e. Office Message Encryption) configuration data. This method is used in server-to-server calls to set encryption configuration
        /// </summary>
        /// <param name="xml">The xml</param>
        public System.Threading.Tasks.Task SetOMEConfiguration(string xml)
        {
            SetOMEConfigurationRequest request = new SetOMEConfigurationRequest(this, xml);

            return request.Execute();
        }

        /// <summary>
        /// Set the client extension data. This method is used in server-to-server calls to install/uninstall/configure ORG
        /// extensions to support admin's management of ORG extensions via powershell/UMC.
        /// </summary>
        /// <param name="actions">List of actions to execute.</param>
        public System.Threading.Tasks.Task SetClientExtension(List<SetClientExtensionAction> actions)
        {
            SetClientExtensionRequest request = new SetClientExtensionRequest(this, actions);

            return request.ExecuteAsync();
        }

        #endregion

        #region Groups
        /// <summary>
        /// Gets the list of unified groups associated with the user
        /// </summary>
        /// <param name="requestedUnifiedGroupsSets">The Requested Unified Groups Sets</param>
        /// <param name="userSmtpAddress">The smtp address of accessing user.</param>
        /// <returns>UserUnified groups.</returns>
        public Task<Collection<UnifiedGroupsSet>> GetUserUnifiedGroups(
                            IEnumerable<RequestedUnifiedGroupsSet> requestedUnifiedGroupsSets,
                            string userSmtpAddress)
        {
            EwsUtilities.ValidateParam(requestedUnifiedGroupsSets, "requestedUnifiedGroupsSets");
            EwsUtilities.ValidateParam(userSmtpAddress, "userSmtpAddress");

            return this.GetUserUnifiedGroupsInternal(requestedUnifiedGroupsSets, userSmtpAddress);
        }

        /// <summary>
        /// Gets the list of unified groups associated with the user
        /// </summary>
        /// <param name="requestedUnifiedGroupsSets">The Requested Unified Groups Sets</param>
        /// <returns>UserUnified groups.</returns>
        public Task<Collection<UnifiedGroupsSet>> GetUserUnifiedGroups(IEnumerable<RequestedUnifiedGroupsSet> requestedUnifiedGroupsSets)
        {
            EwsUtilities.ValidateParam(requestedUnifiedGroupsSets, "requestedUnifiedGroupsSets");
            return this.GetUserUnifiedGroupsInternal(requestedUnifiedGroupsSets, null);
        }

        /// <summary>
        /// Gets the list of unified groups associated with the user
        /// </summary>
        /// <param name="requestedUnifiedGroupsSets">The Requested Unified Groups Sets</param>
        /// <param name="userSmtpAddress">The smtp address of accessing user.</param>
        /// <returns>UserUnified groups.</returns>
        private async Task<Collection<UnifiedGroupsSet>> GetUserUnifiedGroupsInternal(
                            IEnumerable<RequestedUnifiedGroupsSet> requestedUnifiedGroupsSets,
                            string userSmtpAddress)
        {
            GetUserUnifiedGroupsRequest request = new GetUserUnifiedGroupsRequest(this);

            if (!string.IsNullOrEmpty(userSmtpAddress))
            {
                request.UserSmtpAddress = userSmtpAddress;
            }

            if (requestedUnifiedGroupsSets != null)
            {
                request.RequestedUnifiedGroupsSets = requestedUnifiedGroupsSets;
            }

            return (await request.Execute().ConfigureAwait(false)).GroupsSets;
        }

        /// <summary>
        /// Gets the UnifiedGroupsUnseenCount for the group specfied 
        /// </summary>
        /// <param name="groupMailboxSmtpAddress">The smtpaddress of group for which unseendata is desired</param>
        /// <param name="lastVisitedTimeUtc">The LastVisitedTimeUtc of group for which unseendata is desired</param>
        /// <returns>UnifiedGroupsUnseenCount</returns>
        public async Task<int> GetUnifiedGroupUnseenCount(string groupMailboxSmtpAddress, DateTime lastVisitedTimeUtc)
        {
            EwsUtilities.ValidateParam(groupMailboxSmtpAddress, "groupMailboxSmtpAddress");

            GetUnifiedGroupUnseenCountRequest request = new GetUnifiedGroupUnseenCountRequest(
                this, lastVisitedTimeUtc, UnifiedGroupIdentityType.SmtpAddress, groupMailboxSmtpAddress);

            request.AnchorMailbox = groupMailboxSmtpAddress;

            return (await request.Execute().ConfigureAwait(false)).UnseenCount;
        }

        /// <summary>
        /// Sets the LastVisitedTime for the group specfied 
        /// </summary>
        /// <param name="groupMailboxSmtpAddress">The smtpaddress of group for which unseendata is desired</param>
        /// <param name="lastVisitedTimeUtc">The LastVisitedTimeUtc of group for which unseendata is desired</param>
        public System.Threading.Tasks.Task SetUnifiedGroupLastVisitedTime(string groupMailboxSmtpAddress, DateTime lastVisitedTimeUtc)
        {
            EwsUtilities.ValidateParam(groupMailboxSmtpAddress, "groupMailboxSmtpAddress");

            SetUnifiedGroupLastVisitedTimeRequest request = new SetUnifiedGroupLastVisitedTimeRequest(this, lastVisitedTimeUtc, UnifiedGroupIdentityType.SmtpAddress, groupMailboxSmtpAddress);

            return request.Execute();
        }

        #endregion

        #region Diagnostic Method -- Only used by test

        /// <summary>
        /// Executes the diagnostic method.
        /// </summary>
        /// <param name="verb">The verb.</param>
        /// <param name="parameter">The parameter.</param>
        /// <returns></returns>
        internal async Task<XmlDocument> ExecuteDiagnosticMethod(string verb, XmlNode parameter)
        {
            ExecuteDiagnosticMethodRequest request = new ExecuteDiagnosticMethodRequest(this);
            request.Verb = verb;
            request.Parameter = parameter;

            return (await request.ExecuteAsync().ConfigureAwait(false))[0].ReturnValue;
        }
        #endregion

        #region Validation

        /// <summary>
        /// Validates this instance.
        /// </summary>
        internal override void Validate()
        {
            base.Validate();

            if (this.Url == null)
            {
                throw new ServiceLocalException(Strings.ServiceUrlMustBeSet);
            }

            if (this.PrivilegedUserId != null && this.ImpersonatedUserId != null)
            {
                throw new ServiceLocalException(Strings.CannotSetBothImpersonatedAndPrivilegedUser);
            }

            // only one of PrivilegedUserId|ImpersonatedUserId|ManagementRoles can be set.
        }

        /// <summary>
        /// Validates a new-style version string.
        /// This validation is not as strict as server-side validation.
        /// </summary>
        /// <param name="version"> the version string </param>
        /// <remarks>
        /// The target version string has a required part and an optional part.
        /// The required part is two integers separated by a dot, major.minor
        /// The optional part is a minimum required version, minimum=major.minor
        /// Examples:
        ///   X-EWS-TargetVersion: 2.4
        ///   X-EWS_TargetVersion: 2.9; minimum=2.4
        /// </remarks>
        internal static void ValidateTargetVersion(string version)
        {
            const char ParameterSeparator = ';';
            const string LegacyVersionPrefix = "Exchange20";
            const char ParameterValueSeparator = '=';
            const string ParameterName = "minimum";

            if (String.IsNullOrEmpty(version))
            {
                throw new ArgumentException("Target version must not be empty.");
            }

            string[] parts = version.Trim().Split(ParameterSeparator);
            switch (parts.Length)
            {
                case 1:
                    // Validate the header value. We allow X.Y or Exchange20XX.
                    string part1 = parts[0].Trim();
                    if (parts[0].StartsWith(LegacyVersionPrefix))
                    {
                        // Close enough; misses corner cases like "Exchange2001". Server will do complete validation.
                    }
                    else if (ExchangeService.IsMajorMinor(part1))
                    {
                        // Also close enough; misses corner cases like ".5".
                    }
                    else
                    {
                        throw new ArgumentException("Target version must match X.Y or Exchange20XX.");
                    }

                    break;

                case 2:
                    // Validate the optional minimum version parameter, "minimum=X.Y"
                    string part2 = parts[1].Trim();
                    string[] minParts = part2.Split(ParameterValueSeparator);
                    if (minParts.Length == 2 &&
                        minParts[0].Trim().Equals(ParameterName, StringComparison.OrdinalIgnoreCase) &&
                        ExchangeService.IsMajorMinor(minParts[1].Trim()))
                    {
                        goto case 1;
                    }

                    throw new ArgumentException("Target version must match X.Y or Exchange20XX.");

                default:
                    throw new ArgumentException("Target version should have the form.");
            }
        }

        private static bool IsMajorMinor(string versionPart)
        {
            const char MajorMinorSeparator = '.';

            string[] parts = versionPart.Split(MajorMinorSeparator);
            if (parts.Length != 2)
            {
                return false;
            }

            foreach (string s in parts)
            {
                foreach (char c in s)
                {
                    if (!Char.IsDigit(c))
                    {
                        return false;
                    }
                }
            }

            return true;
        }

        #endregion

        #region Constructors

        /// <summary>
        /// Initializes a new instance of the <see cref="ExchangeService"/> class, targeting
        /// the latest supported version of EWS and scoped to the system's current time zone.
        /// </summary>
        public ExchangeService()
            : base()
        {
        }

        /// <summary>
        /// Initializes a new instance of the <see cref="ExchangeService"/> class, targeting
        /// the latest supported version of EWS and scoped to the specified time zone.
        /// </summary>
        /// <param name="timeZone">The time zone to which the service is scoped.</param>
        public ExchangeService(TimeZoneInfo timeZone)
            : base(timeZone)
        {
        }

        /// <summary>
        /// Initializes a new instance of the <see cref="ExchangeService"/> class, targeting
        /// the specified version of EWS and scoped to the system's current time zone.
        /// </summary>
        /// <param name="requestedServerVersion">The version of EWS that the service targets.</param>
        public ExchangeService(ExchangeVersion requestedServerVersion)
            : base(requestedServerVersion)
        {
        }

        /// <summary>
        /// Initializes a new instance of the <see cref="ExchangeService"/> class, targeting
        /// the specified version of EWS and scoped to the specified time zone.
        /// </summary>
        /// <param name="requestedServerVersion">The version of EWS that the service targets.</param>
        /// <param name="timeZone">The time zone to which the service is scoped.</param>
        public ExchangeService(ExchangeVersion requestedServerVersion, TimeZoneInfo timeZone)
            : base(requestedServerVersion, timeZone)
        {
        }

        /// <summary>
        /// Initializes a new instance of the <see cref="ExchangeService"/> class, targeting
        /// the specified version of EWS and scoped to the system's current time zone.
        /// </summary>
        /// <param name="targetServerVersion">The version (new style) of EWS that the service targets.</param>
        /// <remarks>
        /// The target version string has a required part and an optional part.
        /// The required part is two integers separated by a dot, major.minor
        /// The optional part is a minimum required version, minimum=major.minor
        /// Examples:
        ///   X-EWS-TargetVersion: 2.4
        ///   X-EWS_TargetVersion: 2.9; minimum=2.4
        /// </remarks>
        internal ExchangeService(string targetServerVersion)
            : base(ExchangeVersion.Exchange2013)
        {
            ExchangeService.ValidateTargetVersion(targetServerVersion);
            this.TargetServerVersion = targetServerVersion;
        }

        /// <summary>
        /// Initializes a new instance of the <see cref="ExchangeService"/> class, targeting
        /// the specified version of EWS and scoped to the specified time zone.
        /// </summary>
        /// <param name="targetServerVersion">The version (new style) of EWS that the service targets.</param>
        /// <param name="timeZone">The time zone to which the service is scoped.</param>
        /// <remarks>
        /// The new style version string has a required part and an optional part.
        /// The required part is two integers separated by a dot, major.minor
        /// The optional part is a minimum required version, minimum=major.minor
        /// Examples:
        ///   2.4
        ///   2.9; minimum=2.4
        /// </remarks>
        internal ExchangeService(string targetServerVersion, TimeZoneInfo timeZone)
            : base(ExchangeVersion.Exchange2013, timeZone)
        {
            ExchangeService.ValidateTargetVersion(targetServerVersion);
            this.TargetServerVersion = targetServerVersion;
        }

        #endregion

        #region Utilities
        /// <summary>
        /// Creates an HttpWebRequest instance and initializes it with the appropriate parameters,
        /// based on the configuration of this service object.
        /// </summary>
        /// <param name="methodName">Name of the method.</param>
        /// <returns>
        /// An initialized instance of HttpWebRequest.
        /// </returns>
        internal IEwsHttpWebRequest PrepareHttpWebRequest(string methodName)
        {
            Uri endpoint = this.Url;
            this.RegisterCustomBasicAuthModule();

            endpoint = this.AdjustServiceUriFromCredentials(endpoint);

            IEwsHttpWebRequest request = this.PrepareHttpWebRequestForUrl(
                endpoint,
                this.AcceptGzipEncoding,
                true);

            if (!String.IsNullOrEmpty(this.TargetServerVersion))
            {
                request.Headers.TryAddWithoutValidation(ExchangeService.TargetServerVersionHeaderName, this.TargetServerVersion);
            }

            return request;
        }

        /// <summary>
        /// Sets the type of the content.
        /// </summary>
        /// <param name="request">The request.</param>
        internal override void SetContentType(IEwsHttpWebRequest request)
        {
            request.ContentType = "text/xml; charset=utf-8";
            request.Accept = "text/xml";
        }

        /// <summary>
        /// Processes an HTTP error response.
        /// </summary>
        /// <param name="httpWebResponse">The HTTP web response.</param>
        /// <param name="webException">The web exception.</param>
        internal override void ProcessHttpErrorResponse(IEwsHttpWebResponse httpWebResponse, EwsHttpClientException webException)
        {
            this.InternalProcessHttpErrorResponse(
                httpWebResponse,
                webException,
                TraceFlags.EwsResponseHttpHeaders,
                TraceFlags.EwsResponse);
        }

        #endregion

        #region Properties

        /// <summary>
        /// Gets or sets the URL of the Exchange Web Services. 
        /// </summary>
        public Uri Url
        {
            get { return this.url; }
            set { this.url = value; }
        }

        /// <summary>
        /// Gets or sets the Id of the user that EWS should impersonate. 
        /// </summary>
        public ImpersonatedUserId ImpersonatedUserId
        {
            get { return this.impersonatedUserId; }
            set { this.impersonatedUserId = value; }
        }

        /// <summary>
        /// Gets or sets the Id of the user that EWS should open his/her mailbox with privileged logon type. 
        /// </summary>
        internal PrivilegedUserId PrivilegedUserId
        {
            get { return this.privilegedUserId; }
            set { this.privilegedUserId = value; }
        }

        /// <summary>
        /// 
        /// </summary>
        public ManagementRoles ManagementRoles
        {
            get { return this.managementRoles; }
            set { this.managementRoles = value; }
        }

        /// <summary>
        /// Gets or sets the preferred culture for messages returned by the Exchange Web Services.
        /// </summary>
        public CultureInfo PreferredCulture
        {
            get { return this.preferredCulture; }
            set { this.preferredCulture = value; }
        }

        /// <summary>
        /// Gets or sets the DateTime precision for DateTime values returned from Exchange Web Services.
        /// </summary>
        public DateTimePrecision DateTimePrecision
        {
            get { return this.dateTimePrecision; }
            set { this.dateTimePrecision = value; }
        }

        /// <summary>
        /// Gets or sets a file attachment content handler.
        /// </summary>
        public IFileAttachmentContentHandler FileAttachmentContentHandler
        {
            get { return this.fileAttachmentContentHandler; }
            set { this.fileAttachmentContentHandler = value; }
        }

        /// <summary>
        /// Gets the time zone this service is scoped to.
        /// </summary>
        public new TimeZoneInfo TimeZone
        {
            get { return base.TimeZone; }
        }

        /// <summary>
        /// Provides access to the Unified Messaging functionalities.
        /// </summary>
        public UnifiedMessaging UnifiedMessaging
        {
            get
            {
                if (this.unifiedMessaging == null)
                {
                    this.unifiedMessaging = new UnifiedMessaging(this);
                }

                return this.unifiedMessaging;
            }
        }

        /// <summary>
        /// Gets or sets a value indicating whether the AutodiscoverUrl method should perform SCP (Service Connection Point) record lookup when determining
        /// the Autodiscover service URL.
        /// </summary>
        public bool EnableScpLookup
        {
            get { return this.enableScpLookup; }
            set { this.enableScpLookup = value; }
        }

        /// <summary>
        /// Exchange 2007 compatibility mode flag. (Off by default)
        /// </summary>
        private bool exchange2007CompatibilityMode;

        /// <summary>
        /// Gets or sets a value indicating whether Exchange2007 compatibility mode is enabled.
        /// </summary>
        /// <remarks>
        /// In order to support E12 servers, the Exchange2007CompatibilityMode property can be used 
        /// to indicate that we should use "Exchange2007" as the server version string rather than 
        /// Exchange2007_SP1.
        /// </remarks>
        internal bool Exchange2007CompatibilityMode
        {
            get { return this.exchange2007CompatibilityMode; }
            set { this.exchange2007CompatibilityMode = value; }
        }

        /// <summary>
        /// Gets or sets a value indicating whether trace output is pretty printed.
        /// </summary>
        public bool TraceEnablePrettyPrinting
        {
            get { return this.traceEnablePrettyPrinting; }
            set { this.traceEnablePrettyPrinting = value; }
        }

        /// <summary>
        /// Gets or sets the target server version string (newer than Exchange2013).
        /// </summary>
        internal string TargetServerVersion
        {
            get
            {
                return this.targetServerVersion;
            }

            set
            {
                ExchangeService.ValidateTargetVersion(value);
                this.targetServerVersion = value;
            }
        }

        #endregion
    }
}<|MERGE_RESOLUTION|>--- conflicted
+++ resolved
@@ -1,5286 +1,5234 @@
-/*
- * Exchange Web Services Managed API
- *
- * Copyright (c) Microsoft Corporation
- * All rights reserved.
- *
- * MIT License
- *
- * Permission is hereby granted, free of charge, to any person obtaining a copy of this
- * software and associated documentation files (the "Software"), to deal in the Software
- * without restriction, including without limitation the rights to use, copy, modify, merge,
- * publish, distribute, sublicense, and/or sell copies of the Software, and to permit persons
- * to whom the Software is furnished to do so, subject to the following conditions:
- *
- * The above copyright notice and this permission notice shall be included in all copies or
- * substantial portions of the Software.
- *
- * THE SOFTWARE IS PROVIDED *AS IS*, WITHOUT WARRANTY OF ANY KIND, EXPRESS OR IMPLIED,
- * INCLUDING BUT NOT LIMITED TO THE WARRANTIES OF MERCHANTABILITY, FITNESS FOR A PARTICULAR
- * PURPOSE AND NONINFRINGEMENT. IN NO EVENT SHALL THE AUTHORS OR COPYRIGHT HOLDERS BE LIABLE
- * FOR ANY CLAIM, DAMAGES OR OTHER LIABILITY, WHETHER IN AN ACTION OF CONTRACT, TORT OR
- * OTHERWISE, ARISING FROM, OUT OF OR IN CONNECTION WITH THE SOFTWARE OR THE USE OR OTHER
- * DEALINGS IN THE SOFTWARE.
- */
-
-using System.Security.Cryptography;
-
-namespace Microsoft.Exchange.WebServices.Data
-{
-    using System;
-    using System.Collections.Generic;
-    using System.Collections.ObjectModel;
-    using System.Globalization;
-    using System.IO;
-    using System.Linq;
-    using System.Net;
-    using System.Xml;
-    using Microsoft.Exchange.WebServices.Autodiscover;
-    using Microsoft.Exchange.WebServices.Data.Enumerations;
-    using Microsoft.Exchange.WebServices.Data.Groups;
-    using System.Threading.Tasks;
-
-    /// <summary>
-    /// Represents a binding to the Exchange Web Services.
-    /// </summary>
-    public sealed class ExchangeService : ExchangeServiceBase
-    {
-        #region Constants
-
-        private const string TargetServerVersionHeaderName = "X-EWS-TargetVersion";
-
-        #endregion
-
-        #region Fields
-
-        private Uri url;
-        private CultureInfo preferredCulture;
-        private DateTimePrecision dateTimePrecision = DateTimePrecision.Default;
-        private ImpersonatedUserId impersonatedUserId;
-        private PrivilegedUserId privilegedUserId;
-        private ManagementRoles managementRoles;
-        private IFileAttachmentContentHandler fileAttachmentContentHandler;
-        private UnifiedMessaging unifiedMessaging;
-        private bool enableScpLookup = true;
-        private bool traceEnablePrettyPrinting = true;
-        private string targetServerVersion = null;
-
-        #endregion
-
-        #region Response object operations
-
-        /// <summary>
-        /// Create response object.
-        /// </summary>
-        /// <param name="responseObject">The response object.</param>
-        /// <param name="parentFolderId">The parent folder id.</param>
-        /// <param name="messageDisposition">The message disposition.</param>
-        /// <returns>The list of items created or modified as a result of the "creation" of the response object.</returns>
-        internal async Task<List<Item>> InternalCreateResponseObject(
-            ServiceObject responseObject,
-            FolderId parentFolderId,
-            MessageDisposition? messageDisposition)
-        {
-            CreateResponseObjectRequest request = new CreateResponseObjectRequest(this, ServiceErrorHandling.ThrowOnError);
-
-            request.ParentFolderId = parentFolderId;
-            request.Items = new ServiceObject[] { responseObject };
-            request.MessageDisposition = messageDisposition;
-
-            ServiceResponseCollection<CreateResponseObjectResponse> responses = await request.ExecuteAsync().ConfigureAwait(false);
-
-            return responses[0].Items;
-        }
-
-        #endregion
-
-        #region Folder operations
-
-        /// <summary>
-        /// Creates a folder. Calling this method results in a call to EWS.
-        /// </summary>
-        /// <param name="folder">The folder.</param>
-        /// <param name="parentFolderId">The parent folder id.</param>
-        internal System.Threading.Tasks.Task CreateFolder(
-            Folder folder,
-            FolderId parentFolderId)
-        {
-            CreateFolderRequest request = new CreateFolderRequest(this, ServiceErrorHandling.ThrowOnError);
-
-            request.Folders = new Folder[] { folder };
-            request.ParentFolderId = parentFolderId;
-
-            return request.ExecuteAsync();
-        }
-
-        /// <summary>
-        /// Updates a folder.
-        /// </summary>
-        /// <param name="folder">The folder.</param>
-        internal System.Threading.Tasks.Task UpdateFolder(Folder folder)
-        {
-            UpdateFolderRequest request = new UpdateFolderRequest(this, ServiceErrorHandling.ThrowOnError);
-
-            request.Folders.Add(folder);
-
-            return request.ExecuteAsync();
-        }
-
-        /// <summary>
-        /// Copies a folder. Calling this method results in a call to EWS.
-        /// </summary>
-        /// <param name="folderId">The folder id.</param>
-        /// <param name="destinationFolderId">The destination folder id.</param>
-        /// <returns>Copy of folder.</returns>
-        internal async Task<Folder> CopyFolder(
-            FolderId folderId,
-            FolderId destinationFolderId)
-        {
-            CopyFolderRequest request = new CopyFolderRequest(this, ServiceErrorHandling.ThrowOnError);
-
-            request.DestinationFolderId = destinationFolderId;
-            request.FolderIds.Add(folderId);
-
-            ServiceResponseCollection<MoveCopyFolderResponse> responses = await request.ExecuteAsync().ConfigureAwait(false);
-
-            return responses[0].Folder;
-        }
-
-        /// <summary>
-        /// Move a folder.
-        /// </summary>
-        /// <param name="folderId">The folder id.</param>
-        /// <param name="destinationFolderId">The destination folder id.</param>
-        /// <returns>Moved folder.</returns>
-        internal async Task<Folder> MoveFolder(
-            FolderId folderId,
-            FolderId destinationFolderId)
-        {
-            MoveFolderRequest request = new MoveFolderRequest(this, ServiceErrorHandling.ThrowOnError);
-
-            request.DestinationFolderId = destinationFolderId;
-            request.FolderIds.Add(folderId);
-
-            ServiceResponseCollection<MoveCopyFolderResponse> responses = await request.ExecuteAsync().ConfigureAwait(false);
-
-            return responses[0].Folder;
-        }
-
-        /// <summary>
-        /// Finds folders.
-        /// </summary>
-        /// <param name="parentFolderIds">The parent folder ids.</param>
-        /// <param name="searchFilter">The search filter. Available search filter classes
-        /// include SearchFilter.IsEqualTo, SearchFilter.ContainsSubstring and 
-        /// SearchFilter.SearchFilterCollection</param>
-        /// <param name="view">The view controlling the number of folders returned.</param>
-        /// <param name="errorHandlingMode">Indicates the type of error handling should be done.</param>
-        /// <returns>Collection of service responses.</returns>
-        private Task<ServiceResponseCollection<FindFolderResponse>> InternalFindFolders(
-            IEnumerable<FolderId> parentFolderIds,
-            SearchFilter searchFilter,
-            FolderView view,
-            ServiceErrorHandling errorHandlingMode)
-        {
-            FindFolderRequest request = new FindFolderRequest(this, errorHandlingMode);
-
-            request.ParentFolderIds.AddRange(parentFolderIds);
-            request.SearchFilter = searchFilter;
-            request.View = view;
-
-            return request.ExecuteAsync();
-        }
-
-        /// <summary>
-        /// Obtains a list of folders by searching the sub-folders of the specified folder.
-        /// </summary>
-        /// <param name="parentFolderId">The Id of the folder in which to search for folders.</param>
-        /// <param name="searchFilter">The search filter. Available search filter classes
-        /// include SearchFilter.IsEqualTo, SearchFilter.ContainsSubstring and 
-        /// SearchFilter.SearchFilterCollection</param>
-        /// <param name="view">The view controlling the number of folders returned.</param>
-        /// <returns>An object representing the results of the search operation.</returns>
-        public async Task<FindFoldersResults> FindFolders(FolderId parentFolderId, SearchFilter searchFilter, FolderView view)
-        {
-            EwsUtilities.ValidateParam(parentFolderId, "parentFolderId");
-            EwsUtilities.ValidateParam(view, "view");
-            EwsUtilities.ValidateParamAllowNull(searchFilter, "searchFilter");
-
-            ServiceResponseCollection<FindFolderResponse> responses = await this.InternalFindFolders(
-                new FolderId[] { parentFolderId },
-                searchFilter,
-                view,
-                ServiceErrorHandling.ThrowOnError).ConfigureAwait(false);
-
-            return responses[0].Results;
-        }
-        
-        /// <summary>
-        /// Obtains a list of folders by searching the sub-folders of each of the specified folders.
-        /// </summary>
-        /// <param name="parentFolderIds">The Ids of the folders in which to search for folders.</param>
-        /// <param name="searchFilter">The search filter. Available search filter classes
-        /// include SearchFilter.IsEqualTo, SearchFilter.ContainsSubstring and 
-        /// SearchFilter.SearchFilterCollection</param>
-        /// <param name="view">The view controlling the number of folders returned.</param>
-        /// <returns>An object representing the results of the search operation.</returns>
-        public Task<ServiceResponseCollection<FindFolderResponse>> FindFolders(IEnumerable<FolderId> parentFolderIds, SearchFilter searchFilter, FolderView view)
-        {
-            EwsUtilities.ValidateParam(parentFolderIds, "parentFolderIds");
-            EwsUtilities.ValidateParam(view, "view");
-            EwsUtilities.ValidateParamAllowNull(searchFilter, "searchFilter");
-
-            return this.InternalFindFolders(
-                parentFolderIds,
-                searchFilter,
-                view,
-                ServiceErrorHandling.ReturnErrors);
-        }
-
-        /// <summary>
-        /// Obtains a list of folders by searching the sub-folders of the specified folder.
-        /// </summary>
-        /// <param name="parentFolderId">The Id of the folder in which to search for folders.</param>
-        /// <param name="view">The view controlling the number of folders returned.</param>
-        /// <returns>An object representing the results of the search operation.</returns>
-        public async Task<FindFoldersResults> FindFolders(FolderId parentFolderId, FolderView view)
-        {
-            EwsUtilities.ValidateParam(parentFolderId, "parentFolderId");
-            EwsUtilities.ValidateParam(view, "view");
-
-            ServiceResponseCollection<FindFolderResponse> responses = await this.InternalFindFolders(
-                new FolderId[] { parentFolderId },
-                null, /* searchFilter */
-                view,
-                ServiceErrorHandling.ThrowOnError).ConfigureAwait(false);
-
-            return responses[0].Results;
-        }
-
-        /// <summary>
-        /// Obtains a list of folders by searching the sub-folders of the specified folder.
-        /// </summary>
-        /// <param name="parentFolderName">The name of the folder in which to search for folders.</param>
-        /// <param name="searchFilter">The search filter. Available search filter classes
-        /// include SearchFilter.IsEqualTo, SearchFilter.ContainsSubstring and 
-        /// SearchFilter.SearchFilterCollection</param>
-        /// <param name="view">The view controlling the number of folders returned.</param>
-        /// <returns>An object representing the results of the search operation.</returns>
-        public Task<FindFoldersResults> FindFolders(WellKnownFolderName parentFolderName, SearchFilter searchFilter, FolderView view)
-        {
-            return this.FindFolders(new FolderId(parentFolderName), searchFilter, view);
-        }
-
-        /// <summary>
-        /// Obtains a list of folders by searching the sub-folders of the specified folder.
-        /// </summary>
-        /// <param name="parentFolderName">The name of the folder in which to search for folders.</param>
-        /// <param name="view">The view controlling the number of folders returned.</param>
-        /// <returns>An object representing the results of the search operation.</returns>
-        public Task<FindFoldersResults> FindFolders(WellKnownFolderName parentFolderName, FolderView view)
-        {
-            return this.FindFolders(new FolderId(parentFolderName), view);
-        }
-
-        /// <summary>
-        /// Load specified properties for a folder.
-        /// </summary>
-        /// <param name="folder">The folder.</param>
-        /// <param name="propertySet">The property set.</param>
-        internal Task<ServiceResponseCollection<ServiceResponse>> LoadPropertiesForFolder(
-            Folder folder,
-            PropertySet propertySet)
-        {
-            EwsUtilities.ValidateParam(folder, "folder");
-            EwsUtilities.ValidateParam(propertySet, "propertySet");
-
-            GetFolderRequestForLoad request = new GetFolderRequestForLoad(this, ServiceErrorHandling.ThrowOnError);
-
-            request.FolderIds.Add(folder);
-            request.PropertySet = propertySet;
-
-            return request.ExecuteAsync();
-        }
-
-        /// <summary>
-        /// Binds to a folder.
-        /// </summary>
-        /// <param name="folderId">The folder id.</param>
-        /// <param name="propertySet">The property set.</param>
-        /// <returns>Folder</returns>
-        internal async Task<Folder> BindToFolder(FolderId folderId, PropertySet propertySet)
-        {
-            EwsUtilities.ValidateParam(folderId, "folderId");
-            EwsUtilities.ValidateParam(propertySet, "propertySet");
-
-            ServiceResponseCollection<GetFolderResponse> responses = await this.InternalBindToFolders(
-                new[] { folderId },
-                propertySet,
-                ServiceErrorHandling.ThrowOnError
-            );
-
-            return responses[0].Folder;
-        }
-
-        /// <summary>
-        /// Binds to folder.
-        /// </summary>
-        /// <typeparam name="TFolder">The type of the folder.</typeparam>
-        /// <param name="folderId">The folder id.</param>
-        /// <param name="propertySet">The property set.</param>
-        /// <returns>Folder</returns>
-        internal async Task<TFolder> BindToFolder<TFolder>(FolderId folderId, PropertySet propertySet)
-            where TFolder : Folder
-        {
-            Folder result = await this.BindToFolder(folderId, propertySet);
-
-            if (result is TFolder)
-            {
-                return (TFolder)result;
-            }
-            else
-            {
-                throw new ServiceLocalException(
-                    string.Format(
-                        Strings.FolderTypeNotCompatible,
-                        result.GetType().Name,
-                        typeof(TFolder).Name));
-            }
-        }
-
-        /// <summary>
-        /// Binds to multiple folders in a single call to EWS.
-        /// </summary>
-        /// <param name="folderIds">The Ids of the folders to bind to.</param>
-        /// <param name="propertySet">The set of properties to load.</param>
-        /// <returns>A ServiceResponseCollection providing results for each of the specified folder Ids.</returns>
-        public Task<ServiceResponseCollection<GetFolderResponse>> BindToFolders(
-            IEnumerable<FolderId> folderIds,
-            PropertySet propertySet)
-        {
-            EwsUtilities.ValidateParamCollection(folderIds, "folderIds");
-            EwsUtilities.ValidateParam(propertySet, "propertySet");
-
-            return this.InternalBindToFolders(
-                folderIds,
-                propertySet,
-                ServiceErrorHandling.ReturnErrors
-            );
-        }
-
-        /// <summary>
-        /// Binds to multiple folders in a single call to EWS.
-        /// </summary>
-        /// <param name="folderIds">The Ids of the folders to bind to.</param>
-        /// <param name="propertySet">The set of properties to load.</param>
-        /// <param name="errorHandling">Type of error handling to perform.</param>
-        /// <returns>A ServiceResponseCollection providing results for each of the specified folder Ids.</returns>
-        private Task<ServiceResponseCollection<GetFolderResponse>> InternalBindToFolders(
-            IEnumerable<FolderId> folderIds,
-            PropertySet propertySet,
-            ServiceErrorHandling errorHandling)
-        {
-            GetFolderRequest request = new GetFolderRequest(this, errorHandling);
-
-            request.FolderIds.AddRange(folderIds);
-            request.PropertySet = propertySet;
-
-            return request.ExecuteAsync();
-        }
-
-        /// <summary>
-        /// Deletes a folder. Calling this method results in a call to EWS.
-        /// </summary>
-        /// <param name="folderId">The folder id.</param>
-        /// <param name="deleteMode">The delete mode.</param>
-        internal Task<ServiceResponseCollection<ServiceResponse>> DeleteFolder(
-            FolderId folderId,
-            DeleteMode deleteMode)
-        {
-            EwsUtilities.ValidateParam(folderId, "folderId");
-
-            DeleteFolderRequest request = new DeleteFolderRequest(this, ServiceErrorHandling.ThrowOnError);
-
-            request.FolderIds.Add(folderId);
-            request.DeleteMode = deleteMode;
-
-            return request.ExecuteAsync();
-        }
-
-        /// <summary>
-        /// Empties a folder. Calling this method results in a call to EWS.
-        /// </summary>
-        /// <param name="folderId">The folder id.</param>
-        /// <param name="deleteMode">The delete mode.</param>
-        /// <param name="deleteSubFolders">if set to <c>true</c> empty folder should also delete sub folders.</param>
-        internal Task<ServiceResponseCollection<ServiceResponse>> EmptyFolder(
-            FolderId folderId,
-            DeleteMode deleteMode,
-            bool deleteSubFolders)
-        {
-            EwsUtilities.ValidateParam(folderId, "folderId");
-
-            EmptyFolderRequest request = new EmptyFolderRequest(this, ServiceErrorHandling.ThrowOnError);
-
-            request.FolderIds.Add(folderId);
-            request.DeleteMode = deleteMode;
-            request.DeleteSubFolders = deleteSubFolders;
-
-            return request.ExecuteAsync();
-        }
-
-        /// <summary>
-        /// Marks all items in folder as read/unread. Calling this method results in a call to EWS.
-        /// </summary>
-        /// <param name="folderId">The folder id.</param>
-        /// <param name="readFlag">If true, items marked as read, otherwise unread.</param>
-        /// <param name="suppressReadReceipts">If true, suppress read receipts for items.</param>
-        internal Task<ServiceResponseCollection<ServiceResponse>> MarkAllItemsAsRead(
-            FolderId folderId,
-            bool readFlag,
-            bool suppressReadReceipts)
-        {
-            EwsUtilities.ValidateParam(folderId, "folderId");
-            EwsUtilities.ValidateMethodVersion(this, ExchangeVersion.Exchange2013, "MarkAllItemsAsRead");
-
-            MarkAllItemsAsReadRequest request = new MarkAllItemsAsReadRequest(this, ServiceErrorHandling.ThrowOnError);
-
-            request.FolderIds.Add(folderId);
-            request.ReadFlag = readFlag;
-            request.SuppressReadReceipts = suppressReadReceipts;
-
-            return request.ExecuteAsync();
-        }
-
-        #endregion
-
-        #region Item operations
-
-        /// <summary>
-        /// Creates multiple items in a single EWS call. Supported item classes are EmailMessage, Appointment, Contact, PostItem, Task and Item.
-        /// CreateItems does not support items that have unsaved attachments.
-        /// </summary>
-        /// <param name="items">The items to create.</param>
-        /// <param name="parentFolderId">The Id of the folder in which to place the newly created items. If null, items are created in their default folders.</param>
-        /// <param name="messageDisposition">Indicates the disposition mode for items of type EmailMessage. Required if items contains at least one EmailMessage instance.</param>
-        /// <param name="sendInvitationsMode">Indicates if and how invitations should be sent for items of type Appointment. Required if items contains at least one Appointment instance.</param>
-        /// <param name="errorHandling">What type of error handling should be performed.</param>
-        /// <returns>A ServiceResponseCollection providing creation results for each of the specified items.</returns>
-        private Task<ServiceResponseCollection<ServiceResponse>> InternalCreateItems(
-            IEnumerable<Item> items,
-            FolderId parentFolderId,
-            MessageDisposition? messageDisposition,
-            SendInvitationsMode? sendInvitationsMode,
-            ServiceErrorHandling errorHandling)
-        {
-            CreateItemRequest request = new CreateItemRequest(this, errorHandling);
-
-            request.ParentFolderId = parentFolderId;
-            request.Items = items;
-            request.MessageDisposition = messageDisposition;
-            request.SendInvitationsMode = sendInvitationsMode;
-
-            return request.ExecuteAsync();
-        }
-
-        /// <summary>
-        /// Creates multiple items in a single EWS call. Supported item classes are EmailMessage, Appointment, Contact, PostItem, Task and Item.
-        /// CreateItems does not support items that have unsaved attachments.
-        /// </summary>
-        /// <param name="items">The items to create.</param>
-        /// <param name="parentFolderId">The Id of the folder in which to place the newly created items. If null, items are created in their default folders.</param>
-        /// <param name="messageDisposition">Indicates the disposition mode for items of type EmailMessage. Required if items contains at least one EmailMessage instance.</param>
-        /// <param name="sendInvitationsMode">Indicates if and how invitations should be sent for items of type Appointment. Required if items contains at least one Appointment instance.</param>
-        /// <returns>A ServiceResponseCollection providing creation results for each of the specified items.</returns>
-        public Task<ServiceResponseCollection<ServiceResponse>> CreateItems(
-            IEnumerable<Item> items,
-            FolderId parentFolderId,
-            MessageDisposition? messageDisposition,
-            SendInvitationsMode? sendInvitationsMode)
-        {
-            // All items have to be new.
-            if (!items.TrueForAll((item) => item.IsNew))
-            {
-                throw new ServiceValidationException(Strings.CreateItemsDoesNotHandleExistingItems);
-            }
-
-            // Make sure that all items do *not* have unprocessed attachments.
-            if (!items.TrueForAll((item) => !item.HasUnprocessedAttachmentChanges()))
-            {
-                throw new ServiceValidationException(Strings.CreateItemsDoesNotAllowAttachments);
-            }
-
-            return this.InternalCreateItems(
-                items,
-                parentFolderId,
-                messageDisposition,
-                sendInvitationsMode,
-                ServiceErrorHandling.ReturnErrors);
-        }
-
-        /// <summary>
-        /// Creates an item. Calling this method results in a call to EWS.
-        /// </summary>
-        /// <param name="item">The item to create.</param>
-        /// <param name="parentFolderId">The Id of the folder in which to place the newly created item. If null, the item is created in its default folders.</param>
-        /// <param name="messageDisposition">Indicates the disposition mode for items of type EmailMessage. Required if item is an EmailMessage instance.</param>
-        /// <param name="sendInvitationsMode">Indicates if and how invitations should be sent for item of type Appointment. Required if item is an Appointment instance.</param>
-        internal System.Threading.Tasks.Task CreateItem(
-            Item item,
-            FolderId parentFolderId,
-            MessageDisposition? messageDisposition,
-            SendInvitationsMode? sendInvitationsMode)
-        {
-            return this.InternalCreateItems(
-                new Item[] { item },
-                parentFolderId,
-                messageDisposition,
-                sendInvitationsMode,
-                ServiceErrorHandling.ThrowOnError);
-        }
-
-        /// <summary>
-        /// Updates multiple items in a single EWS call. UpdateItems does not support items that have unsaved attachments.
-        /// </summary>
-        /// <param name="items">The items to update.</param>
-        /// <param name="savedItemsDestinationFolderId">The folder in which to save sent messages, meeting invitations or cancellations. If null, the messages, meeting invitation or cancellations are saved in the Sent Items folder.</param>
-        /// <param name="conflictResolution">The conflict resolution mode.</param>
-        /// <param name="messageDisposition">Indicates the disposition mode for items of type EmailMessage. Required if items contains at least one EmailMessage instance.</param>
-        /// <param name="sendInvitationsOrCancellationsMode">Indicates if and how invitations and/or cancellations should be sent for items of type Appointment. Required if items contains at least one Appointment instance.</param>
-        /// <param name="errorHandling">What type of error handling should be performed.</param>
-        /// <param name="suppressReadReceipt">Whether to suppress read receipts</param>
-        /// <returns>A ServiceResponseCollection providing update results for each of the specified items.</returns>
-        private Task<ServiceResponseCollection<UpdateItemResponse>> InternalUpdateItems(
-            IEnumerable<Item> items,
-            FolderId savedItemsDestinationFolderId,
-            ConflictResolutionMode conflictResolution,
-            MessageDisposition? messageDisposition,
-            SendInvitationsOrCancellationsMode? sendInvitationsOrCancellationsMode,
-            ServiceErrorHandling errorHandling,
-            bool suppressReadReceipt)
-        {
-            UpdateItemRequest request = new UpdateItemRequest(this, errorHandling);
-
-            request.Items.AddRange(items);
-            request.SavedItemsDestinationFolder = savedItemsDestinationFolderId;
-            request.MessageDisposition = messageDisposition;
-            request.ConflictResolutionMode = conflictResolution;
-            request.SendInvitationsOrCancellationsMode = sendInvitationsOrCancellationsMode;
-            request.SuppressReadReceipts = suppressReadReceipt;
-
-            return request.ExecuteAsync();
-        }
-
-        /// <summary>
-        /// Updates multiple items in a single EWS call. UpdateItems does not support items that have unsaved attachments.
-        /// </summary>
-        /// <param name="items">The items to update.</param>
-        /// <param name="savedItemsDestinationFolderId">The folder in which to save sent messages, meeting invitations or cancellations. If null, the messages, meeting invitation or cancellations are saved in the Sent Items folder.</param>
-        /// <param name="conflictResolution">The conflict resolution mode.</param>
-        /// <param name="messageDisposition">Indicates the disposition mode for items of type EmailMessage. Required if items contains at least one EmailMessage instance.</param>
-        /// <param name="sendInvitationsOrCancellationsMode">Indicates if and how invitations and/or cancellations should be sent for items of type Appointment. Required if items contains at least one Appointment instance.</param>
-        /// <returns>A ServiceResponseCollection providing update results for each of the specified items.</returns>
-        public Task<ServiceResponseCollection<UpdateItemResponse>> UpdateItems(
-            IEnumerable<Item> items,
-            FolderId savedItemsDestinationFolderId,
-            ConflictResolutionMode conflictResolution,
-            MessageDisposition? messageDisposition,
-            SendInvitationsOrCancellationsMode? sendInvitationsOrCancellationsMode)
-        {
-            return this.UpdateItems(items, savedItemsDestinationFolderId, conflictResolution, messageDisposition, sendInvitationsOrCancellationsMode, false);
-        }
-
-        /// <summary>
-        /// Updates multiple items in a single EWS call. UpdateItems does not support items that have unsaved attachments.
-        /// </summary>
-        /// <param name="items">The items to update.</param>
-        /// <param name="savedItemsDestinationFolderId">The folder in which to save sent messages, meeting invitations or cancellations. If null, the messages, meeting invitation or cancellations are saved in the Sent Items folder.</param>
-        /// <param name="conflictResolution">The conflict resolution mode.</param>
-        /// <param name="messageDisposition">Indicates the disposition mode for items of type EmailMessage. Required if items contains at least one EmailMessage instance.</param>
-        /// <param name="sendInvitationsOrCancellationsMode">Indicates if and how invitations and/or cancellations should be sent for items of type Appointment. Required if items contains at least one Appointment instance.</param>
-        /// <param name="suppressReadReceipts">Whether to suppress read receipts</param>
-        /// <returns>A ServiceResponseCollection providing update results for each of the specified items.</returns>
-        public Task<ServiceResponseCollection<UpdateItemResponse>> UpdateItems(
-            IEnumerable<Item> items,
-            FolderId savedItemsDestinationFolderId,
-            ConflictResolutionMode conflictResolution,
-            MessageDisposition? messageDisposition,
-            SendInvitationsOrCancellationsMode? sendInvitationsOrCancellationsMode,
-            bool suppressReadReceipts)
-        {
-            // All items have to exist on the server (!new) and modified (dirty)
-            if (!items.TrueForAll((item) => (!item.IsNew && item.IsDirty)))
-            {
-                throw new ServiceValidationException(Strings.UpdateItemsDoesNotSupportNewOrUnchangedItems);
-            }
-
-            // Make sure that all items do *not* have unprocessed attachments.
-            if (!items.TrueForAll((item) => !item.HasUnprocessedAttachmentChanges()))
-            {
-                throw new ServiceValidationException(Strings.UpdateItemsDoesNotAllowAttachments);
-            }
-
-            return this.InternalUpdateItems(
-                items,
-                savedItemsDestinationFolderId,
-                conflictResolution,
-                messageDisposition,
-                sendInvitationsOrCancellationsMode,
-                ServiceErrorHandling.ReturnErrors,
-                suppressReadReceipts);
-        }
-
-        /// <summary>
-        /// Updates an item.
-        /// </summary>
-        /// <param name="item">The item to update.</param>
-        /// <param name="savedItemsDestinationFolderId">The folder in which to save sent messages, meeting invitations or cancellations. If null, the message, meeting invitation or cancellation is saved in the Sent Items folder.</param>
-        /// <param name="conflictResolution">The conflict resolution mode.</param>
-        /// <param name="messageDisposition">Indicates the disposition mode for an item of type EmailMessage. Required if item is an EmailMessage instance.</param>
-        /// <param name="sendInvitationsOrCancellationsMode">Indicates if and how invitations and/or cancellations should be sent for ian tem of type Appointment. Required if item is an Appointment instance.</param>
-        /// <returns>Updated item.</returns>
-        internal Task<Item> UpdateItem(
-            Item item,
-            FolderId savedItemsDestinationFolderId,
-            ConflictResolutionMode conflictResolution,
-            MessageDisposition? messageDisposition,
-            SendInvitationsOrCancellationsMode? sendInvitationsOrCancellationsMode)
-        {
-            return this.UpdateItem(item, savedItemsDestinationFolderId, conflictResolution, messageDisposition, sendInvitationsOrCancellationsMode, false);
-        }
-
-        /// <summary>
-        /// Updates an item.
-        /// </summary>
-        /// <param name="item">The item to update.</param>
-        /// <param name="savedItemsDestinationFolderId">The folder in which to save sent messages, meeting invitations or cancellations. If null, the message, meeting invitation or cancellation is saved in the Sent Items folder.</param>
-        /// <param name="conflictResolution">The conflict resolution mode.</param>
-        /// <param name="messageDisposition">Indicates the disposition mode for an item of type EmailMessage. Required if item is an EmailMessage instance.</param>
-        /// <param name="sendInvitationsOrCancellationsMode">Indicates if and how invitations and/or cancellations should be sent for ian tem of type Appointment. Required if item is an Appointment instance.</param>
-        /// <param name="suppressReadReceipts">Whether to suppress read receipts</param>
-        /// <returns>Updated item.</returns>
-        internal async Task<Item> UpdateItem(
-            Item item,
-            FolderId savedItemsDestinationFolderId,
-            ConflictResolutionMode conflictResolution,
-            MessageDisposition? messageDisposition,
-            SendInvitationsOrCancellationsMode? sendInvitationsOrCancellationsMode,
-            bool suppressReadReceipts)
-        {
-            ServiceResponseCollection<UpdateItemResponse> responses = await this.InternalUpdateItems(
-                new Item[] { item },
-                savedItemsDestinationFolderId,
-                conflictResolution,
-                messageDisposition,
-                sendInvitationsOrCancellationsMode,
-                ServiceErrorHandling.ThrowOnError,
-                suppressReadReceipts).ConfigureAwait(false);
-
-            return responses[0].ReturnedItem;
-        }
-
-        /// <summary>
-        /// Sends an item.
-        /// </summary>
-        /// <param name="item">The item.</param>
-        /// <param name="savedCopyDestinationFolderId">The saved copy destination folder id.</param>
-        internal System.Threading.Tasks.Task SendItem(
-            Item item,
-            FolderId savedCopyDestinationFolderId)
-        {
-            SendItemRequest request = new SendItemRequest(this, ServiceErrorHandling.ThrowOnError);
-
-            request.Items = new Item[] { item };
-            request.SavedCopyDestinationFolderId = savedCopyDestinationFolderId;
-
-            return request.ExecuteAsync();
-        }
-
-        /// <summary>
-        /// Copies multiple items in a single call to EWS.
-        /// </summary>
-        /// <param name="itemIds">The Ids of the items to copy.</param>
-        /// <param name="destinationFolderId">The Id of the folder to copy the items to.</param>
-        /// <param name="returnNewItemIds">Flag indicating whether service should return new ItemIds or not.</param>
-        /// <param name="errorHandling">What type of error handling should be performed.</param>
-        /// <returns>A ServiceResponseCollection providing copy results for each of the specified item Ids.</returns>
-        private Task<ServiceResponseCollection<MoveCopyItemResponse>> InternalCopyItems(
-            IEnumerable<ItemId> itemIds,
-            FolderId destinationFolderId,
-            bool? returnNewItemIds,
-            ServiceErrorHandling errorHandling)
-        {
-            CopyItemRequest request = new CopyItemRequest(this, errorHandling);
-            request.ItemIds.AddRange(itemIds);
-            request.DestinationFolderId = destinationFolderId;
-            request.ReturnNewItemIds = returnNewItemIds;
-
-            return request.ExecuteAsync();
-        }
-
-        /// <summary>
-        /// Copies multiple items in a single call to EWS.
-        /// </summary>
-        /// <param name="itemIds">The Ids of the items to copy.</param>
-        /// <param name="destinationFolderId">The Id of the folder to copy the items to.</param>
-        /// <returns>A ServiceResponseCollection providing copy results for each of the specified item Ids.</returns>
-        public Task<ServiceResponseCollection<MoveCopyItemResponse>> CopyItems(
-            IEnumerable<ItemId> itemIds,
-            FolderId destinationFolderId)
-        {
-            return this.InternalCopyItems(
-                itemIds,
-                destinationFolderId,
-                null,
-                ServiceErrorHandling.ReturnErrors);
-        }
-
-        /// <summary>
-        /// Copies multiple items in a single call to EWS.
-        /// </summary>
-        /// <param name="itemIds">The Ids of the items to copy.</param>
-        /// <param name="destinationFolderId">The Id of the folder to copy the items to.</param>
-        /// <param name="returnNewItemIds">Flag indicating whether service should return new ItemIds or not.</param>
-        /// <returns>A ServiceResponseCollection providing copy results for each of the specified item Ids.</returns>
-        public Task<ServiceResponseCollection<MoveCopyItemResponse>> CopyItems(
-            IEnumerable<ItemId> itemIds,
-            FolderId destinationFolderId,
-            bool returnNewItemIds)
-        {
-            EwsUtilities.ValidateMethodVersion(
-                this,
-                ExchangeVersion.Exchange2010_SP1,
-                "CopyItems");
-
-            return this.InternalCopyItems(
-                itemIds,
-                destinationFolderId,
-                returnNewItemIds,
-                ServiceErrorHandling.ReturnErrors);
-        }
-
-        /// <summary>
-        /// Copies an item. Calling this method results in a call to EWS.
-        /// </summary>
-        /// <param name="itemId">The Id of the item to copy.</param>
-        /// <param name="destinationFolderId">The Id of the folder to copy the item to.</param>
-        /// <returns>The copy of the item.</returns>
-        internal async Task<Item> CopyItem(
-            ItemId itemId,
-            FolderId destinationFolderId)
-        {
-            return (await this.InternalCopyItems(
-                new ItemId[] { itemId },
-                destinationFolderId,
-                null,
-                ServiceErrorHandling.ThrowOnError).ConfigureAwait(false))[0].Item;
-        }
-
-        /// <summary>
-        /// Moves multiple items in a single call to EWS.
-        /// </summary>
-        /// <param name="itemIds">The Ids of the items to move.</param>
-        /// <param name="destinationFolderId">The Id of the folder to move the items to.</param>
-        /// <param name="returnNewItemIds">Flag indicating whether service should return new ItemIds or not.</param>
-        /// <param name="errorHandling">What type of error handling should be performed.</param>
-        /// <returns>A ServiceResponseCollection providing copy results for each of the specified item Ids.</returns>
-        private Task<ServiceResponseCollection<MoveCopyItemResponse>> InternalMoveItems(
-            IEnumerable<ItemId> itemIds,
-            FolderId destinationFolderId,
-            bool? returnNewItemIds,
-            ServiceErrorHandling errorHandling)
-        {
-            MoveItemRequest request = new MoveItemRequest(this, errorHandling);
-
-            request.ItemIds.AddRange(itemIds);
-            request.DestinationFolderId = destinationFolderId;
-            request.ReturnNewItemIds = returnNewItemIds;
-
-            return request.ExecuteAsync();
-        }
-
-        /// <summary>
-        /// Moves multiple items in a single call to EWS.
-        /// </summary>
-        /// <param name="itemIds">The Ids of the items to move.</param>
-        /// <param name="destinationFolderId">The Id of the folder to move the items to.</param>
-        /// <returns>A ServiceResponseCollection providing copy results for each of the specified item Ids.</returns>
-        public Task<ServiceResponseCollection<MoveCopyItemResponse>> MoveItems(
-            IEnumerable<ItemId> itemIds,
-            FolderId destinationFolderId)
-        {
-            return this.InternalMoveItems(
-                itemIds,
-                destinationFolderId,
-                null,
-                ServiceErrorHandling.ReturnErrors);
-        }
-
-        /// <summary>
-        /// Moves multiple items in a single call to EWS.
-        /// </summary>
-        /// <param name="itemIds">The Ids of the items to move.</param>
-        /// <param name="destinationFolderId">The Id of the folder to move the items to.</param>
-        /// <param name="returnNewItemIds">Flag indicating whether service should return new ItemIds or not.</param>
-        /// <returns>A ServiceResponseCollection providing copy results for each of the specified item Ids.</returns>
-        public Task<ServiceResponseCollection<MoveCopyItemResponse>> MoveItems(
-            IEnumerable<ItemId> itemIds,
-            FolderId destinationFolderId,
-            bool returnNewItemIds)
-        {
-            EwsUtilities.ValidateMethodVersion(
-                this,
-                ExchangeVersion.Exchange2010_SP1,
-                "MoveItems");
-
-            return this.InternalMoveItems(
-                itemIds,
-                destinationFolderId,
-                returnNewItemIds,
-                ServiceErrorHandling.ReturnErrors);
-        }
-
-        /// <summary>
-        /// Move an item.
-        /// </summary>
-        /// <param name="itemId">The Id of the item to move.</param>
-        /// <param name="destinationFolderId">The Id of the folder to move the item to.</param>
-        /// <returns>The moved item.</returns>
-        internal async Task<Item> MoveItem(
-            ItemId itemId,
-            FolderId destinationFolderId)
-        {
-            return (await this.InternalMoveItems(
-                new ItemId[] { itemId },
-                destinationFolderId,
-                null,
-                ServiceErrorHandling.ThrowOnError).ConfigureAwait(false))[0].Item;
-        }
-
-        /// <summary>
-        /// Archives multiple items in a single call to EWS.
-        /// </summary>
-        /// <param name="itemIds">The Ids of the items to move.</param>
-        /// <param name="sourceFolderId">The Id of the folder in primary corresponding to which items are being archived to.</param>
-        /// <returns>A ServiceResponseCollection providing copy results for each of the specified item Ids.</returns>
-        public Task<ServiceResponseCollection<ArchiveItemResponse>> ArchiveItems(
-            IEnumerable<ItemId> itemIds,
-            FolderId sourceFolderId)
-        {
-            ArchiveItemRequest request = new ArchiveItemRequest(this, ServiceErrorHandling.ReturnErrors);
-
-            request.Ids.AddRange(itemIds);
-            request.SourceFolderId = sourceFolderId;
-
-            return request.ExecuteAsync();
-        }
-
-        /// <summary>
-        /// Finds items.
-        /// </summary>
-        /// <typeparam name="TItem">The type of the item.</typeparam>
-        /// <param name="parentFolderIds">The parent folder ids.</param>
-        /// <param name="searchFilter">The search filter. Available search filter classes
-        /// include SearchFilter.IsEqualTo, SearchFilter.ContainsSubstring and 
-        /// SearchFilter.SearchFilterCollection</param>
-        /// <param name="queryString">query string to be used for indexed search.</param>
-        /// <param name="view">The view controlling the number of items returned.</param>
-        /// <param name="groupBy">The group by.</param>
-        /// <param name="errorHandlingMode">Indicates the type of error handling should be done.</param>
-        /// <returns>Service response collection.</returns>
-        internal Task<ServiceResponseCollection<FindItemResponse<TItem>>> FindItems<TItem>(
-            IEnumerable<FolderId> parentFolderIds,
-            SearchFilter searchFilter,
-            string queryString,
-            ViewBase view,
-            Grouping groupBy,
-            ServiceErrorHandling errorHandlingMode)
-            where TItem : Item
-        {
-            EwsUtilities.ValidateParamCollection(parentFolderIds, "parentFolderIds");
-            EwsUtilities.ValidateParam(view, "view");
-            EwsUtilities.ValidateParamAllowNull(groupBy, "groupBy");
-            EwsUtilities.ValidateParamAllowNull(queryString, "queryString");
-            EwsUtilities.ValidateParamAllowNull(searchFilter, "searchFilter");
-
-            FindItemRequest<TItem> request = new FindItemRequest<TItem>(this, errorHandlingMode);
-
-            request.ParentFolderIds.AddRange(parentFolderIds);
-            request.SearchFilter = searchFilter;
-            request.QueryString = queryString;
-            request.View = view;
-            request.GroupBy = groupBy;
-
-            return request.ExecuteAsync();
-        }
-
-        /// <summary>
-        /// Obtains a list of items by searching the contents of a specific folder. Calling this method results in a call to EWS.
-        /// </summary>
-        /// <param name="parentFolderId">The Id of the folder in which to search for items.</param>
-        /// <param name="queryString">the search string to be used for indexed search, if any.</param>
-        /// <param name="view">The view controlling the number of items returned.</param>
-        /// <returns>An object representing the results of the search operation.</returns>
-        public async Task<FindItemsResults<Item>> FindItems(FolderId parentFolderId, string queryString, ViewBase view)
-        {
-            EwsUtilities.ValidateParamAllowNull(queryString, "queryString");
-
-            ServiceResponseCollection<FindItemResponse<Item>> responses = await this.FindItems<Item>(
-                new FolderId[] { parentFolderId },
-                null, /* searchFilter */
-                queryString,
-                view,
-                null,   /* groupBy */
-                ServiceErrorHandling.ThrowOnError).ConfigureAwait(false);
-
-            return responses[0].Results;
-        }
-
-        /// <summary>
-        /// Obtains a list of items by searching the contents of a specific folder. 
-        /// Along with conversations, a list of highlight terms are returned.
-        /// Calling this method results in a call to EWS.
-        /// </summary>
-        /// <param name="parentFolderId">The Id of the folder in which to search for items.</param>
-        /// <param name="queryString">the search string to be used for indexed search, if any.</param>
-        /// <param name="returnHighlightTerms">Flag indicating if highlight terms should be returned in the response</param>
-        /// <param name="view">The view controlling the number of items returned.</param>
-        /// <returns>An object representing the results of the search operation.</returns>
-        public async Task<FindItemsResults<Item>> FindItems(FolderId parentFolderId, string queryString, bool returnHighlightTerms, ViewBase view)
-        {
-            FolderId[] parentFolderIds = new FolderId[] { parentFolderId };
-
-            EwsUtilities.ValidateParamCollection(parentFolderIds, "parentFolderIds");
-            EwsUtilities.ValidateParam(view, "view");
-            EwsUtilities.ValidateParamAllowNull(queryString, "queryString");
-            EwsUtilities.ValidateParamAllowNull(returnHighlightTerms, "returnHighlightTerms");
-            EwsUtilities.ValidateMethodVersion(this, ExchangeVersion.Exchange2013, "FindItems");
-
-            FindItemRequest<Item> request = new FindItemRequest<Item>(this, ServiceErrorHandling.ThrowOnError);
-
-            request.ParentFolderIds.AddRange(parentFolderIds);
-            request.QueryString = queryString;
-            request.ReturnHighlightTerms = returnHighlightTerms;
-            request.View = view;
-
-            ServiceResponseCollection<FindItemResponse<Item>> responses = await request.ExecuteAsync().ConfigureAwait(false);
-            return responses[0].Results;
-        }
-
-        /// <summary>
-        /// Obtains a list of items by searching the contents of a specific folder. 
-        /// Along with conversations, a list of highlight terms are returned.
-        /// Calling this method results in a call to EWS.
-        /// </summary>
-        /// <param name="parentFolderId">The Id of the folder in which to search for items.</param>
-        /// <param name="queryString">the search string to be used for indexed search, if any.</param>
-        /// <param name="returnHighlightTerms">Flag indicating if highlight terms should be returned in the response</param>
-        /// <param name="view">The view controlling the number of items returned.</param>
-        /// <param name="groupBy">The group by clause.</param>
-        /// <returns>An object representing the results of the search operation.</returns>
-        public async Task<GroupedFindItemsResults<Item>> FindItems(FolderId parentFolderId, string queryString, bool returnHighlightTerms, ViewBase view, Grouping groupBy)
-        {
-            FolderId[] parentFolderIds = new FolderId[] { parentFolderId };
-
-            EwsUtilities.ValidateParamCollection(parentFolderIds, "parentFolderIds");
-            EwsUtilities.ValidateParam(view, "view");
-            EwsUtilities.ValidateParam(groupBy, "groupBy");
-            EwsUtilities.ValidateParamAllowNull(queryString, "queryString");
-            EwsUtilities.ValidateParamAllowNull(returnHighlightTerms, "returnHighlightTerms");
-            EwsUtilities.ValidateMethodVersion(this, ExchangeVersion.Exchange2013, "FindItems");
-
-            FindItemRequest<Item> request = new FindItemRequest<Item>(this, ServiceErrorHandling.ThrowOnError);
-
-            request.ParentFolderIds.AddRange(parentFolderIds);
-            request.QueryString = queryString;
-            request.ReturnHighlightTerms = returnHighlightTerms;
-            request.View = view;
-            request.GroupBy = groupBy;
-
-            ServiceResponseCollection<FindItemResponse<Item>> responses = await request.ExecuteAsync().ConfigureAwait(false);
-            return responses[0].GroupedFindResults;
-        }
-
-        /// <summary>
-        /// Obtains a list of items by searching the contents of a specific folder. Calling this method results in a call to EWS.
-        /// </summary>
-        /// <param name="parentFolderId">The Id of the folder in which to search for items.</param>
-        /// <param name="searchFilter">The search filter. Available search filter classes
-        /// include SearchFilter.IsEqualTo, SearchFilter.ContainsSubstring and 
-        /// SearchFilter.SearchFilterCollection</param>
-        /// <param name="view">The view controlling the number of items returned.</param>
-        /// <returns>An object representing the results of the search operation.</returns>
-        public async Task<FindItemsResults<Item>> FindItems(FolderId parentFolderId, SearchFilter searchFilter, ViewBase view)
-        {
-            EwsUtilities.ValidateParamAllowNull(searchFilter, "searchFilter");
-
-            ServiceResponseCollection<FindItemResponse<Item>> responses = await this.FindItems<Item>(
-                new FolderId[] { parentFolderId },
-                searchFilter,
-                null, /* queryString */
-                view,
-                null,   /* groupBy */
-                ServiceErrorHandling.ThrowOnError).ConfigureAwait(false);
-
-            return responses[0].Results;
-        }
-
-        /// <summary>
-        /// Obtains a list of items by searching the contents of a specific folder. Calling this method results in a call to EWS.
-        /// </summary>
-        /// <param name="parentFolderId">The Id of the folder in which to search for items.</param>
-        /// <param name="view">The view controlling the number of items returned.</param>
-        /// <returns>An object representing the results of the search operation.</returns>
-        public async Task<FindItemsResults<Item>> FindItems(FolderId parentFolderId, ViewBase view)
-        {
-            ServiceResponseCollection<FindItemResponse<Item>> responses = await this.FindItems<Item>(
-                new FolderId[] { parentFolderId },
-                null, /* searchFilter */
-                null, /* queryString */
-                view,
-                null, /* groupBy */
-                ServiceErrorHandling.ThrowOnError).ConfigureAwait(false);
-
-            return responses[0].Results;
-        }
-
-        /// <summary>
-        /// Obtains a list of items by searching the contents of a specific folder. Calling this method results in a call to EWS.
-        /// </summary>
-        /// <param name="parentFolderName">The name of the folder in which to search for items.</param>
-        /// <param name="queryString">query string to be used for indexed search</param>
-        /// <param name="view">The view controlling the number of items returned.</param>
-        /// <returns>An object representing the results of the search operation.</returns>
-        public Task<FindItemsResults<Item>> FindItems(WellKnownFolderName parentFolderName, string queryString, ViewBase view)
-        {
-            return this.FindItems(new FolderId(parentFolderName), queryString, view);
-        }
-
-        /// <summary>
-        /// Obtains a list of items by searching the contents of a specific folder. Calling this method results in a call to EWS.
-        /// </summary>
-        /// <param name="parentFolderName">The name of the folder in which to search for items.</param>
-        /// <param name="searchFilter">The search filter. Available search filter classes
-        /// include SearchFilter.IsEqualTo, SearchFilter.ContainsSubstring and 
-        /// SearchFilter.SearchFilterCollection</param>
-        /// <param name="view">The view controlling the number of items returned.</param>
-        /// <returns>An object representing the results of the search operation.</returns>
-        public Task<FindItemsResults<Item>> FindItems(WellKnownFolderName parentFolderName, SearchFilter searchFilter, ViewBase view)
-        {
-            return this.FindItems(
-                new FolderId(parentFolderName),
-                searchFilter,
-                view);
-        }
-
-        /// <summary>
-        /// Obtains a list of items by searching the contents of a specific folder. Calling this method results in a call to EWS.
-        /// </summary>
-        /// <param name="parentFolderName">The name of the folder in which to search for items.</param>
-        /// <param name="view">The view controlling the number of items returned.</param>
-        /// <returns>An object representing the results of the search operation.</returns>
-        public Task<FindItemsResults<Item>> FindItems(WellKnownFolderName parentFolderName, ViewBase view)
-        {
-            return this.FindItems(
-                new FolderId(parentFolderName),
-                (SearchFilter)null,
-                view);
-        }
-
-        /// <summary>
-        /// Obtains a grouped list of items by searching the contents of a specific folder. Calling this method results in a call to EWS.
-        /// </summary>
-        /// <param name="parentFolderId">The Id of the folder in which to search for items.</param>
-        /// <param name="queryString">query string to be used for indexed search</param>
-        /// <param name="view">The view controlling the number of items returned.</param>
-        /// <param name="groupBy">The group by clause.</param>
-        /// <returns>A list of items containing the contents of the specified folder.</returns>
-        public async Task<GroupedFindItemsResults<Item>> FindItems(
-            FolderId parentFolderId,
-            string queryString,
-            ViewBase view,
-            Grouping groupBy)
-        {
-            EwsUtilities.ValidateParam(groupBy, "groupBy");
-            EwsUtilities.ValidateParamAllowNull(queryString, "queryString");
-
-            ServiceResponseCollection<FindItemResponse<Item>> responses = await this.FindItems<Item>(
-                new FolderId[] { parentFolderId },
-                null, /* searchFilter */
-                queryString,
-                view,
-                groupBy,
-                ServiceErrorHandling.ThrowOnError).ConfigureAwait(false);
-
-            return responses[0].GroupedFindResults;
-        }
-
-        /// <summary>
-        /// Obtains a grouped list of items by searching the contents of a specific folder. Calling this method results in a call to EWS.
-        /// </summary>
-        /// <param name="parentFolderId">The Id of the folder in which to search for items.</param>
-        /// <param name="searchFilter">The search filter. Available search filter classes
-        /// include SearchFilter.IsEqualTo, SearchFilter.ContainsSubstring and 
-        /// SearchFilter.SearchFilterCollection</param>
-        /// <param name="view">The view controlling the number of items returned.</param>
-        /// <param name="groupBy">The group by clause.</param>
-        /// <returns>A list of items containing the contents of the specified folder.</returns>
-        public async Task<GroupedFindItemsResults<Item>> FindItems(
-            FolderId parentFolderId,
-            SearchFilter searchFilter,
-            ViewBase view,
-            Grouping groupBy)
-        {
-            EwsUtilities.ValidateParam(groupBy, "groupBy");
-            EwsUtilities.ValidateParamAllowNull(searchFilter, "searchFilter");
-
-            ServiceResponseCollection<FindItemResponse<Item>> responses = await this.FindItems<Item>(
-                new FolderId[] { parentFolderId },
-                searchFilter,
-                null, /* queryString */
-                view,
-                groupBy,
-                ServiceErrorHandling.ThrowOnError).ConfigureAwait(false);
-
-            return responses[0].GroupedFindResults;
-        }
-
-        /// <summary>
-        /// Obtains a grouped list of items by searching the contents of a specific folder. Calling this method results in a call to EWS.
-        /// </summary>
-        /// <param name="parentFolderId">The Id of the folder in which to search for items.</param>
-        /// <param name="view">The view controlling the number of items returned.</param>
-        /// <param name="groupBy">The group by clause.</param>
-        /// <returns>A list of items containing the contents of the specified folder.</returns>
-        public async Task<GroupedFindItemsResults<Item>> FindItems(
-            FolderId parentFolderId,
-            ViewBase view,
-            Grouping groupBy)
-        {
-            EwsUtilities.ValidateParam(groupBy, "groupBy");
-
-            ServiceResponseCollection<FindItemResponse<Item>> responses = await this.FindItems<Item>(
-                new FolderId[] { parentFolderId },
-                null, /* searchFilter */
-                null, /* queryString */
-                view,
-                groupBy,
-                ServiceErrorHandling.ThrowOnError).ConfigureAwait(false);
-
-            return responses[0].GroupedFindResults;
-        }
-
-        /// <summary>
-        /// Obtains a grouped list of items by searching the contents of a specific folder. Calling this method results in a call to EWS.
-        /// </summary>
-        /// <param name="parentFolderId">The Id of the folder in which to search for items.</param>
-        /// <param name="searchFilter">The search filter. Available search filter classes
-        /// include SearchFilter.IsEqualTo, SearchFilter.ContainsSubstring and 
-        /// SearchFilter.SearchFilterCollection</param>
-        /// <param name="view">The view controlling the number of items returned.</param>
-        /// <param name="groupBy">The group by clause.</param>
-        /// <typeparam name="TItem">Type of item.</typeparam>
-        /// <returns>A list of items containing the contents of the specified folder.</returns>
-        internal Task<ServiceResponseCollection<FindItemResponse<TItem>>> FindItems<TItem>(
-            FolderId parentFolderId,
-            SearchFilter searchFilter,
-            ViewBase view,
-            Grouping groupBy)
-            where TItem : Item
-        {
-            return this.FindItems<TItem>(
-                new FolderId[] { parentFolderId },
-                searchFilter,
-                null, /* queryString */
-                view,
-                groupBy,
-                ServiceErrorHandling.ThrowOnError);
-        }
-
-        /// <summary>
-        /// Obtains a grouped list of items by searching the contents of a specific folder. Calling this method results in a call to EWS.
-        /// </summary>
-        /// <param name="parentFolderName">The name of the folder in which to search for items.</param>
-        /// <param name="queryString">query string to be used for indexed search</param>
-        /// <param name="view">The view controlling the number of items returned.</param>
-        /// <param name="groupBy">The group by clause.</param>
-        /// <returns>A collection of grouped items representing the contents of the specified.</returns>
-        public Task<GroupedFindItemsResults<Item>> FindItems(
-            WellKnownFolderName parentFolderName,
-            string queryString,
-            ViewBase view,
-            Grouping groupBy)
-        {
-            EwsUtilities.ValidateParam(groupBy, "groupBy");
-
-            return this.FindItems(
-                new FolderId(parentFolderName),
-                queryString,
-                view,
-                groupBy);
-        }
-
-        /// <summary>
-        /// Obtains a grouped list of items by searching the contents of a specific folder. Calling this method results in a call to EWS.
-        /// </summary>
-        /// <param name="parentFolderName">The name of the folder in which to search for items.</param>
-        /// <param name="searchFilter">The search filter. Available search filter classes
-        /// include SearchFilter.IsEqualTo, SearchFilter.ContainsSubstring and 
-        /// SearchFilter.SearchFilterCollection</param>
-        /// <param name="view">The view controlling the number of items returned.</param>
-        /// <param name="groupBy">The group by clause.</param>
-        /// <returns>A collection of grouped items representing the contents of the specified.</returns>
-        public Task<GroupedFindItemsResults<Item>> FindItems(
-            WellKnownFolderName parentFolderName,
-            SearchFilter searchFilter,
-            ViewBase view,
-            Grouping groupBy)
-        {
-            return this.FindItems(
-                new FolderId(parentFolderName),
-                searchFilter,
-                view,
-                groupBy);
-        }
-
-        /// <summary>
-        /// Obtains a list of appointments by searching the contents of a specific folder. Calling this method results in a call to EWS.
-        /// </summary>
-        /// <param name="parentFolderId">The id of the calendar folder in which to search for items.</param>
-        /// <param name="calendarView">The calendar view controlling the number of appointments returned.</param>
-        /// <returns>A collection of appointments representing the contents of the specified folder.</returns>
-        public async Task<FindItemsResults<Appointment>> FindAppointments(FolderId parentFolderId, CalendarView calendarView)
-        {
-            ServiceResponseCollection<FindItemResponse<Appointment>> response = await this.FindItems<Appointment>(
-                new FolderId[] { parentFolderId },
-                null, /* searchFilter */
-                null, /* queryString */
-                calendarView,
-                null, /* groupBy */
-                ServiceErrorHandling.ThrowOnError).ConfigureAwait(false);
-
-            return response[0].Results;
-        }
-
-        /// <summary>
-        /// Obtains a list of appointments by searching the contents of a specific folder. Calling this method results in a call to EWS.
-        /// </summary>
-        /// <param name="parentFolderName">The name of the calendar folder in which to search for items.</param>
-        /// <param name="calendarView">The calendar view controlling the number of appointments returned.</param>
-        /// <returns>A collection of appointments representing the contents of the specified folder.</returns>
-        public Task<FindItemsResults<Appointment>> FindAppointments(WellKnownFolderName parentFolderName, CalendarView calendarView)
-        {
-            return this.FindAppointments(new FolderId(parentFolderName), calendarView);
-        }
-
-        /// <summary>
-        /// Loads the properties of multiple items in a single call to EWS.
-        /// </summary>
-        /// <param name="items">The items to load the properties of.</param>
-        /// <param name="propertySet">The set of properties to load.</param>
-        /// <returns>A ServiceResponseCollection providing results for each of the specified items.</returns>
-        public Task<ServiceResponseCollection<ServiceResponse>> LoadPropertiesForItems(IEnumerable<Item> items, PropertySet propertySet)
-        {
-            EwsUtilities.ValidateParamCollection(items, "items");
-            EwsUtilities.ValidateParam(propertySet, "propertySet");
-
-            return this.InternalLoadPropertiesForItems(
-                items,
-                propertySet,
-                ServiceErrorHandling.ReturnErrors);
-        }
-
-        /// <summary>
-        /// Loads the properties of multiple items in a single call to EWS.
-        /// </summary>
-        /// <param name="items">The items to load the properties of.</param>
-        /// <param name="propertySet">The set of properties to load.</param>
-        /// <param name="errorHandling">Indicates the type of error handling should be done.</param>
-        /// <returns>A ServiceResponseCollection providing results for each of the specified items.</returns>
-        internal Task<ServiceResponseCollection<ServiceResponse>> InternalLoadPropertiesForItems(
-            IEnumerable<Item> items,
-            PropertySet propertySet,
-            ServiceErrorHandling errorHandling)
-        {
-            GetItemRequestForLoad request = new GetItemRequestForLoad(this, errorHandling);
-
-            request.ItemIds.AddRange(items);
-            request.PropertySet = propertySet;
-
-            return request.ExecuteAsync();
-        }
-
-        /// <summary>
-        /// Binds to multiple items in a single call to EWS.
-        /// </summary>
-        /// <param name="itemIds">The Ids of the items to bind to.</param>
-        /// <param name="propertySet">The set of properties to load.</param>
-        /// <param name="anchorMailbox">The SmtpAddress of mailbox that hosts all items we need to bind to</param>
-        /// <param name="errorHandling">Type of error handling to perform.</param>
-        /// <returns>A ServiceResponseCollection providing results for each of the specified item Ids.</returns>
-        private Task<ServiceResponseCollection<GetItemResponse>> InternalBindToItems(
-            IEnumerable<ItemId> itemIds,
-            PropertySet propertySet,
-            string anchorMailbox,
-            ServiceErrorHandling errorHandling)
-        {
-            GetItemRequest request = new GetItemRequest(this, errorHandling);
-
-            request.ItemIds.AddRange(itemIds);
-            request.PropertySet = propertySet;
-            request.AnchorMailbox = anchorMailbox;
-
-            return request.ExecuteAsync();
-        }
-
-        /// <summary>
-        /// Binds to multiple items in a single call to EWS.
-        /// </summary>
-        /// <param name="itemIds">The Ids of the items to bind to.</param>
-        /// <param name="propertySet">The set of properties to load.</param>
-        /// <returns>A ServiceResponseCollection providing results for each of the specified item Ids.</returns>
-        public Task<ServiceResponseCollection<GetItemResponse>> BindToItems(IEnumerable<ItemId> itemIds, PropertySet propertySet)
-        {
-            EwsUtilities.ValidateParamCollection(itemIds, "itemIds");
-            EwsUtilities.ValidateParam(propertySet, "propertySet");
-
-            return this.InternalBindToItems(
-                itemIds,
-                propertySet,
-                null, /* anchorMailbox */
-                ServiceErrorHandling.ReturnErrors);
-        }
-
-        /// <summary>
-        /// Binds to multiple items in a single call to EWS.
-        /// </summary>
-        /// <param name="itemIds">The Ids of the items to bind to.</param>
-        /// <param name="propertySet">The set of properties to load.</param>
-        /// <param name="anchorMailbox">The SmtpAddress of mailbox that hosts all items we need to bind to</param>
-        /// <returns>A ServiceResponseCollection providing results for each of the specified item Ids.</returns>
-        /// <remarks>
-        /// This API designed to be used primarily in groups scenarios where we want to set the
-        /// anchor mailbox header so that request is routed directly to the group mailbox backend server.
-        /// </remarks>
-        public Task<ServiceResponseCollection<GetItemResponse>> BindToGroupItems(
-            IEnumerable<ItemId> itemIds,
-            PropertySet propertySet,
-            string anchorMailbox)
-        {
-            EwsUtilities.ValidateParamCollection(itemIds, "itemIds");
-            EwsUtilities.ValidateParam(propertySet, "propertySet");
-            EwsUtilities.ValidateParam(propertySet, "anchorMailbox");
-
-            return this.InternalBindToItems(
-                itemIds,
-                propertySet,
-                anchorMailbox,
-                ServiceErrorHandling.ReturnErrors);
-        }
-
-        /// <summary>
-        /// Binds to item.
-        /// </summary>
-        /// <param name="itemId">The item id.</param>
-        /// <param name="propertySet">The property set.</param>
-        /// <returns>Item.</returns>
-        internal async Task<Item> BindToItem(ItemId itemId, PropertySet propertySet)
-        {
-            EwsUtilities.ValidateParam(itemId, "itemId");
-            EwsUtilities.ValidateParam(propertySet, "propertySet");
-
-            ServiceResponseCollection<GetItemResponse> responses = await this.InternalBindToItems(
-                new ItemId[] { itemId },
-                propertySet,
-                null, /* anchorMailbox */
-                ServiceErrorHandling.ThrowOnError).ConfigureAwait(false);
-
-            return responses[0].Item;
-        }
-
-        /// <summary>
-        /// Binds to item.
-        /// </summary>
-        /// <typeparam name="TItem">The type of the item.</typeparam>
-        /// <param name="itemId">The item id.</param>
-        /// <param name="propertySet">The property set.</param>
-        /// <returns>Item</returns>
-        internal async Task<TItem> BindToItem<TItem>(ItemId itemId, PropertySet propertySet)
-            where TItem : Item
-        {
-            Item result = await this.BindToItem(itemId, propertySet).ConfigureAwait(false);
-
-            if (result is TItem)
-            {
-                return (TItem)result;
-            }
-            else
-            {
-                throw new ServiceLocalException(
-                    string.Format(
-                        Strings.ItemTypeNotCompatible,
-                        result.GetType().Name,
-                        typeof(TItem).Name));
-            }
-        }
-
-        /// <summary>
-        /// Deletes multiple items in a single call to EWS.
-        /// </summary>
-        /// <param name="itemIds">The Ids of the items to delete.</param>
-        /// <param name="deleteMode">The deletion mode.</param>
-        /// <param name="sendCancellationsMode">Indicates whether cancellation messages should be sent. Required if any of the item Ids represents an Appointment.</param>
-        /// <param name="affectedTaskOccurrences">Indicates which instance of a recurring task should be deleted. Required if any of the item Ids represents a Task.</param>
-        /// <param name="errorHandling">Type of error handling to perform.</param>
-        /// <param name="suppressReadReceipts">Whether to suppress read receipts</param>
-        /// <returns>A ServiceResponseCollection providing deletion results for each of the specified item Ids.</returns>
-        private Task<ServiceResponseCollection<ServiceResponse>> InternalDeleteItems(
-            IEnumerable<ItemId> itemIds,
-            DeleteMode deleteMode,
-            SendCancellationsMode? sendCancellationsMode,
-            AffectedTaskOccurrence? affectedTaskOccurrences,
-            ServiceErrorHandling errorHandling,
-            bool suppressReadReceipts)
-        {
-            DeleteItemRequest request = new DeleteItemRequest(this, errorHandling);
-
-            request.ItemIds.AddRange(itemIds);
-            request.DeleteMode = deleteMode;
-            request.SendCancellationsMode = sendCancellationsMode;
-            request.AffectedTaskOccurrences = affectedTaskOccurrences;
-            request.SuppressReadReceipts = suppressReadReceipts;
-
-            return request.ExecuteAsync();
-        }
-
-        /// <summary>
-        /// Deletes multiple items in a single call to EWS.
-        /// </summary>
-        /// <param name="itemIds">The Ids of the items to delete.</param>
-        /// <param name="deleteMode">The deletion mode.</param>
-        /// <param name="sendCancellationsMode">Indicates whether cancellation messages should be sent. Required if any of the item Ids represents an Appointment.</param>
-        /// <param name="affectedTaskOccurrences">Indicates which instance of a recurring task should be deleted. Required if any of the item Ids represents a Task.</param>
-        /// <returns>A ServiceResponseCollection providing deletion results for each of the specified item Ids.</returns>
-        public Task<ServiceResponseCollection<ServiceResponse>> DeleteItems(
-            IEnumerable<ItemId> itemIds,
-            DeleteMode deleteMode,
-            SendCancellationsMode? sendCancellationsMode,
-            AffectedTaskOccurrence? affectedTaskOccurrences)
-        {
-            return this.DeleteItems(itemIds, deleteMode, sendCancellationsMode, affectedTaskOccurrences, false);
-        }
-
-        /// <summary>
-        /// Deletes multiple items in a single call to EWS.
-        /// </summary>
-        /// <param name="itemIds">The Ids of the items to delete.</param>
-        /// <param name="deleteMode">The deletion mode.</param>
-        /// <param name="sendCancellationsMode">Indicates whether cancellation messages should be sent. Required if any of the item Ids represents an Appointment.</param>
-        /// <param name="affectedTaskOccurrences">Indicates which instance of a recurring task should be deleted. Required if any of the item Ids represents a Task.</param>
-        /// <returns>A ServiceResponseCollection providing deletion results for each of the specified item Ids.</returns>
-        /// <param name="suppressReadReceipt">Whether to suppress read receipts</param>
-        public Task<ServiceResponseCollection<ServiceResponse>> DeleteItems(
-            IEnumerable<ItemId> itemIds,
-            DeleteMode deleteMode,
-            SendCancellationsMode? sendCancellationsMode,
-            AffectedTaskOccurrence? affectedTaskOccurrences,
-            bool suppressReadReceipt)
-        {
-            EwsUtilities.ValidateParamCollection(itemIds, "itemIds");
-
-            return this.InternalDeleteItems(
-                itemIds,
-                deleteMode,
-                sendCancellationsMode,
-                affectedTaskOccurrences,
-                ServiceErrorHandling.ReturnErrors,
-                suppressReadReceipt);
-        }
-
-        /// <summary>
-        /// Deletes an item. Calling this method results in a call to EWS.
-        /// </summary>
-        /// <param name="itemId">The Id of the item to delete.</param>
-        /// <param name="deleteMode">The deletion mode.</param>
-        /// <param name="sendCancellationsMode">Indicates whether cancellation messages should be sent. Required if the item Id represents an Appointment.</param>
-        /// <param name="affectedTaskOccurrences">Indicates which instance of a recurring task should be deleted. Required if item Id represents a Task.</param>
-        internal Task<ServiceResponseCollection<ServiceResponse>> DeleteItem(
-            ItemId itemId,
-            DeleteMode deleteMode,
-            SendCancellationsMode? sendCancellationsMode,
-            AffectedTaskOccurrence? affectedTaskOccurrences)
-        {
-            return this.DeleteItem(itemId, deleteMode, sendCancellationsMode, affectedTaskOccurrences, false);
-        }
-
-        /// <summary>
-        /// Deletes an item. Calling this method results in a call to EWS.
-        /// </summary>
-        /// <param name="itemId">The Id of the item to delete.</param>
-        /// <param name="deleteMode">The deletion mode.</param>
-        /// <param name="sendCancellationsMode">Indicates whether cancellation messages should be sent. Required if the item Id represents an Appointment.</param>
-        /// <param name="affectedTaskOccurrences">Indicates which instance of a recurring task should be deleted. Required if item Id represents a Task.</param>
-        /// <param name="suppressReadReceipts">Whether to suppress read receipts</param>
-        internal Task<ServiceResponseCollection<ServiceResponse>> DeleteItem(
-            ItemId itemId,
-            DeleteMode deleteMode,
-            SendCancellationsMode? sendCancellationsMode,
-            AffectedTaskOccurrence? affectedTaskOccurrences,
-            bool suppressReadReceipts)
-        {
-            EwsUtilities.ValidateParam(itemId, "itemId");
-
-            return this.InternalDeleteItems(
-                new ItemId[] { itemId },
-                deleteMode,
-                sendCancellationsMode,
-                affectedTaskOccurrences,
-                ServiceErrorHandling.ThrowOnError,
-                suppressReadReceipts);
-        }
-
-        /// <summary>
-        /// Mark items as junk.
-        /// </summary>
-        /// <param name="itemIds">ItemIds for the items to mark</param>
-        /// <param name="isJunk">Whether the items are junk.  If true, senders are add to blocked sender list. If false, senders are removed.</param>
-        /// <param name="moveItem">Whether to move the item.  Items are moved to junk folder if isJunk is true, inbox if isJunk is false.</param>
-        /// <returns>A ServiceResponseCollection providing itemIds for each of the moved items..</returns>
-        public Task<ServiceResponseCollection<MarkAsJunkResponse>> MarkAsJunk(IEnumerable<ItemId> itemIds, bool isJunk, bool moveItem)
-        {
-            MarkAsJunkRequest request = new MarkAsJunkRequest(this, ServiceErrorHandling.ReturnErrors);
-            request.ItemIds.AddRange(itemIds);
-            request.IsJunk = isJunk;
-            request.MoveItem = moveItem;
-            return request.ExecuteAsync();
-        }
-
-        #endregion
-
-        #region People operations
-
-        /// <summary>
-        /// This method is for search scenarios. Retrieves a set of personas satisfying the specified search conditions.
-        /// </summary>
-        /// <param name="folderId">Id of the folder being searched</param>
-        /// <param name="searchFilter">The search filter. Available search filter classes
-        /// include SearchFilter.IsEqualTo, SearchFilter.ContainsSubstring and 
-        /// SearchFilter.SearchFilterCollection</param>
-        /// <param name="view">The view which defines the number of persona being returned</param>
-        /// <param name="queryString">The query string for which the search is being performed</param>
-        /// <returns>A collection of personas matching the search conditions</returns>
-        public async Task<ICollection<Persona>> FindPeople(FolderId folderId, SearchFilter searchFilter, ViewBase view, string queryString)
-        {
-            EwsUtilities.ValidateParamAllowNull(folderId, "folderId");
-            EwsUtilities.ValidateParamAllowNull(searchFilter, "searchFilter");
-            EwsUtilities.ValidateParam(view, "view");
-            EwsUtilities.ValidateParam(queryString, "queryString");
-            EwsUtilities.ValidateMethodVersion(this, ExchangeVersion.Exchange2013_SP1, "FindPeople");
-
-            FindPeopleRequest request = new FindPeopleRequest(this);
-
-            request.FolderId = folderId;
-            request.SearchFilter = searchFilter;
-            request.View = view;
-            request.QueryString = queryString;
-
-            return (await request.Execute().ConfigureAwait(false)).Personas;
-        }
-
-        /// <summary>
-        /// This method is for search scenarios. Retrieves a set of personas satisfying the specified search conditions.
-        /// </summary>
-        /// <param name="folderName">Name of the folder being searched</param>
-        /// <param name="searchFilter">The search filter. Available search filter classes
-        /// include SearchFilter.IsEqualTo, SearchFilter.ContainsSubstring and 
-        /// SearchFilter.SearchFilterCollection</param>
-        /// <param name="view">The view which defines the number of persona being returned</param>
-        /// <param name="queryString">The query string for which the search is being performed</param>
-        /// <returns>A collection of personas matching the search conditions</returns>
-        public Task<ICollection<Persona>> FindPeople(WellKnownFolderName folderName, SearchFilter searchFilter, ViewBase view, string queryString)
-        {
-            return this.FindPeople(new FolderId(folderName), searchFilter, view, queryString);
-        }
-
-        /// <summary>
-        /// This method is for browse scenarios. Retrieves a set of personas satisfying the specified browse conditions.
-        /// Browse scenariosdon't require query string.
-        /// </summary>
-        /// <param name="folderId">Id of the folder being browsed</param>
-        /// <param name="searchFilter">Search filter</param>
-        /// <param name="view">The view which defines paging and the number of persona being returned</param>
-        /// <returns>A result object containing resultset for browsing</returns>
-        public async Task<FindPeopleResults> FindPeople(FolderId folderId, SearchFilter searchFilter, ViewBase view)
-        {
-            EwsUtilities.ValidateParamAllowNull(folderId, "folderId");
-            EwsUtilities.ValidateParamAllowNull(searchFilter, "searchFilter");
-            EwsUtilities.ValidateParamAllowNull(view, "view");
-            EwsUtilities.ValidateMethodVersion(this, ExchangeVersion.Exchange2013_SP1, "FindPeople");
-
-            FindPeopleRequest request = new FindPeopleRequest(this);
-
-            request.FolderId = folderId;
-            request.SearchFilter = searchFilter;
-            request.View = view;
-
-            return (await request.Execute().ConfigureAwait(false)).Results;
-        }
-
-        /// <summary>
-        /// This method is for browse scenarios. Retrieves a set of personas satisfying the specified browse conditions.
-        /// Browse scenarios don't require query string.
-        /// </summary>
-        /// <param name="folderName">Name of the folder being browsed</param>
-        /// <param name="searchFilter">Search filter</param>
-        /// <param name="view">The view which defines paging and the number of personas being returned</param>
-        /// <returns>A result object containing resultset for browsing</returns>
-        public Task<FindPeopleResults> FindPeople(WellKnownFolderName folderName, SearchFilter searchFilter, ViewBase view)
-        {
-            return this.FindPeople(new FolderId(folderName), searchFilter, view);
-        }
-
-        /// <summary>
-        /// Retrieves all people who are relevant to the user
-        /// </summary>
-        /// <param name="view">The view which defines the number of personas being returned</param>
-        /// <returns>A collection of personas matching the query string</returns>
-        public Task<IPeopleQueryResults> BrowsePeople(ViewBase view)
-        {
-            return this.BrowsePeople(view, null);
-        }
-
-        /// <summary>
-        /// Retrieves all people who are relevant to the user
-        /// </summary>
-        /// <param name="view">The view which defines the number of personas being returned</param>
-        /// <param name="context">The context for this query. See PeopleQueryContextKeys for keys</param>
-        /// <returns>A collection of personas matching the query string</returns>
-        public Task<IPeopleQueryResults> BrowsePeople(ViewBase view, Dictionary<string, string> context)
-        {
-            return this.PerformPeopleQuery(view, string.Empty, context, null);
-        }
-
-        /// <summary>
-        /// Searches for people who are relevant to the user, automatically determining
-        /// the best sources to use.
-        /// </summary>
-        /// <param name="view">The view which defines the number of personas being returned</param>
-        /// <param name="queryString">The query string for which the search is being performed</param>
-        /// <returns>A collection of personas matching the query string</returns>
-        public Task<IPeopleQueryResults> SearchPeople(ViewBase view, string queryString)
-        {
-            return this.SearchPeople(view, queryString, null, null);
-        }
-
-        /// <summary>
-        /// Searches for people who are relevant to the user
-        /// </summary>
-        /// <param name="view">The view which defines the number of personas being returned</param>
-        /// <param name="queryString">The query string for which the search is being performed</param>
-        /// <param name="context">The context for this query. See PeopleQueryContextKeys for keys</param>
-        /// <param name="queryMode">The scope of the query.</param>
-        /// <returns>A collection of personas matching the query string</returns>
-        public Task<IPeopleQueryResults> SearchPeople(ViewBase view, string queryString, Dictionary<string, string> context, PeopleQueryMode queryMode)
-        {
-            EwsUtilities.ValidateParam(queryString, "queryString");
-
-            return this.PerformPeopleQuery(view, queryString, context, queryMode);
-        }
-
-        /// <summary>
-        /// Performs a People Query FindPeople call
-        /// </summary>
-        /// <param name="view">The view which defines the number of personas being returned</param>
-        /// <param name="queryString">The query string for which the search is being performed</param>
-        /// <param name="context">The context for this query</param>
-        /// <param name="queryMode">The scope of the query.</param>
-        /// <returns></returns>
-        private async Task<IPeopleQueryResults> PerformPeopleQuery(ViewBase view, string queryString, Dictionary<string, string> context, PeopleQueryMode queryMode)
-        {
-            EwsUtilities.ValidateParam(view, "view");
-            EwsUtilities.ValidateMethodVersion(this, ExchangeVersion.Exchange2015, "FindPeople");
-
-            if (context == null)
-            {
-                context = new Dictionary<string, string>();
-            }
-
-            if (queryMode == null)
-            {
-                queryMode = PeopleQueryMode.Auto;
-            }
-
-            FindPeopleRequest request = new FindPeopleRequest(this);
-            request.View = view;
-            request.QueryString = queryString;
-            request.SearchPeopleSuggestionIndex = true;
-            request.Context = context;
-            request.QueryMode = queryMode;
-
-            FindPeopleResponse response = await request.Execute().ConfigureAwait(false);
-
-            PeopleQueryResults results = new PeopleQueryResults();
-            results.Personas = response.Personas.ToList();
-            results.TransactionId = response.TransactionId;
-
-            return results;
-        }
-
-        /// <summary>
-        /// Get a user's photo.
-        /// </summary>
-        /// <param name="emailAddress">The user's email address</param>
-        /// <param name="userPhotoSize">The desired size of the returned photo. Valid photo sizes are in UserPhotoSize</param>
-        /// <param name="entityTag">A photo's cache ID which will allow the caller to ensure their cached photo is up to date</param>
-        /// <returns>A result object containing the photo state</returns>
-<<<<<<< HEAD
-        public async Task<GetUserPhotoResults> GetUserPhoto(string emailAddress, string userPhotoSize, string entityTag)
-=======
-        public GetUserPhotoResults GetUserPhoto(string emailAddress, string userPhotoSize, string entityTag)
-        {
-            EwsUtilities.ValidateParam(emailAddress, "emailAddress");
-            EwsUtilities.ValidateParam(userPhotoSize, "userPhotoSize");
-            EwsUtilities.ValidateParamAllowNull(entityTag, "entityTag");
-
-            GetUserPhotoRequest request = new GetUserPhotoRequest(this);
-
-            request.EmailAddress = emailAddress;
-            request.UserPhotoSize = userPhotoSize;
-            request.EntityTag = entityTag;
-
-            return request.Execute().Results;
-        }
-
-        /// <summary>
-        /// Set a user's photo.
-        /// </summary>
-        /// <param name="emailAddress">The user's email address</param>
-        /// <param name="photo">The photo to set</param>
-        /// <returns>A result object</returns>
-        public SetUserPhotoResults SetUserPhoto(string emailAddress, byte[] photo)
-        {
-            EwsUtilities.ValidateParam(emailAddress, "emailAddress");
-            EwsUtilities.ValidateParam(photo, "photo");
-            
-            SetUserPhotoRequest request = new SetUserPhotoRequest(this);
-
-            request.EmailAddress = emailAddress;
-            request.Photo = photo;
-
-            return request.Execute().Results;
-        }
-
-        /// <summary>
-        /// Begins an async request for a user photo
-        /// </summary>
-        /// <param name="callback">An AsyncCallback delegate</param>
-        /// <param name="state">An object that contains state information for this request</param>
-        /// <param name="emailAddress">The user's email address</param>
-        /// <param name="userPhotoSize">The desired size of the returned photo. Valid photo sizes are in UserPhotoSize</param>
-        /// <param name="entityTag">A photo's cache ID which will allow the caller to ensure their cached photo is up to date</param>
-        /// <returns>An IAsyncResult that references the asynchronous request.</returns>
-        public IAsyncResult BeginGetUserPhoto(
-            AsyncCallback callback,
-            object state,
-            string emailAddress,
-            string userPhotoSize,
-            string entityTag)
->>>>>>> 25a393db
-        {
-            EwsUtilities.ValidateParam(emailAddress, "emailAddress");
-            EwsUtilities.ValidateParam(userPhotoSize, "userPhotoSize");
-            EwsUtilities.ValidateParamAllowNull(entityTag, "entityTag");
-
-            GetUserPhotoRequest request = new GetUserPhotoRequest(this);
-
-            request.EmailAddress = emailAddress;
-            request.UserPhotoSize = userPhotoSize;
-            request.EntityTag = entityTag;
-
-            return (await request.Execute().ConfigureAwait(false)).Results;
-        }
-
-        #endregion
-
-        #region PeopleInsights operations
-
-        /// <summary>
-        /// This method is for retreiving people insight for given email addresses
-        /// </summary>
-        /// <param name="emailAddresses">Specified eamiladdresses to retrieve</param>
-        /// <returns>The collection of Person objects containing the insight info</returns>
-        public async Task<Collection<Person>> GetPeopleInsights(IEnumerable<string> emailAddresses)
-        {
-            GetPeopleInsightsRequest request = new GetPeopleInsightsRequest(this);
-            request.Emailaddresses.AddRange(emailAddresses);
-
-            return (await request.Execute().ConfigureAwait(false)).People;
-        }
-
-        #endregion
-        #region Attachment operations
-
-        /// <summary>
-        /// Gets an attachment.
-        /// </summary>
-        /// <param name="attachments">The attachments.</param>
-        /// <param name="bodyType">Type of the body.</param>
-        /// <param name="additionalProperties">The additional properties.</param>
-        /// <param name="errorHandling">Type of error handling to perform.</param>
-        /// <returns>Service response collection.</returns>
-        private Task<ServiceResponseCollection<GetAttachmentResponse>> InternalGetAttachments(
-            IEnumerable<Attachment> attachments,
-            BodyType? bodyType,
-            IEnumerable<PropertyDefinitionBase> additionalProperties,
-            ServiceErrorHandling errorHandling)
-        {
-            GetAttachmentRequest request = new GetAttachmentRequest(this, errorHandling);
-
-            request.Attachments.AddRange(attachments);
-            request.BodyType = bodyType;
-
-            if (additionalProperties != null)
-            {
-                request.AdditionalProperties.AddRange(additionalProperties);
-            }
-
-            return request.ExecuteAsync();
-        }
-
-        /// <summary>
-        /// Gets attachments.
-        /// </summary>
-        /// <param name="attachments">The attachments.</param>
-        /// <param name="bodyType">Type of the body.</param>
-        /// <param name="additionalProperties">The additional properties.</param>
-        /// <returns>Service response collection.</returns>
-        public Task<ServiceResponseCollection<GetAttachmentResponse>> GetAttachments(
-            Attachment[] attachments,
-            BodyType? bodyType,
-            IEnumerable<PropertyDefinitionBase> additionalProperties)
-        {
-            return this.InternalGetAttachments(
-                attachments,
-                bodyType,
-                additionalProperties,
-                ServiceErrorHandling.ReturnErrors);
-        }
-
-        /// <summary>
-        /// Gets attachments.
-        /// </summary>
-        /// <param name="attachmentIds">The attachment ids.</param>
-        /// <param name="bodyType">Type of the body.</param>
-        /// <param name="additionalProperties">The additional properties.</param>
-        /// <returns>Service response collection.</returns>
-        public Task<ServiceResponseCollection<GetAttachmentResponse>> GetAttachments(
-            string[] attachmentIds,
-            BodyType? bodyType,
-            IEnumerable<PropertyDefinitionBase> additionalProperties)
-        {
-            GetAttachmentRequest request = new GetAttachmentRequest(this, ServiceErrorHandling.ReturnErrors);
-
-            request.AttachmentIds.AddRange(attachmentIds);
-            request.BodyType = bodyType;
-
-            if (additionalProperties != null)
-            {
-                request.AdditionalProperties.AddRange(additionalProperties);
-            }
-
-            return request.ExecuteAsync();
-        }
-
-        /// <summary>
-        /// Gets an attachment.
-        /// </summary>
-        /// <param name="attachment">The attachment.</param>
-        /// <param name="bodyType">Type of the body.</param>
-        /// <param name="additionalProperties">The additional properties.</param>
-        internal Task<ServiceResponseCollection<GetAttachmentResponse>> GetAttachment(
-            Attachment attachment,
-            BodyType? bodyType,
-            IEnumerable<PropertyDefinitionBase> additionalProperties)
-        {
-            return this.InternalGetAttachments(
-                new Attachment[] { attachment },
-                bodyType,
-                additionalProperties,
-                ServiceErrorHandling.ThrowOnError);
-        }
-
-        /// <summary>
-        /// Creates attachments.
-        /// </summary>
-        /// <param name="parentItemId">The parent item id.</param>
-        /// <param name="attachments">The attachments.</param>
-        /// <returns>Service response collection.</returns>
-        internal Task<ServiceResponseCollection<CreateAttachmentResponse>> CreateAttachments(
-            string parentItemId,
-            IEnumerable<Attachment> attachments)
-        {
-            CreateAttachmentRequest request = new CreateAttachmentRequest(this, ServiceErrorHandling.ReturnErrors);
-
-            request.ParentItemId = parentItemId;
-            request.Attachments.AddRange(attachments);
-
-            return request.ExecuteAsync();
-        }
-
-        /// <summary>
-        /// Deletes attachments.
-        /// </summary>
-        /// <param name="attachments">The attachments.</param>
-        /// <returns>Service response collection.</returns>
-        internal Task<ServiceResponseCollection<DeleteAttachmentResponse>> DeleteAttachments(IEnumerable<Attachment> attachments)
-        {
-            DeleteAttachmentRequest request = new DeleteAttachmentRequest(this, ServiceErrorHandling.ReturnErrors);
-
-            request.Attachments.AddRange(attachments);
-
-            return request.ExecuteAsync();
-        }
-
-        #endregion
-
-        #region AD related operations
-
-        /// <summary>
-        /// Finds contacts in the user's Contacts folder and the Global Address List (in that order) that have names
-        /// that match the one passed as a parameter. Calling this method results in a call to EWS.
-        /// </summary>
-        /// <param name="nameToResolve">The name to resolve.</param>
-        /// <returns>A collection of name resolutions whose names match the one passed as a parameter.</returns>
-        public Task<NameResolutionCollection> ResolveName(string nameToResolve)
-        {
-            return this.ResolveName(
-                nameToResolve,
-                ResolveNameSearchLocation.ContactsThenDirectory,
-                false);
-        }
-
-        /// <summary>
-        /// Finds contacts in the Global Address List and/or in specific contact folders that have names
-        /// that match the one passed as a parameter. Calling this method results in a call to EWS.
-        /// </summary>
-        /// <param name="nameToResolve">The name to resolve.</param>
-        /// <param name="parentFolderIds">The Ids of the contact folders in which to look for matching contacts.</param>
-        /// <param name="searchScope">The scope of the search.</param>
-        /// <param name="returnContactDetails">Indicates whether full contact information should be returned for each of the found contacts.</param>
-        /// <returns>A collection of name resolutions whose names match the one passed as a parameter.</returns>
-        public Task<NameResolutionCollection> ResolveName(
-            string nameToResolve,
-            IEnumerable<FolderId> parentFolderIds,
-            ResolveNameSearchLocation searchScope,
-            bool returnContactDetails)
-        {
-            return ResolveName(
-                nameToResolve,
-                parentFolderIds,
-                searchScope,
-                returnContactDetails,
-                null);
-        }
-
-        /// <summary>
-        /// Finds contacts in the Global Address List and/or in specific contact folders that have names
-        /// that match the one passed as a parameter. Calling this method results in a call to EWS.
-        /// </summary>
-        /// <param name="nameToResolve">The name to resolve.</param>
-        /// <param name="parentFolderIds">The Ids of the contact folders in which to look for matching contacts.</param>
-        /// <param name="searchScope">The scope of the search.</param>
-        /// <param name="returnContactDetails">Indicates whether full contact information should be returned for each of the found contacts.</param>
-        /// <param name="contactDataPropertySet">The property set for the contct details</param>
-        /// <returns>A collection of name resolutions whose names match the one passed as a parameter.</returns>
-        public async Task<NameResolutionCollection> ResolveName(
-            string nameToResolve,
-            IEnumerable<FolderId> parentFolderIds,
-            ResolveNameSearchLocation searchScope,
-            bool returnContactDetails,
-            PropertySet contactDataPropertySet)
-        {
-            if (contactDataPropertySet != null)
-            {
-                EwsUtilities.ValidateMethodVersion(this, ExchangeVersion.Exchange2010_SP1, "ResolveName");
-            }
-
-            EwsUtilities.ValidateParam(nameToResolve, "nameToResolve");
-            if (parentFolderIds != null)
-            {
-                EwsUtilities.ValidateParamCollection(parentFolderIds, "parentFolderIds");
-            }
-
-            ResolveNamesRequest request = new ResolveNamesRequest(this);
-
-            request.NameToResolve = nameToResolve;
-            request.ReturnFullContactData = returnContactDetails;
-            request.ParentFolderIds.AddRange(parentFolderIds);
-            request.SearchLocation = searchScope;
-            request.ContactDataPropertySet = contactDataPropertySet;
-
-            return (await request.ExecuteAsync().ConfigureAwait(false))[0].Resolutions;
-        }
-
-        /// <summary>
-        /// Finds contacts in the Global Address List that have names that match the one passed as a parameter.
-        /// Calling this method results in a call to EWS.
-        /// </summary>
-        /// <param name="nameToResolve">The name to resolve.</param>
-        /// <param name="searchScope">The scope of the search.</param>
-        /// <param name="returnContactDetails">Indicates whether full contact information should be returned for each of the found contacts.</param>
-        /// <param name="contactDataPropertySet">Propety set for contact details</param>
-        /// <returns>A collection of name resolutions whose names match the one passed as a parameter.</returns>
-        public Task<NameResolutionCollection> ResolveName(
-            string nameToResolve,
-            ResolveNameSearchLocation searchScope,
-            bool returnContactDetails,
-            PropertySet contactDataPropertySet)
-        {
-            return this.ResolveName(
-                nameToResolve,
-                null,
-                searchScope,
-                returnContactDetails,
-                contactDataPropertySet);
-        }
-
-        /// <summary>
-        /// Finds contacts in the Global Address List that have names that match the one passed as a parameter.
-        /// Calling this method results in a call to EWS.
-        /// </summary>
-        /// <param name="nameToResolve">The name to resolve.</param>
-        /// <param name="searchScope">The scope of the search.</param>
-        /// <param name="returnContactDetails">Indicates whether full contact information should be returned for each of the found contacts.</param>
-        /// <returns>A collection of name resolutions whose names match the one passed as a parameter.</returns>
-        public Task<NameResolutionCollection> ResolveName(
-            string nameToResolve,
-            ResolveNameSearchLocation searchScope,
-            bool returnContactDetails)
-        {
-            return this.ResolveName(
-                nameToResolve,
-                null,
-                searchScope,
-                returnContactDetails);
-        }
-
-        /// <summary>
-        /// Expands a group by retrieving a list of its members. Calling this method results in a call to EWS.
-        /// </summary>
-        /// <param name="emailAddress">The e-mail address of the group.</param>
-        /// <returns>An ExpandGroupResults containing the members of the group.</returns>
-        public async Task<ExpandGroupResults> ExpandGroup(EmailAddress emailAddress)
-        {
-            EwsUtilities.ValidateParam(emailAddress, "emailAddress");
-
-            ExpandGroupRequest request = new ExpandGroupRequest(this);
-
-            request.EmailAddress = emailAddress;
-
-            return (await request.ExecuteAsync().ConfigureAwait(false))[0].Members;
-        }
-
-        /// <summary>
-        /// Expands a group by retrieving a list of its members. Calling this method results in a call to EWS.
-        /// </summary>
-        /// <param name="groupId">The Id of the group to expand.</param>
-        /// <returns>An ExpandGroupResults containing the members of the group.</returns>
-        public Task<ExpandGroupResults> ExpandGroup(ItemId groupId)
-        {
-            EwsUtilities.ValidateParam(groupId, "groupId");
-
-            EmailAddress emailAddress = new EmailAddress();
-            emailAddress.Id = groupId;
-
-            return this.ExpandGroup(emailAddress);
-        }
-
-        /// <summary>
-        /// Expands a group by retrieving a list of its members. Calling this method results in a call to EWS.
-        /// </summary>
-        /// <param name="smtpAddress">The SMTP address of the group to expand.</param>
-        /// <returns>An ExpandGroupResults containing the members of the group.</returns>
-        public Task<ExpandGroupResults> ExpandGroup(string smtpAddress)
-        {
-            EwsUtilities.ValidateParam(smtpAddress, "smtpAddress");
-
-            return this.ExpandGroup(new EmailAddress(smtpAddress));
-        }
-
-        /// <summary>
-        /// Expands a group by retrieving a list of its members. Calling this method results in a call to EWS.
-        /// </summary>
-        /// <param name="address">The SMTP address of the group to expand.</param>
-        /// <param name="routingType">The routing type of the address of the group to expand.</param>
-        /// <returns>An ExpandGroupResults containing the members of the group.</returns>
-        public Task<ExpandGroupResults> ExpandGroup(string address, string routingType)
-        {
-            EwsUtilities.ValidateParam(address, "address");
-            EwsUtilities.ValidateParam(routingType, "routingType");
-
-            EmailAddress emailAddress = new EmailAddress(address);
-            emailAddress.RoutingType = routingType;
-
-            return this.ExpandGroup(emailAddress);
-        }
-
-        /// <summary>
-        /// Get the password expiration date
-        /// </summary>
-        /// <param name="mailboxSmtpAddress">The e-mail address of the user.</param>
-        /// <returns>The password expiration date.</returns>
-        public async Task<DateTime?> GetPasswordExpirationDate(string mailboxSmtpAddress)
-        {
-            GetPasswordExpirationDateRequest request = new GetPasswordExpirationDateRequest(this);
-            request.MailboxSmtpAddress = mailboxSmtpAddress;
-
-            return (await request.Execute().ConfigureAwait(false)).PasswordExpirationDate;
-        }
-        #endregion
-
-        #region Notification operations
-
-        /// <summary>
-        /// Subscribes to pull notifications. Calling this method results in a call to EWS.
-        /// </summary>
-        /// <param name="folderIds">The Ids of the folder to subscribe to.</param>
-        /// <param name="timeout">The timeout, in minutes, after which the subscription expires. Timeout must be between 1 and 1440.</param>
-        /// <param name="watermark">An optional watermark representing a previously opened subscription.</param>
-        /// <param name="eventTypes">The event types to subscribe to.</param>
-        /// <returns>A PullSubscription representing the new subscription.</returns>
-        public async Task<PullSubscription> SubscribeToPullNotifications(
-            IEnumerable<FolderId> folderIds,
-            int timeout,
-            string watermark,
-            params EventType[] eventTypes)
-        {
-            EwsUtilities.ValidateParamCollection(folderIds, "folderIds");
-
-            return (await this.BuildSubscribeToPullNotificationsRequest(
-                 folderIds,
-                 timeout,
-                 watermark,
-                 eventTypes).ExecuteAsync().ConfigureAwait(false))[0].Subscription;
-        }
-
-        /// <summary>
-        /// Subscribes to pull notifications on all folders in the authenticated user's mailbox. Calling this method results in a call to EWS.
-        /// </summary>
-        /// <param name="timeout">The timeout, in minutes, after which the subscription expires. Timeout must be between 1 and 1440.</param>
-        /// <param name="watermark">An optional watermark representing a previously opened subscription.</param>
-        /// <param name="eventTypes">The event types to subscribe to.</param>
-        /// <returns>A PullSubscription representing the new subscription.</returns>
-        public async Task<PullSubscription> SubscribeToPullNotificationsOnAllFolders(
-            int timeout,
-            string watermark,
-            params EventType[] eventTypes)
-        {
-            EwsUtilities.ValidateMethodVersion(
-                this,
-                ExchangeVersion.Exchange2010,
-                "SubscribeToPullNotificationsOnAllFolders");
-
-            return (await this.BuildSubscribeToPullNotificationsRequest(
-                null,
-                timeout,
-                watermark,
-                eventTypes).ExecuteAsync().ConfigureAwait(false))[0].Subscription;
-        }
-
-        /// <summary>
-        /// Builds a request to subscribe to pull notifications in the authenticated user's mailbox. 
-        /// </summary>
-        /// <param name="folderIds">The Ids of the folder to subscribe to.</param>
-        /// <param name="timeout">The timeout, in minutes, after which the subscription expires. Timeout must be between 1 and 1440.</param>
-        /// <param name="watermark">An optional watermark representing a previously opened subscription.</param>
-        /// <param name="eventTypes">The event types to subscribe to.</param>
-        /// <returns>A request to subscribe to pull notifications in the authenticated user's mailbox. </returns>
-        private SubscribeToPullNotificationsRequest BuildSubscribeToPullNotificationsRequest(
-            IEnumerable<FolderId> folderIds,
-            int timeout,
-            string watermark,
-            EventType[] eventTypes)
-        {
-            if (timeout < 1 || timeout > 1440)
-            {
-                throw new ArgumentOutOfRangeException("timeout", Strings.TimeoutMustBeBetween1And1440);
-            }
-
-            EwsUtilities.ValidateParamCollection(eventTypes, "eventTypes");
-
-            SubscribeToPullNotificationsRequest request = new SubscribeToPullNotificationsRequest(this);
-
-            if (folderIds != null)
-            {
-                request.FolderIds.AddRange(folderIds);
-            }
-
-            request.Timeout = timeout;
-            request.EventTypes.AddRange(eventTypes);
-            request.Watermark = watermark;
-
-            return request;
-        }
-
-        /// <summary>
-        /// Unsubscribes from a subscription. Calling this method results in a call to EWS.
-        /// </summary>
-        /// <param name="subscriptionId">The Id of the pull subscription to unsubscribe from.</param>
-        internal System.Threading.Tasks.Task Unsubscribe(string subscriptionId)
-        {
-            return this.BuildUnsubscribeRequest(subscriptionId).ExecuteAsync();
-        }
-
-        /// <summary>
-        /// Buids a request to unsubscribe from a subscription.
-        /// </summary>
-        /// <param name="subscriptionId">The Id of the subscription for which to get the events.</param>
-        /// <returns>A request to unsubscribe from a subscription.</returns>
-        private UnsubscribeRequest BuildUnsubscribeRequest(string subscriptionId)
-        {
-            EwsUtilities.ValidateParam(subscriptionId, "subscriptionId");
-
-            UnsubscribeRequest request = new UnsubscribeRequest(this);
-
-            request.SubscriptionId = subscriptionId;
-
-            return request;
-        }
-
-        /// <summary>
-        /// Retrieves the latests events associated with a pull subscription. Calling this method results in a call to EWS.
-        /// </summary>
-        /// <param name="subscriptionId">The Id of the pull subscription for which to get the events.</param>
-        /// <param name="watermark">The watermark representing the point in time where to start receiving events.</param>
-        /// <returns>A GetEventsResults containing a list of events associated with the subscription.</returns>
-        internal async Task<GetEventsResults> GetEvents(string subscriptionId, string watermark)
-        {
-            return (await this.BuildGetEventsRequest(subscriptionId, watermark).ExecuteAsync().ConfigureAwait(false))[0].Results;
-        }
-
-        /// <summary>
-        /// Builds an request to retrieve the latests events associated with a pull subscription.
-        /// </summary>
-        /// <param name="subscriptionId">The Id of the pull subscription for which to get the events.</param>
-        /// <param name="watermark">The watermark representing the point in time where to start receiving events.</param>
-        /// <returns>An request to retrieve the latests events associated with a pull subscription. </returns>
-        private GetEventsRequest BuildGetEventsRequest(
-            string subscriptionId,
-            string watermark)
-        {
-            EwsUtilities.ValidateParam(subscriptionId, "subscriptionId");
-            EwsUtilities.ValidateParam(watermark, "watermark");
-
-            GetEventsRequest request = new GetEventsRequest(this);
-
-            request.SubscriptionId = subscriptionId;
-            request.Watermark = watermark;
-
-            return request;
-        }
-
-        /// <summary>
-        /// Subscribes to push notifications. Calling this method results in a call to EWS.
-        /// </summary>
-        /// <param name="folderIds">The Ids of the folder to subscribe to.</param>
-        /// <param name="url">The URL of the Web Service endpoint the Exchange server should push events to.</param>
-        /// <param name="frequency">The frequency, in minutes, at which the Exchange server should contact the Web Service endpoint. Frequency must be between 1 and 1440.</param>
-        /// <param name="watermark">An optional watermark representing a previously opened subscription.</param>
-        /// <param name="eventTypes">The event types to subscribe to.</param>
-        /// <returns>A PushSubscription representing the new subscription.</returns>
-        public async Task<PushSubscription> SubscribeToPushNotifications(
-            IEnumerable<FolderId> folderIds,
-            Uri url,
-            int frequency,
-            string watermark,
-            params EventType[] eventTypes)
-        {
-            EwsUtilities.ValidateParamCollection(folderIds, "folderIds");
-
-            return (await this.BuildSubscribeToPushNotificationsRequest(
-                folderIds,
-                url,
-                frequency,
-                watermark,
-                null,
-                null, // AnchorMailbox
-                eventTypes).ExecuteAsync().ConfigureAwait(false))[0].Subscription;
-        }
-
-        /// <summary>
-        /// Subscribes to push notifications on all folders in the authenticated user's mailbox. Calling this method results in a call to EWS.
-        /// </summary>
-        /// <param name="url">The URL of the Web Service endpoint the Exchange server should push events to.</param>
-        /// <param name="frequency">The frequency, in minutes, at which the Exchange server should contact the Web Service endpoint. Frequency must be between 1 and 1440.</param>
-        /// <param name="watermark">An optional watermark representing a previously opened subscription.</param>
-        /// <param name="eventTypes">The event types to subscribe to.</param>
-        /// <returns>A PushSubscription representing the new subscription.</returns>
-        public async Task<PushSubscription> SubscribeToPushNotificationsOnAllFolders(
-            Uri url,
-            int frequency,
-            string watermark,
-            params EventType[] eventTypes)
-        {
-            EwsUtilities.ValidateMethodVersion(
-                this,
-                ExchangeVersion.Exchange2010,
-                "SubscribeToPushNotificationsOnAllFolders");
-
-            return (await this.BuildSubscribeToPushNotificationsRequest(
-                null,
-                url,
-                frequency,
-                watermark,
-                null,
-                null, // AnchorMailbox
-                eventTypes).ExecuteAsync().ConfigureAwait(false))[0].Subscription;
-        }
-
-        /// <summary>
-        /// Subscribes to push notifications. Calling this method results in a call to EWS.
-        /// </summary>
-        /// <param name="folderIds">The Ids of the folder to subscribe to.</param>
-        /// <param name="url">The URL of the Web Service endpoint the Exchange server should push events to.</param>
-        /// <param name="frequency">The frequency, in minutes, at which the Exchange server should contact the Web Service endpoint. Frequency must be between 1 and 1440.</param>
-        /// <param name="watermark">An optional watermark representing a previously opened subscription.</param>
-        /// <param name="callerData">Optional caller data that will be returned the call back.</param>
-        /// <param name="eventTypes">The event types to subscribe to.</param>
-        /// <returns>A PushSubscription representing the new subscription.</returns>
-        public async Task<PushSubscription> SubscribeToPushNotifications(
-            IEnumerable<FolderId> folderIds,
-            Uri url,
-            int frequency,
-            string watermark,
-            string callerData,
-            params EventType[] eventTypes)
-        {
-            EwsUtilities.ValidateParamCollection(folderIds, "folderIds");
-
-            return (await this.BuildSubscribeToPushNotificationsRequest(
-                folderIds,
-                url,
-                frequency,
-                watermark,
-                callerData,
-                null, // AnchorMailbox
-                eventTypes).ExecuteAsync().ConfigureAwait(false))[0].Subscription;
-        }
-
-        /// <summary>
-        /// Subscribes to push notifications on a group mailbox. Calling this method results in a call to EWS.
-        /// </summary>
-        /// <param name="groupMailboxSmtp">The smtpaddress of the group mailbox to subscribe to.</param>
-        /// <param name="url">The URL of the Web Service endpoint the Exchange server should push events to.</param>
-        /// <param name="frequency">The frequency, in minutes, at which the Exchange server should contact the Web Service endpoint. Frequency must be between 1 and 1440.</param>
-        /// <param name="watermark">An optional watermark representing a previously opened subscription.</param>
-        /// <param name="callerData">Optional caller data that will be returned the call back.</param>
-        /// <param name="eventTypes">The event types to subscribe to.</param>
-        /// <returns>A PushSubscription representing the new subscription.</returns>
-        public async Task<PushSubscription> SubscribeToGroupPushNotifications(
-            string groupMailboxSmtp,
-            Uri url,
-            int frequency,
-            string watermark,
-            string callerData,
-            params EventType[] eventTypes)
-        {
-            var folderIds = new FolderId[] { new FolderId(WellKnownFolderName.Inbox, new Mailbox(groupMailboxSmtp)) };
-            return (await this.BuildSubscribeToPushNotificationsRequest(
-                folderIds,
-                url,
-                frequency,
-                watermark,
-                callerData,
-                groupMailboxSmtp, // AnchorMailbox
-                eventTypes).ExecuteAsync().ConfigureAwait(false))[0].Subscription;
-        }
-
-        /// <summary>
-        /// Subscribes to push notifications on all folders in the authenticated user's mailbox. Calling this method results in a call to EWS.
-        /// </summary>
-        /// <param name="url">The URL of the Web Service endpoint the Exchange server should push events to.</param>
-        /// <param name="frequency">The frequency, in minutes, at which the Exchange server should contact the Web Service endpoint. Frequency must be between 1 and 1440.</param>
-        /// <param name="watermark">An optional watermark representing a previously opened subscription.</param>
-        /// <param name="callerData">Optional caller data that will be returned the call back.</param>
-        /// <param name="eventTypes">The event types to subscribe to.</param>
-        /// <returns>A PushSubscription representing the new subscription.</returns>
-        public async Task<PushSubscription> SubscribeToPushNotificationsOnAllFolders(
-            Uri url,
-            int frequency,
-            string watermark,
-            string callerData,
-            params EventType[] eventTypes)
-        {
-            EwsUtilities.ValidateMethodVersion(
-                this,
-                ExchangeVersion.Exchange2010,
-                "SubscribeToPushNotificationsOnAllFolders");
-
-            return (await this.BuildSubscribeToPushNotificationsRequest(
-                null,
-                url,
-                frequency,
-                watermark,
-                callerData,
-                null, // AnchorMailbox
-                eventTypes).ExecuteAsync().ConfigureAwait(false))[0].Subscription;
-        }
-
-        /// <summary>
-        /// Set a TeamMailbox
-        /// </summary>
-        /// <param name="emailAddress">TeamMailbox email address</param>
-        /// <param name="sharePointSiteUrl">SharePoint site URL</param>
-        /// <param name="state">TeamMailbox lifecycle state</param>
-        public System.Threading.Tasks.Task SetTeamMailbox(EmailAddress emailAddress, Uri sharePointSiteUrl, TeamMailboxLifecycleState state)
-        {
-            EwsUtilities.ValidateMethodVersion(this, ExchangeVersion.Exchange2013, "SetTeamMailbox");
-
-            if (emailAddress == null)
-            {
-                throw new ArgumentNullException("emailAddress");
-            }
-
-            if (sharePointSiteUrl == null)
-            {
-                throw new ArgumentNullException("sharePointSiteUrl");
-            }
-
-            SetTeamMailboxRequest request = new SetTeamMailboxRequest(this, emailAddress, sharePointSiteUrl, state);
-            return request.Execute();
-        }
-
-        /// <summary>
-        /// Unpin a TeamMailbox
-        /// </summary>
-        /// <param name="emailAddress">TeamMailbox email address</param>
-        public System.Threading.Tasks.Task UnpinTeamMailbox(EmailAddress emailAddress)
-        {
-            EwsUtilities.ValidateMethodVersion(this, ExchangeVersion.Exchange2013, "UnpinTeamMailbox");
-
-            if (emailAddress == null)
-            {
-                throw new ArgumentNullException("emailAddress");
-            }
-
-            UnpinTeamMailboxRequest request = new UnpinTeamMailboxRequest(this, emailAddress);
-            return request.Execute();
-        }
-
-        /// <summary>
-        /// Builds an request to request to subscribe to push notifications in the authenticated user's mailbox.
-        /// </summary>
-        /// <param name="folderIds">The Ids of the folder to subscribe to.</param>
-        /// <param name="url">The URL of the Web Service endpoint the Exchange server should push events to.</param>
-        /// <param name="frequency">The frequency, in minutes, at which the Exchange server should contact the Web Service endpoint. Frequency must be between 1 and 1440.</param>
-        /// <param name="watermark">An optional watermark representing a previously opened subscription.</param>
-        /// <param name="callerData">Optional caller data that will be returned the call back.</param>
-        /// <param name="anchorMailbox">The smtpaddress of the mailbox to subscribe to.</param>
-        /// <param name="eventTypes">The event types to subscribe to.</param>
-        /// <returns>A request to request to subscribe to push notifications in the authenticated user's mailbox.</returns>
-        private SubscribeToPushNotificationsRequest BuildSubscribeToPushNotificationsRequest(
-            IEnumerable<FolderId> folderIds,
-            Uri url,
-            int frequency,
-            string watermark,
-            string callerData,
-            string anchorMailbox,
-            EventType[] eventTypes)
-        {
-            EwsUtilities.ValidateParam(url, "url");
-
-            if (frequency < 1 || frequency > 1440)
-            {
-                throw new ArgumentOutOfRangeException("frequency", Strings.FrequencyMustBeBetween1And1440);
-            }
-
-            EwsUtilities.ValidateParamCollection(eventTypes, "eventTypes");
-
-            SubscribeToPushNotificationsRequest request = new SubscribeToPushNotificationsRequest(this);
-            request.AnchorMailbox = anchorMailbox;
-
-            if (folderIds != null)
-            {
-                request.FolderIds.AddRange(folderIds);
-            }
-
-            request.Url = url;
-            request.Frequency = frequency;
-            request.EventTypes.AddRange(eventTypes);
-            request.Watermark = watermark;
-            request.CallerData = callerData;
-
-            return request;
-        }
-
-        /// <summary>
-        /// Subscribes to streaming notifications. Calling this method results in a call to EWS.
-        /// </summary>
-        /// <param name="folderIds">The Ids of the folder to subscribe to.</param>
-        /// <param name="eventTypes">The event types to subscribe to.</param>
-        /// <returns>A StreamingSubscription representing the new subscription.</returns>
-        public async System.Threading.Tasks.Task<StreamingSubscription> SubscribeToStreamingNotifications(
-            IEnumerable<FolderId> folderIds,
-            params EventType[] eventTypes)
-        {
-            EwsUtilities.ValidateMethodVersion(
-                this,
-                ExchangeVersion.Exchange2010_SP1,
-                "SubscribeToStreamingNotifications");
-
-            EwsUtilities.ValidateParamCollection(folderIds, "folderIds");
-
-            return (await this.BuildSubscribeToStreamingNotificationsRequest(folderIds, eventTypes).ExecuteAsync().ConfigureAwait(false))[0].Subscription;
-        }
-
-        /// <summary>
-        /// Subscribes to streaming notifications on all folders in the authenticated user's mailbox. Calling this method results in a call to EWS.
-        /// </summary>
-        /// <param name="eventTypes">The event types to subscribe to.</param>
-        /// <returns>A StreamingSubscription representing the new subscription.</returns>
-        public async Task<StreamingSubscription> SubscribeToStreamingNotificationsOnAllFolders(
-            params EventType[] eventTypes)
-        {
-            EwsUtilities.ValidateMethodVersion(
-                this,
-                ExchangeVersion.Exchange2010_SP1,
-                "SubscribeToStreamingNotificationsOnAllFolders");
-
-            return (await this.BuildSubscribeToStreamingNotificationsRequest(null, eventTypes).ExecuteAsync().ConfigureAwait(false))[0].Subscription;
-        }
-
-        /// <summary>
-        /// Builds request to subscribe to streaming notifications in the authenticated user's mailbox. 
-        /// </summary>
-        /// <param name="folderIds">The Ids of the folder to subscribe to.</param>
-        /// <param name="eventTypes">The event types to subscribe to.</param>
-        /// <returns>A request to subscribe to streaming notifications in the authenticated user's mailbox. </returns>
-        private SubscribeToStreamingNotificationsRequest BuildSubscribeToStreamingNotificationsRequest(
-            IEnumerable<FolderId> folderIds,
-            EventType[] eventTypes)
-        {
-            EwsUtilities.ValidateParamCollection(eventTypes, "eventTypes");
-
-            SubscribeToStreamingNotificationsRequest request = new SubscribeToStreamingNotificationsRequest(this);
-
-            if (folderIds != null)
-            {
-                request.FolderIds.AddRange(folderIds);
-            }
-
-            request.EventTypes.AddRange(eventTypes);
-
-            return request;
-        }
-
-        #endregion
-
-        #region Synchronization operations
-
-        /// <summary>
-        /// Synchronizes the items of a specific folder. Calling this method results in a call to EWS.
-        /// </summary>
-        /// <param name="syncFolderId">The Id of the folder containing the items to synchronize with.</param>
-        /// <param name="propertySet">The set of properties to retrieve for synchronized items.</param>
-        /// <param name="ignoredItemIds">The optional list of item Ids that should be ignored.</param>
-        /// <param name="maxChangesReturned">The maximum number of changes that should be returned.</param>
-        /// <param name="syncScope">The sync scope identifying items to include in the ChangeCollection.</param>
-        /// <param name="syncState">The optional sync state representing the point in time when to start the synchronization.</param>
-        /// <returns>A ChangeCollection containing a list of changes that occurred in the specified folder.</returns>
-        public System.Threading.Tasks.Task<ChangeCollection<ItemChange>> SyncFolderItems(
-            FolderId syncFolderId,
-            PropertySet propertySet,
-            IEnumerable<ItemId> ignoredItemIds,
-            int maxChangesReturned,
-            SyncFolderItemsScope syncScope,
-            string syncState)
-        {
-            return this.SyncFolderItems(
-                syncFolderId,
-                propertySet,
-                ignoredItemIds,
-                maxChangesReturned,
-                0, // numberOfDays
-                syncScope,
-                syncState);
-        }
-
-        /// <summary>
-        /// Synchronizes the items of a specific folder. Calling this method results in a call to EWS.
-        /// </summary>
-        /// <param name="syncFolderId">The Id of the folder containing the items to synchronize with.</param>
-        /// <param name="propertySet">The set of properties to retrieve for synchronized items.</param>
-        /// <param name="ignoredItemIds">The optional list of item Ids that should be ignored.</param>
-        /// <param name="maxChangesReturned">The maximum number of changes that should be returned.</param>
-        /// <param name="numberOfDays">Limit the changes returned to this many days ago; 0 means no limit.</param>
-        /// <param name="syncScope">The sync scope identifying items to include in the ChangeCollection.</param>
-        /// <param name="syncState">The optional sync state representing the point in time when to start the synchronization.</param>
-        /// <returns>A ChangeCollection containing a list of changes that occurred in the specified folder.</returns>
-        public async System.Threading.Tasks.Task<ChangeCollection<ItemChange>> SyncFolderItems(
-            FolderId syncFolderId,
-            PropertySet propertySet,
-            IEnumerable<ItemId> ignoredItemIds,
-            int maxChangesReturned,
-            int numberOfDays,
-            SyncFolderItemsScope syncScope,
-            string syncState)
-        {
-            return (await this.BuildSyncFolderItemsRequest(
-                syncFolderId,
-                propertySet,
-                ignoredItemIds,
-                maxChangesReturned,
-                numberOfDays,
-                syncScope,
-                syncState).ExecuteAsync().ConfigureAwait(false))[0].Changes;
-        }
-
-        /// <summary>
-        /// Builds a request to synchronize the items of a specific folder.
-        /// </summary>
-        /// <param name="syncFolderId">The Id of the folder containing the items to synchronize with.</param>
-        /// <param name="propertySet">The set of properties to retrieve for synchronized items.</param>
-        /// <param name="ignoredItemIds">The optional list of item Ids that should be ignored.</param>
-        /// <param name="maxChangesReturned">The maximum number of changes that should be returned.</param>
-        /// <param name="numberOfDays">Limit the changes returned to this many days ago; 0 means no limit.</param>
-        /// <param name="syncScope">The sync scope identifying items to include in the ChangeCollection.</param>
-        /// <param name="syncState">The optional sync state representing the point in time when to start the synchronization.</param>
-        /// <returns>A request to synchronize the items of a specific folder.</returns>
-        private SyncFolderItemsRequest BuildSyncFolderItemsRequest(
-            FolderId syncFolderId,
-            PropertySet propertySet,
-            IEnumerable<ItemId> ignoredItemIds,
-            int maxChangesReturned,
-            int numberOfDays,
-            SyncFolderItemsScope syncScope,
-            string syncState)
-        {
-            EwsUtilities.ValidateParam(syncFolderId, "syncFolderId");
-            EwsUtilities.ValidateParam(propertySet, "propertySet");
-
-            SyncFolderItemsRequest request = new SyncFolderItemsRequest(this);
-
-            request.SyncFolderId = syncFolderId;
-            request.PropertySet = propertySet;
-            if (ignoredItemIds != null)
-            {
-                request.IgnoredItemIds.AddRange(ignoredItemIds);
-            }
-            request.MaxChangesReturned = maxChangesReturned;
-            request.NumberOfDays = numberOfDays;
-            request.SyncScope = syncScope;
-            request.SyncState = syncState;
-
-            return request;
-        }
-
-        /// <summary>
-        /// Synchronizes the sub-folders of a specific folder. Calling this method results in a call to EWS.
-        /// </summary>
-        /// <param name="syncFolderId">The Id of the folder containing the items to synchronize with. A null value indicates the root folder of the mailbox.</param>
-        /// <param name="propertySet">The set of properties to retrieve for synchronized items.</param>
-        /// <param name="syncState">The optional sync state representing the point in time when to start the synchronization.</param>
-        /// <returns>A ChangeCollection containing a list of changes that occurred in the specified folder.</returns>
-        public async Task<ChangeCollection<FolderChange>> SyncFolderHierarchy(
-            FolderId syncFolderId,
-            PropertySet propertySet,
-            string syncState)
-        {
-            return (await this.BuildSyncFolderHierarchyRequest(
-                syncFolderId,
-                propertySet,
-                syncState).ExecuteAsync().ConfigureAwait(false))[0].Changes;
-        }
-
-        /// <summary>
-        /// Synchronizes the entire folder hierarchy of the mailbox this Service is connected to. Calling this method results in a call to EWS.
-        /// </summary>
-        /// <param name="propertySet">The set of properties to retrieve for synchronized items.</param>
-        /// <param name="syncState">The optional sync state representing the point in time when to start the synchronization.</param>
-        /// <returns>A ChangeCollection containing a list of changes that occurred in the specified folder.</returns>
-        public Task<ChangeCollection<FolderChange>> SyncFolderHierarchy(PropertySet propertySet, string syncState)
-        {
-            return this.SyncFolderHierarchy(
-                null,
-                propertySet,
-                syncState);
-        }
-
-        /// <summary>
-        /// Builds a request to synchronize the specified folder hierarchy of the mailbox this Service is connected to.
-        /// </summary>
-        /// <param name="syncFolderId">The Id of the folder containing the items to synchronize with. A null value indicates the root folder of the mailbox.</param>
-        /// <param name="propertySet">The set of properties to retrieve for synchronized items.</param>
-        /// <param name="syncState">The optional sync state representing the point in time when to start the synchronization.</param>
-        /// <returns>A request to synchronize the specified folder hierarchy of the mailbox this Service is connected to.</returns>
-        private SyncFolderHierarchyRequest BuildSyncFolderHierarchyRequest(
-            FolderId syncFolderId,
-            PropertySet propertySet,
-            string syncState)
-        {
-            EwsUtilities.ValidateParamAllowNull(syncFolderId, "syncFolderId");  // Null syncFolderId is allowed
-            EwsUtilities.ValidateParam(propertySet, "propertySet");
-
-            SyncFolderHierarchyRequest request = new SyncFolderHierarchyRequest(this);
-
-            request.PropertySet = propertySet;
-            request.SyncFolderId = syncFolderId;
-            request.SyncState = syncState;
-
-            return request;
-        }
-
-        #endregion
-
-        #region Availability operations
-
-        /// <summary>
-        /// Gets Out of Office (OOF) settings for a specific user. Calling this method results in a call to EWS.
-        /// </summary>
-        /// <param name="smtpAddress">The SMTP address of the user for which to retrieve OOF settings.</param>
-        /// <returns>An OofSettings instance containing OOF information for the specified user.</returns>
-        public async Task<OofSettings> GetUserOofSettings(string smtpAddress)
-        {
-            EwsUtilities.ValidateParam(smtpAddress, "smtpAddress");
-
-            GetUserOofSettingsRequest request = new GetUserOofSettingsRequest(this);
-
-            request.SmtpAddress = smtpAddress;
-
-            return (await request.Execute().ConfigureAwait(false)).OofSettings;
-        }
-
-        /// <summary>
-        /// Sets the Out of Office (OOF) settings for a specific mailbox. Calling this method results in a call to EWS.
-        /// </summary>
-        /// <param name="smtpAddress">The SMTP address of the user for which to set OOF settings.</param>
-        /// <param name="oofSettings">The OOF settings.</param>
-        public System.Threading.Tasks.Task SetUserOofSettings(string smtpAddress, OofSettings oofSettings)
-        {
-            EwsUtilities.ValidateParam(smtpAddress, "smtpAddress");
-            EwsUtilities.ValidateParam(oofSettings, "oofSettings");
-
-            SetUserOofSettingsRequest request = new SetUserOofSettingsRequest(this);
-
-            request.SmtpAddress = smtpAddress;
-            request.OofSettings = oofSettings;
-
-            return request.Execute();
-        }
-
-        /// <summary>
-        /// Gets detailed information about the availability of a set of users, rooms, and resources within a
-        /// specified time window.
-        /// </summary>
-        /// <param name="attendees">The attendees for which to retrieve availability information.</param>
-        /// <param name="timeWindow">The time window in which to retrieve user availability information.</param>
-        /// <param name="requestedData">The requested data (free/busy and/or suggestions).</param>
-        /// <param name="options">The options controlling the information returned.</param>
-        /// <returns>
-        /// The availability information for each user appears in a unique FreeBusyResponse object. The order of users
-        /// in the request determines the order of availability data for each user in the response.
-        /// </returns>
-        public Task<GetUserAvailabilityResults> GetUserAvailability(
-            IEnumerable<AttendeeInfo> attendees,
-            TimeWindow timeWindow,
-            AvailabilityData requestedData,
-            AvailabilityOptions options)
-        {
-            EwsUtilities.ValidateParamCollection(attendees, "attendees");
-            EwsUtilities.ValidateParam(timeWindow, "timeWindow");
-            EwsUtilities.ValidateParam(options, "options");
-
-            GetUserAvailabilityRequest request = new GetUserAvailabilityRequest(this);
-
-            request.Attendees = attendees;
-            request.TimeWindow = timeWindow;
-            request.RequestedData = requestedData;
-            request.Options = options;
-
-            return request.Execute();
-        }
-
-        /// <summary>
-        /// Gets detailed information about the availability of a set of users, rooms, and resources within a
-        /// specified time window.
-        /// </summary>
-        /// <param name="attendees">The attendees for which to retrieve availability information.</param>
-        /// <param name="timeWindow">The time window in which to retrieve user availability information.</param>
-        /// <param name="requestedData">The requested data (free/busy and/or suggestions).</param>
-        /// <returns>
-        /// The availability information for each user appears in a unique FreeBusyResponse object. The order of users
-        /// in the request determines the order of availability data for each user in the response.
-        /// </returns>
-        public Task<GetUserAvailabilityResults> GetUserAvailability(
-            IEnumerable<AttendeeInfo> attendees,
-            TimeWindow timeWindow,
-            AvailabilityData requestedData)
-        {
-            return this.GetUserAvailability(
-                attendees,
-                timeWindow,
-                requestedData,
-                new AvailabilityOptions());
-        }
-
-        /// <summary>
-        /// Retrieves a collection of all room lists in the organization.
-        /// </summary>
-        /// <returns>An EmailAddressCollection containing all the room lists in the organization.</returns>
-        public async Task<EmailAddressCollection> GetRoomLists()
-        {
-            GetRoomListsRequest request = new GetRoomListsRequest(this);
-
-            return (await request.Execute().ConfigureAwait(false)).RoomLists;
-        }
-
-        /// <summary>
-        /// Retrieves a collection of all rooms in the specified room list in the organization.
-        /// </summary>
-        /// <param name="emailAddress">The e-mail address of the room list.</param>
-        /// <returns>A collection of EmailAddress objects representing all the rooms within the specifed room list.</returns>
-        public async Task<Collection<EmailAddress>> GetRooms(EmailAddress emailAddress)
-        {
-            EwsUtilities.ValidateParam(emailAddress, "emailAddress");
-
-            GetRoomsRequest request = new GetRoomsRequest(this);
-
-            request.RoomList = emailAddress;
-
-            return (await request.Execute().ConfigureAwait(false)).Rooms;
-        }
-        #endregion
-
-        #region Conversation
-        /// <summary>
-        /// Retrieves a collection of all Conversations in the specified Folder.
-        /// </summary>
-        /// <param name="view">The view controlling the number of conversations returned.</param>
-        /// <param name="folderId">The Id of the folder in which to search for conversations.</param>
-        /// <returns>Collection of conversations.</returns>
-        public async Task<ICollection<Conversation>> FindConversation(ViewBase view, FolderId folderId)
-        {
-            EwsUtilities.ValidateParam(view, "view");
-            EwsUtilities.ValidateParam(folderId, "folderId");
-            EwsUtilities.ValidateMethodVersion(
-                                            this,
-                                            ExchangeVersion.Exchange2010_SP1,
-                                            "FindConversation");
-
-            FindConversationRequest request = new FindConversationRequest(this);
-
-            request.View = view;
-            request.FolderId = new FolderIdWrapper(folderId);
-
-            return (await request.Execute().ConfigureAwait(false)).Conversations;
-        }
-
-        /// <summary>
-        /// Retrieves a collection of all Conversations in the specified Folder.
-        /// </summary>
-        /// <param name="view">The view controlling the number of conversations returned.</param>
-        /// <param name="folderId">The Id of the folder in which to search for conversations.</param>
-        /// <param name="anchorMailbox">The anchorMailbox Smtp address to route the request directly to group mailbox.</param>
-        /// <returns>Collection of conversations.</returns>
-        /// <remarks>
-        /// This API designed to be used primarily in groups scenarios where we want to set the
-        /// anchor mailbox header so that request is routed directly to the group mailbox backend server.
-        /// </remarks>
-        public async Task<Collection<Conversation>> FindGroupConversation(
-            ViewBase view,
-            FolderId folderId,
-            string anchorMailbox)
-        {
-            EwsUtilities.ValidateParam(view, "view");
-            EwsUtilities.ValidateParam(folderId, "folderId");
-            EwsUtilities.ValidateParam(anchorMailbox, "anchorMailbox");
-            EwsUtilities.ValidateMethodVersion(
-                                            this,
-                                            ExchangeVersion.Exchange2015,
-                                            "FindConversation");
-
-            FindConversationRequest request = new FindConversationRequest(this);
-
-            request.View = view;
-            request.FolderId = new FolderIdWrapper(folderId);
-            request.AnchorMailbox = anchorMailbox;
-
-            return (await request.Execute().ConfigureAwait(false)).Conversations;
-        }
-
-        /// <summary>
-        /// Retrieves a collection of all Conversations in the specified Folder.
-        /// </summary>
-        /// <param name="view">The view controlling the number of conversations returned.</param>
-        /// <param name="folderId">The Id of the folder in which to search for conversations.</param>
-        /// <param name="queryString">The query string for which the search is being performed</param>
-        /// <returns>Collection of conversations.</returns>
-        public async Task<ICollection<Conversation>> FindConversation(ViewBase view, FolderId folderId, string queryString)
-        {
-            EwsUtilities.ValidateParam(view, "view");
-            EwsUtilities.ValidateParamAllowNull(queryString, "queryString");
-            EwsUtilities.ValidateParam(folderId, "folderId");
-            EwsUtilities.ValidateMethodVersion(
-                                            this,
-                                            ExchangeVersion.Exchange2013, // This method is only applicable for Exchange2013
-                                            "FindConversation");
-
-            FindConversationRequest request = new FindConversationRequest(this);
-
-            request.View = view;
-            request.FolderId = new FolderIdWrapper(folderId);
-            request.QueryString = queryString;
-
-            return (await request.Execute().ConfigureAwait(false)).Conversations;
-        }
-
-        /// <summary>
-        /// Searches for and retrieves a collection of Conversations in the specified Folder.
-        /// Along with conversations, a list of highlight terms are returned.
-        /// </summary>
-        /// <param name="view">The view controlling the number of conversations returned.</param>
-        /// <param name="folderId">The Id of the folder in which to search for conversations.</param>
-        /// <param name="queryString">The query string for which the search is being performed</param>
-        /// <param name="returnHighlightTerms">Flag indicating if highlight terms should be returned in the response</param>
-        /// <returns>FindConversation results.</returns>
-        public async Task<FindConversationResults> FindConversation(ViewBase view, FolderId folderId, string queryString, bool returnHighlightTerms)
-        {
-            EwsUtilities.ValidateParam(view, "view");
-            EwsUtilities.ValidateParamAllowNull(queryString, "queryString");
-            EwsUtilities.ValidateParam(returnHighlightTerms, "returnHighlightTerms");
-            EwsUtilities.ValidateParam(folderId, "folderId");
-            EwsUtilities.ValidateMethodVersion(
-                                            this,
-                                            ExchangeVersion.Exchange2013, // This method is only applicable for Exchange2013
-                                            "FindConversation");
-
-            FindConversationRequest request = new FindConversationRequest(this);
-
-            request.View = view;
-            request.FolderId = new FolderIdWrapper(folderId);
-            request.QueryString = queryString;
-            request.ReturnHighlightTerms = returnHighlightTerms;
-
-            return (await request.Execute().ConfigureAwait(false)).Results;
-        }
-
-        /// <summary>
-        /// Searches for and retrieves a collection of Conversations in the specified Folder.
-        /// Along with conversations, a list of highlight terms are returned.
-        /// </summary>
-        /// <param name="view">The view controlling the number of conversations returned.</param>
-        /// <param name="folderId">The Id of the folder in which to search for conversations.</param>
-        /// <param name="queryString">The query string for which the search is being performed</param>
-        /// <param name="returnHighlightTerms">Flag indicating if highlight terms should be returned in the response</param>
-        /// <param name="mailboxScope">The mailbox scope to reference.</param>
-        /// <returns>FindConversation results.</returns>
-        public async Task<FindConversationResults> FindConversation(ViewBase view, FolderId folderId, string queryString, bool returnHighlightTerms, MailboxSearchLocation? mailboxScope)
-        {
-            EwsUtilities.ValidateParam(view, "view");
-            EwsUtilities.ValidateParamAllowNull(queryString, "queryString");
-            EwsUtilities.ValidateParam(returnHighlightTerms, "returnHighlightTerms");
-            EwsUtilities.ValidateParam(folderId, "folderId");
-
-            EwsUtilities.ValidateMethodVersion(
-                                            this,
-                                            ExchangeVersion.Exchange2013, // This method is only applicable for Exchange2013
-                                            "FindConversation");
-
-            FindConversationRequest request = new FindConversationRequest(this);
-
-            request.View = view;
-            request.FolderId = new FolderIdWrapper(folderId);
-            request.QueryString = queryString;
-            request.ReturnHighlightTerms = returnHighlightTerms;
-            request.MailboxScope = mailboxScope;
-
-            return (await request.Execute().ConfigureAwait(false)).Results;
-        }
-
-        /// <summary>
-        /// Gets the items for a set of conversations.
-        /// </summary>
-        /// <param name="conversations">Conversations with items to load.</param>
-        /// <param name="propertySet">The set of properties to load.</param>
-        /// <param name="foldersToIgnore">The folders to ignore.</param>
-        /// <param name="sortOrder">Sort order of conversation tree nodes.</param>
-        /// <param name="mailboxScope">The mailbox scope to reference.</param>
-        /// <param name="anchorMailbox">The smtpaddress of the mailbox that hosts the conversations</param>
-        /// <param name="maxItemsToReturn">Maximum number of items to return.</param>
-        /// <param name="errorHandling">What type of error handling should be performed.</param>
-        /// <returns>GetConversationItems response.</returns>
-        internal Task<ServiceResponseCollection<GetConversationItemsResponse>> InternalGetConversationItems(
-                            IEnumerable<ConversationRequest> conversations,
-                            PropertySet propertySet,
-                            IEnumerable<FolderId> foldersToIgnore,
-                            ConversationSortOrder? sortOrder,
-                            MailboxSearchLocation? mailboxScope,
-                            int? maxItemsToReturn,
-                            string anchorMailbox,
-                            ServiceErrorHandling errorHandling)
-        {
-            EwsUtilities.ValidateParam(conversations, "conversations");
-            EwsUtilities.ValidateParam(propertySet, "itemProperties");
-            EwsUtilities.ValidateParamAllowNull(foldersToIgnore, "foldersToIgnore");
-            EwsUtilities.ValidateMethodVersion(
-                                            this,
-                                            ExchangeVersion.Exchange2013,
-                                            "GetConversationItems");
-
-            GetConversationItemsRequest request = new GetConversationItemsRequest(this, errorHandling);
-            request.ItemProperties = propertySet;
-            request.FoldersToIgnore = new FolderIdCollection(foldersToIgnore);
-            request.SortOrder = sortOrder;
-            request.MailboxScope = mailboxScope;
-            request.MaxItemsToReturn = maxItemsToReturn;
-            request.AnchorMailbox = anchorMailbox;
-            request.Conversations = conversations.ToList();
-
-            return request.ExecuteAsync();
-        }
-
-        /// <summary>
-        /// Gets the items for a set of conversations.
-        /// </summary>
-        /// <param name="conversations">Conversations with items to load.</param>
-        /// <param name="propertySet">The set of properties to load.</param>
-        /// <param name="foldersToIgnore">The folders to ignore.</param>
-        /// <param name="sortOrder">Conversation item sort order.</param>
-        /// <returns>GetConversationItems response.</returns>
-        public Task<ServiceResponseCollection<GetConversationItemsResponse>> GetConversationItems(
-                                                IEnumerable<ConversationRequest> conversations,
-                                                PropertySet propertySet,
-                                                IEnumerable<FolderId> foldersToIgnore,
-                                                ConversationSortOrder? sortOrder)
-        {
-            return this.InternalGetConversationItems(
-                                conversations,
-                                propertySet,
-                                foldersToIgnore,
-                                null,               /* sortOrder */
-                                null,               /* mailboxScope */
-                                null,               /* maxItemsToReturn*/
-                                null, /* anchorMailbox */
-                                ServiceErrorHandling.ReturnErrors);
-        }
-
-        /// <summary>
-        /// Gets the items for a conversation.
-        /// </summary>
-        /// <param name="conversationId">The conversation id.</param>
-        /// <param name="propertySet">The set of properties to load.</param>
-        /// <param name="syncState">The optional sync state representing the point in time when to start the synchronization.</param>
-        /// <param name="foldersToIgnore">The folders to ignore.</param>
-        /// <param name="sortOrder">Conversation item sort order.</param>
-        /// <returns>ConversationResponseType response.</returns>
-        public async Task<ConversationResponse> GetConversationItems(
-                                                ConversationId conversationId,
-                                                PropertySet propertySet,
-                                                string syncState,
-                                                IEnumerable<FolderId> foldersToIgnore,
-                                                ConversationSortOrder? sortOrder)
-        {
-            List<ConversationRequest> conversations = new List<ConversationRequest>();
-            conversations.Add(new ConversationRequest(conversationId, syncState));
-
-            return (await this.InternalGetConversationItems(
-                                conversations,
-                                propertySet,
-                                foldersToIgnore,
-                                sortOrder,
-                                null,           /* mailboxScope */
-                                null,           /* maxItemsToReturn */
-                                null, /* anchorMailbox */
-                                ServiceErrorHandling.ThrowOnError).ConfigureAwait(false))[0].Conversation;
-        }
-
-        /// <summary>
-        /// Gets the items for a conversation.
-        /// </summary>
-        /// <param name="conversationId">The conversation id.</param>
-        /// <param name="propertySet">The set of properties to load.</param>
-        /// <param name="syncState">The optional sync state representing the point in time when to start the synchronization.</param>
-        /// <param name="foldersToIgnore">The folders to ignore.</param>
-        /// <param name="sortOrder">Conversation item sort order.</param>
-        /// <param name="anchorMailbox">The smtp address of the mailbox hosting the conversations</param>
-        /// <returns>ConversationResponseType response.</returns>
-        /// <remarks>
-        /// This API designed to be used primarily in groups scenarios where we want to set the
-        /// anchor mailbox header so that request is routed directly to the group mailbox backend server.
-        /// </remarks>
-        public async Task<ConversationResponse> GetGroupConversationItems(
-                                                ConversationId conversationId,
-                                                PropertySet propertySet,
-                                                string syncState,
-                                                IEnumerable<FolderId> foldersToIgnore,
-                                                ConversationSortOrder? sortOrder,
-                                                string anchorMailbox)
-        {
-            EwsUtilities.ValidateParam(anchorMailbox, "anchorMailbox");
-
-            List<ConversationRequest> conversations = new List<ConversationRequest>();
-            conversations.Add(new ConversationRequest(conversationId, syncState));
-
-            return (await this.InternalGetConversationItems(
-                                conversations,
-                                propertySet,
-                                foldersToIgnore,
-                                sortOrder,
-                                null,           /* mailboxScope */
-                                null,           /* maxItemsToReturn */
-                                anchorMailbox, /* anchorMailbox */
-                                ServiceErrorHandling.ThrowOnError).ConfigureAwait(false))[0].Conversation;
-        }
-
-        /// <summary>
-        /// Gets the items for a set of conversations.
-        /// </summary>
-        /// <param name="conversations">Conversations with items to load.</param>
-        /// <param name="propertySet">The set of properties to load.</param>
-        /// <param name="foldersToIgnore">The folders to ignore.</param>
-        /// <param name="sortOrder">Conversation item sort order.</param>
-        /// <param name="mailboxScope">The mailbox scope to reference.</param>
-        /// <returns>GetConversationItems response.</returns>
-        public Task<ServiceResponseCollection<GetConversationItemsResponse>> GetConversationItems(
-                                                IEnumerable<ConversationRequest> conversations,
-                                                PropertySet propertySet,
-                                                IEnumerable<FolderId> foldersToIgnore,
-                                                ConversationSortOrder? sortOrder,
-                                                MailboxSearchLocation? mailboxScope)
-        {
-            return this.InternalGetConversationItems(
-                                conversations,
-                                propertySet,
-                                foldersToIgnore,
-                                null,               /* sortOrder */
-                                mailboxScope,
-                                null,               /* maxItemsToReturn*/
-                                null, /* anchorMailbox */
-                                ServiceErrorHandling.ReturnErrors);
-        }
-
-        /// <summary>
-        /// Applies ConversationAction on the specified conversation.
-        /// </summary>
-        /// <param name="actionType">ConversationAction</param>
-        /// <param name="conversationIds">The conversation ids.</param>
-        /// <param name="processRightAway">True to process at once . This is blocking
-        /// and false to let the Assistant process it in the back ground</param>
-        /// <param name="categories">Catgories that need to be stamped can be null or empty</param>
-        /// <param name="enableAlwaysDelete">True moves every current and future messages in the conversation
-        /// to deleted items folder. False stops the alwasy delete action. This is applicable only if
-        /// the action is AlwaysDelete</param>
-        /// <param name="destinationFolderId">Applicable if the action is AlwaysMove. This moves every current message and future
-        /// message in the conversation to the specified folder. Can be null if tis is then it stops
-        /// the always move action</param>
-        /// <param name="errorHandlingMode">The error handling mode.</param>
-        /// <returns></returns>
-        private Task<ServiceResponseCollection<ServiceResponse>> ApplyConversationAction(
-                ConversationActionType actionType,
-                IEnumerable<ConversationId> conversationIds,
-                bool processRightAway,
-                StringList categories,
-                bool enableAlwaysDelete,
-                FolderId destinationFolderId,
-                ServiceErrorHandling errorHandlingMode)
-        {
-            EwsUtilities.Assert(
-                actionType == ConversationActionType.AlwaysCategorize ||
-                actionType == ConversationActionType.AlwaysMove ||
-                actionType == ConversationActionType.AlwaysDelete,
-                "ApplyConversationAction",
-                "Invalid actionType");
-
-            EwsUtilities.ValidateParam(conversationIds, "conversationId");
-            EwsUtilities.ValidateMethodVersion(
-                                this,
-                                ExchangeVersion.Exchange2010_SP1,
-                                "ApplyConversationAction");
-
-            ApplyConversationActionRequest request = new ApplyConversationActionRequest(this, errorHandlingMode);
-
-            foreach (var conversationId in conversationIds)
-            {
-                ConversationAction action = new ConversationAction();
-
-                action.Action = actionType;
-                action.ConversationId = conversationId;
-                action.ProcessRightAway = processRightAway;
-                action.Categories = categories;
-                action.EnableAlwaysDelete = enableAlwaysDelete;
-                action.DestinationFolderId = destinationFolderId != null ? new FolderIdWrapper(destinationFolderId) : null;
-
-                request.ConversationActions.Add(action);
-            }
-
-            return request.ExecuteAsync();
-        }
-
-        /// <summary>
-        /// Applies one time conversation action on items in specified folder inside
-        /// the conversation.
-        /// </summary>
-        /// <param name="actionType">The action.</param>
-        /// <param name="idTimePairs">The id time pairs.</param>
-        /// <param name="contextFolderId">The context folder id.</param>
-        /// <param name="destinationFolderId">The destination folder id.</param>
-        /// <param name="deleteType">Type of the delete.</param>
-        /// <param name="isRead">The is read.</param>
-        /// <param name="retentionPolicyType">Retention policy type.</param>
-        /// <param name="retentionPolicyTagId">Retention policy tag id.  Null will clear the policy.</param>
-        /// <param name="flag">Flag status.</param>
-        /// <param name="suppressReadReceipts">Suppress read receipts flag.</param>
-        /// <param name="errorHandlingMode">The error handling mode.</param>
-        /// <returns></returns>
-        private Task<ServiceResponseCollection<ServiceResponse>> ApplyConversationOneTimeAction(
-            ConversationActionType actionType,
-            IEnumerable<KeyValuePair<ConversationId, DateTime?>> idTimePairs,
-            FolderId contextFolderId,
-            FolderId destinationFolderId,
-            DeleteMode? deleteType,
-            bool? isRead,
-            RetentionType? retentionPolicyType,
-            Guid? retentionPolicyTagId,
-            Flag flag,
-            bool? suppressReadReceipts,
-            ServiceErrorHandling errorHandlingMode)
-        {
-            EwsUtilities.Assert(
-                actionType == ConversationActionType.Move ||
-                actionType == ConversationActionType.Delete ||
-                actionType == ConversationActionType.SetReadState ||
-                actionType == ConversationActionType.SetRetentionPolicy ||
-                actionType == ConversationActionType.Copy ||
-                actionType == ConversationActionType.Flag,
-                "ApplyConversationOneTimeAction",
-                "Invalid actionType");
-
-            EwsUtilities.ValidateParamCollection(idTimePairs, "idTimePairs");
-            EwsUtilities.ValidateMethodVersion(
-                                this,
-                                ExchangeVersion.Exchange2010_SP1,
-                                "ApplyConversationAction");
-
-            ApplyConversationActionRequest request = new ApplyConversationActionRequest(this, errorHandlingMode);
-
-            foreach (var idTimePair in idTimePairs)
-            {
-                ConversationAction action = new ConversationAction();
-
-                action.Action = actionType;
-                action.ConversationId = idTimePair.Key;
-                action.ContextFolderId = contextFolderId != null ? new FolderIdWrapper(contextFolderId) : null;
-                action.DestinationFolderId = destinationFolderId != null ? new FolderIdWrapper(destinationFolderId) : null;
-                action.ConversationLastSyncTime = idTimePair.Value;
-                action.IsRead = isRead;
-                action.DeleteType = deleteType;
-                action.RetentionPolicyType = retentionPolicyType;
-                action.RetentionPolicyTagId = retentionPolicyTagId;
-                action.Flag = flag;
-                action.SuppressReadReceipts = suppressReadReceipts;
-
-                request.ConversationActions.Add(action);
-            }
-
-            return request.ExecuteAsync();
-        }
-
-        /// <summary>
-        /// Sets up a conversation so that any item received within that conversation is always categorized.
-        /// Calling this method results in a call to EWS.
-        /// </summary>
-        /// <param name="conversationId">The id of the conversation.</param>
-        /// <param name="categories">The categories that should be stamped on items in the conversation.</param>
-        /// <param name="processSynchronously">Indicates whether the method should return only once enabling this rule and stamping existing items
-        /// in the conversation is completely done. If processSynchronously is false, the method returns immediately.</param>
-        /// <returns></returns>
-        public Task<ServiceResponseCollection<ServiceResponse>> EnableAlwaysCategorizeItemsInConversations(
-            IEnumerable<ConversationId> conversationId,
-            IEnumerable<String> categories,
-            bool processSynchronously)
-        {
-            EwsUtilities.ValidateParamCollection(categories, "categories");
-            return this.ApplyConversationAction(
-                        ConversationActionType.AlwaysCategorize,
-                        conversationId,
-                        processSynchronously,
-                        new StringList(categories),
-                        false,
-                        null,
-                        ServiceErrorHandling.ReturnErrors);
-        }
-
-        /// <summary>
-        /// Sets up a conversation so that any item received within that conversation is no longer categorized.
-        /// Calling this method results in a call to EWS.
-        /// </summary>
-        /// <param name="conversationId">The id of the conversation.</param>
-        /// <param name="processSynchronously">Indicates whether the method should return only once disabling this rule and removing the categories from existing items
-        /// in the conversation is completely done. If processSynchronously is false, the method returns immediately.</param>
-        /// <returns></returns>
-        public Task<ServiceResponseCollection<ServiceResponse>> DisableAlwaysCategorizeItemsInConversations(
-            IEnumerable<ConversationId> conversationId,
-            bool processSynchronously)
-        {
-            return this.ApplyConversationAction(
-                        ConversationActionType.AlwaysCategorize,
-                        conversationId,
-                        processSynchronously,
-                        null,
-                        false,
-                        null,
-                        ServiceErrorHandling.ReturnErrors);
-        }
-
-        /// <summary>
-        /// Sets up a conversation so that any item received within that conversation is always moved to Deleted Items folder.
-        /// Calling this method results in a call to EWS.
-        /// </summary>
-        /// <param name="conversationId">The id of the conversation.</param>
-        /// <param name="processSynchronously">Indicates whether the method should return only once enabling this rule and deleting existing items
-        /// in the conversation is completely done. If processSynchronously is false, the method returns immediately.</param>
-        /// <returns></returns>
-        public Task<ServiceResponseCollection<ServiceResponse>> EnableAlwaysDeleteItemsInConversations(
-            IEnumerable<ConversationId> conversationId,
-            bool processSynchronously)
-        {
-            return this.ApplyConversationAction(
-                        ConversationActionType.AlwaysDelete,
-                        conversationId,
-                        processSynchronously,
-                        null,
-                        true,
-                        null,
-                        ServiceErrorHandling.ReturnErrors);
-        }
-
-        /// <summary>
-        /// Sets up a conversation so that any item received within that conversation is no longer moved to Deleted Items folder.
-        /// Calling this method results in a call to EWS.
-        /// </summary>
-        /// <param name="conversationId">The id of the conversation.</param>
-        /// <param name="processSynchronously">Indicates whether the method should return only once disabling this rule and restoring the items
-        /// in the conversation is completely done. If processSynchronously is false, the method returns immediately.</param>
-        /// <returns></returns>
-        public Task<ServiceResponseCollection<ServiceResponse>> DisableAlwaysDeleteItemsInConversations(
-            IEnumerable<ConversationId> conversationId,
-            bool processSynchronously)
-        {
-            return this.ApplyConversationAction(
-                        ConversationActionType.AlwaysDelete,
-                        conversationId,
-                        processSynchronously,
-                        null,
-                        false,
-                        null,
-                        ServiceErrorHandling.ReturnErrors);
-        }
-
-        /// <summary>
-        /// Sets up a conversation so that any item received within that conversation is always moved to a specific folder.
-        /// Calling this method results in a call to EWS.
-        /// </summary>
-        /// <param name="conversationId">The id of the conversation.</param>
-        /// <param name="destinationFolderId">The Id of the folder to which conversation items should be moved.</param>
-        /// <param name="processSynchronously">Indicates whether the method should return only once enabling this rule and moving existing items
-        /// in the conversation is completely done. If processSynchronously is false, the method returns immediately.</param>
-        /// <returns></returns>
-        public Task<ServiceResponseCollection<ServiceResponse>> EnableAlwaysMoveItemsInConversations(
-            IEnumerable<ConversationId> conversationId,
-            FolderId destinationFolderId,
-            bool processSynchronously)
-        {
-            EwsUtilities.ValidateParam(destinationFolderId, "destinationFolderId");
-            return this.ApplyConversationAction(
-                        ConversationActionType.AlwaysMove,
-                        conversationId,
-                        processSynchronously,
-                        null,
-                        false,
-                        destinationFolderId,
-                        ServiceErrorHandling.ReturnErrors);
-        }
-
-        /// <summary>
-        /// Sets up a conversation so that any item received within that conversation is no longer moved to a specific folder.
-        /// Calling this method results in a call to EWS.
-        /// </summary>
-        /// <param name="conversationIds">The conversation ids.</param>
-        /// <param name="processSynchronously">Indicates whether the method should return only once disabling this rule is completely done.
-        /// If processSynchronously is false, the method returns immediately.</param>
-        /// <returns></returns>
-        public Task<ServiceResponseCollection<ServiceResponse>> DisableAlwaysMoveItemsInConversations(
-            IEnumerable<ConversationId> conversationIds,
-            bool processSynchronously)
-        {
-            return this.ApplyConversationAction(
-                        ConversationActionType.AlwaysMove,
-                        conversationIds,
-                        processSynchronously,
-                        null,
-                        false,
-                        null,
-                        ServiceErrorHandling.ReturnErrors);
-        }
-
-        /// <summary>
-        /// Moves the items in the specified conversation to the specified destination folder.
-        /// Calling this method results in a call to EWS.
-        /// </summary>
-        /// <param name="idLastSyncTimePairs">The pairs of Id of conversation whose
-        /// items should be moved and the dateTime conversation was last synced
-        /// (Items received after that dateTime will not be moved).</param>
-        /// <param name="contextFolderId">The Id of the folder that contains the conversation.</param>
-        /// <param name="destinationFolderId">The Id of the destination folder.</param>
-        /// <returns></returns>
-        public Task<ServiceResponseCollection<ServiceResponse>> MoveItemsInConversations(
-            IEnumerable<KeyValuePair<ConversationId, DateTime?>> idLastSyncTimePairs,
-            FolderId contextFolderId,
-            FolderId destinationFolderId)
-        {
-            EwsUtilities.ValidateParam(destinationFolderId, "destinationFolderId");
-            return this.ApplyConversationOneTimeAction(
-                ConversationActionType.Move,
-                idLastSyncTimePairs,
-                contextFolderId,
-                destinationFolderId,
-                null,
-                null,
-                null,
-                null,
-                null,
-                null,
-                ServiceErrorHandling.ReturnErrors);
-        }
-
-        /// <summary>
-        /// Copies the items in the specified conversation to the specified destination folder.
-        /// Calling this method results in a call to EWS.
-        /// </summary>
-        /// <param name="idLastSyncTimePairs">The pairs of Id of conversation whose
-        /// items should be copied and the date and time conversation was last synced
-        /// (Items received after that date will not be copied).</param>
-        /// <param name="contextFolderId">The context folder id.</param>
-        /// <param name="destinationFolderId">The destination folder id.</param>
-        /// <returns></returns>
-        public Task<ServiceResponseCollection<ServiceResponse>> CopyItemsInConversations(
-            IEnumerable<KeyValuePair<ConversationId, DateTime?>> idLastSyncTimePairs,
-            FolderId contextFolderId,
-            FolderId destinationFolderId)
-        {
-            EwsUtilities.ValidateParam(destinationFolderId, "destinationFolderId");
-            return this.ApplyConversationOneTimeAction(
-                ConversationActionType.Copy,
-                idLastSyncTimePairs,
-                contextFolderId,
-                destinationFolderId,
-                null,
-                null,
-                null,
-                null,
-                null,
-                null,
-                ServiceErrorHandling.ReturnErrors);
-        }
-
-        /// <summary>
-        /// Deletes the items in the specified conversation. Calling this method results in a call to EWS.
-        /// </summary>
-        /// <param name="idLastSyncTimePairs">The pairs of Id of conversation whose
-        /// items should be deleted and the date and time conversation was last synced
-        /// (Items received after that date will not be deleted).</param>
-        /// <param name="contextFolderId">The Id of the folder that contains the conversation.</param>
-        /// <param name="deleteMode">The deletion mode.</param>
-        /// <returns></returns>
-        public Task<ServiceResponseCollection<ServiceResponse>> DeleteItemsInConversations(
-            IEnumerable<KeyValuePair<ConversationId, DateTime?>> idLastSyncTimePairs,
-            FolderId contextFolderId,
-            DeleteMode deleteMode)
-        {
-            return this.ApplyConversationOneTimeAction(
-                ConversationActionType.Delete,
-                idLastSyncTimePairs,
-                contextFolderId,
-                null,
-                deleteMode,
-                null,
-                null,
-                null,
-                null,
-                null,
-                ServiceErrorHandling.ReturnErrors);
-        }
-
-        /// <summary>
-        /// Sets the read state for items in conversation. Calling this method would
-        /// result in call to EWS.
-        /// </summary>
-        /// <param name="idLastSyncTimePairs">The pairs of Id of conversation whose
-        /// items should have their read state set and the date and time conversation
-        /// was last synced (Items received after that date will not have their read
-        /// state set).</param>
-        /// <param name="contextFolderId">The Id of the folder that contains the conversation.</param>
-        /// <param name="isRead">if set to <c>true</c>, conversation items are marked as read; otherwise they are marked as unread.</param>
-        public Task<ServiceResponseCollection<ServiceResponse>> SetReadStateForItemsInConversations(
-            IEnumerable<KeyValuePair<ConversationId, DateTime?>> idLastSyncTimePairs,
-            FolderId contextFolderId,
-            bool isRead)
-        {
-            return this.ApplyConversationOneTimeAction(
-                ConversationActionType.SetReadState,
-                idLastSyncTimePairs,
-                contextFolderId,
-                null,
-                null,
-                isRead,
-                null,
-                null,
-                null,
-                null,
-                ServiceErrorHandling.ReturnErrors);
-        }
-
-        /// <summary>
-        /// Sets the read state for items in conversation. Calling this method would
-        /// result in call to EWS.
-        /// </summary>
-        /// <param name="idLastSyncTimePairs">The pairs of Id of conversation whose
-        /// items should have their read state set and the date and time conversation
-        /// was last synced (Items received after that date will not have their read
-        /// state set).</param>
-        /// <param name="contextFolderId">The Id of the folder that contains the conversation.</param>
-        /// <param name="isRead">if set to <c>true</c>, conversation items are marked as read; otherwise they are marked as unread.</param>
-        /// <param name="suppressReadReceipts">if set to <c>true</c> read receipts are suppressed.</param>
-        public Task<ServiceResponseCollection<ServiceResponse>> SetReadStateForItemsInConversations(
-            IEnumerable<KeyValuePair<ConversationId, DateTime?>> idLastSyncTimePairs,
-            FolderId contextFolderId,
-            bool isRead,
-            bool suppressReadReceipts)
-        {
-            EwsUtilities.ValidateMethodVersion(this, ExchangeVersion.Exchange2013, "SetReadStateForItemsInConversations");
-
-            return this.ApplyConversationOneTimeAction(
-                ConversationActionType.SetReadState,
-                idLastSyncTimePairs,
-                contextFolderId,
-                null,
-                null,
-                isRead,
-                null,
-                null,
-                null,
-                suppressReadReceipts,
-                ServiceErrorHandling.ReturnErrors);
-        }
-
-        /// <summary>
-        /// Sets the retention policy for items in conversation. Calling this method would
-        /// result in call to EWS.
-        /// </summary>
-        /// <param name="idLastSyncTimePairs">The pairs of Id of conversation whose
-        /// items should have their retention policy set and the date and time conversation
-        /// was last synced (Items received after that date will not have their retention
-        /// policy set).</param>
-        /// <param name="contextFolderId">The Id of the folder that contains the conversation.</param>
-        /// <param name="retentionPolicyType">Retention policy type.</param>
-        /// <param name="retentionPolicyTagId">Retention policy tag id.  Null will clear the policy.</param>
-        public Task<ServiceResponseCollection<ServiceResponse>> SetRetentionPolicyForItemsInConversations(
-            IEnumerable<KeyValuePair<ConversationId, DateTime?>> idLastSyncTimePairs,
-            FolderId contextFolderId,
-            RetentionType retentionPolicyType,
-            Guid? retentionPolicyTagId)
-        {
-            return this.ApplyConversationOneTimeAction(
-                ConversationActionType.SetRetentionPolicy,
-                idLastSyncTimePairs,
-                contextFolderId,
-                null,
-                null,
-                null,
-                retentionPolicyType,
-                retentionPolicyTagId,
-                null,
-                null,
-                ServiceErrorHandling.ReturnErrors);
-        }
-
-        /// <summary>
-        /// Sets flag status for items in conversation. Calling this method would result in call to EWS.
-        /// </summary>
-        /// <param name="idLastSyncTimePairs">The pairs of Id of conversation whose
-        /// items should have their read state set and the date and time conversation
-        /// was last synced (Items received after that date will not have their read
-        /// state set).</param>
-        /// <param name="contextFolderId">The Id of the folder that contains the conversation.</param>
-        /// <param name="flagStatus">Flag status to apply to conversation items.</param>
-        public Task<ServiceResponseCollection<ServiceResponse>> SetFlagStatusForItemsInConversations(
-            IEnumerable<KeyValuePair<ConversationId, DateTime?>> idLastSyncTimePairs,
-            FolderId contextFolderId,
-            Flag flagStatus)
-        {
-            EwsUtilities.ValidateMethodVersion(this, ExchangeVersion.Exchange2013, "SetFlagStatusForItemsInConversations");
-
-            return this.ApplyConversationOneTimeAction(
-                ConversationActionType.Flag,
-                idLastSyncTimePairs,
-                contextFolderId,
-                null,
-                null,
-                null,
-                null,
-                null,
-                flagStatus,
-                null,
-                ServiceErrorHandling.ReturnErrors);
-        }
-
-        #endregion
-
-        #region Id conversion operations
-
-        /// <summary>
-        /// Converts multiple Ids from one format to another in a single call to EWS.
-        /// </summary>
-        /// <param name="ids">The Ids to convert.</param>
-        /// <param name="destinationFormat">The destination format.</param>
-        /// <param name="errorHandling">Type of error handling to perform.</param>
-        /// <returns>A ServiceResponseCollection providing conversion results for each specified Ids.</returns>
-        private Task<ServiceResponseCollection<ConvertIdResponse>> InternalConvertIds(
-            IEnumerable<AlternateIdBase> ids,
-            IdFormat destinationFormat,
-            ServiceErrorHandling errorHandling)
-        {
-            EwsUtilities.ValidateParamCollection(ids, "ids");
-
-            ConvertIdRequest request = new ConvertIdRequest(this, errorHandling);
-
-            request.Ids.AddRange(ids);
-            request.DestinationFormat = destinationFormat;
-
-            return request.ExecuteAsync();
-        }
-
-        /// <summary>
-        /// Converts multiple Ids from one format to another in a single call to EWS.
-        /// </summary>
-        /// <param name="ids">The Ids to convert.</param>
-        /// <param name="destinationFormat">The destination format.</param>
-        /// <returns>A ServiceResponseCollection providing conversion results for each specified Ids.</returns>
-        public Task<ServiceResponseCollection<ConvertIdResponse>> ConvertIds(IEnumerable<AlternateIdBase> ids, IdFormat destinationFormat)
-        {
-            EwsUtilities.ValidateParamCollection(ids, "ids");
-
-            return this.InternalConvertIds(
-                ids,
-                destinationFormat,
-                ServiceErrorHandling.ReturnErrors);
-        }
-
-        /// <summary>
-        /// Converts Id from one format to another in a single call to EWS.
-        /// </summary>
-        /// <param name="id">The Id to convert.</param>
-        /// <param name="destinationFormat">The destination format.</param>
-        /// <returns>The converted Id.</returns>
-        public async Task<AlternateIdBase> ConvertId(AlternateIdBase id, IdFormat destinationFormat)
-        {
-            EwsUtilities.ValidateParam(id, "id");
-
-            ServiceResponseCollection<ConvertIdResponse> responses = await this.InternalConvertIds(
-                new AlternateIdBase[] { id },
-                destinationFormat,
-                ServiceErrorHandling.ThrowOnError);
-
-            return responses[0].ConvertedId;
-        }
-
-        #endregion
-
-        #region Delegate management operations
-
-        /// <summary>
-        /// Adds delegates to a specific mailbox. Calling this method results in a call to EWS.
-        /// </summary>
-        /// <param name="mailbox">The mailbox to add delegates to.</param>
-        /// <param name="meetingRequestsDeliveryScope">Indicates how meeting requests should be sent to delegates.</param>
-        /// <param name="delegateUsers">The delegate users to add.</param>
-        /// <returns>A collection of DelegateUserResponse objects providing the results of the operation.</returns>
-        public Task<Collection<DelegateUserResponse>> AddDelegates(
-            Mailbox mailbox,
-            MeetingRequestsDeliveryScope? meetingRequestsDeliveryScope,
-            params DelegateUser[] delegateUsers)
-        {
-            return this.AddDelegates(
-                mailbox,
-                meetingRequestsDeliveryScope,
-                (IEnumerable<DelegateUser>)delegateUsers);
-        }
-
-        /// <summary>
-        /// Adds delegates to a specific mailbox. Calling this method results in a call to EWS.
-        /// </summary>
-        /// <param name="mailbox">The mailbox to add delegates to.</param>
-        /// <param name="meetingRequestsDeliveryScope">Indicates how meeting requests should be sent to delegates.</param>
-        /// <param name="delegateUsers">The delegate users to add.</param>
-        /// <returns>A collection of DelegateUserResponse objects providing the results of the operation.</returns>
-        public async Task<Collection<DelegateUserResponse>> AddDelegates(
-            Mailbox mailbox,
-            MeetingRequestsDeliveryScope? meetingRequestsDeliveryScope,
-            IEnumerable<DelegateUser> delegateUsers)
-        {
-            EwsUtilities.ValidateParam(mailbox, "mailbox");
-            EwsUtilities.ValidateParamCollection(delegateUsers, "delegateUsers");
-
-            AddDelegateRequest request = new AddDelegateRequest(this);
-
-            request.Mailbox = mailbox;
-            request.DelegateUsers.AddRange(delegateUsers);
-            request.MeetingRequestsDeliveryScope = meetingRequestsDeliveryScope;
-
-            DelegateManagementResponse response = await request.Execute().ConfigureAwait(false);
-            return response.DelegateUserResponses;
-        }
-
-        /// <summary>
-        /// Updates delegates on a specific mailbox. Calling this method results in a call to EWS.
-        /// </summary>
-        /// <param name="mailbox">The mailbox to update delegates on.</param>
-        /// <param name="meetingRequestsDeliveryScope">Indicates how meeting requests should be sent to delegates.</param>
-        /// <param name="delegateUsers">The delegate users to update.</param>
-        /// <returns>A collection of DelegateUserResponse objects providing the results of the operation.</returns>
-        public Task<Collection<DelegateUserResponse>> UpdateDelegates(
-            Mailbox mailbox,
-            MeetingRequestsDeliveryScope? meetingRequestsDeliveryScope,
-            params DelegateUser[] delegateUsers)
-        {
-            return this.UpdateDelegates(
-                mailbox,
-                meetingRequestsDeliveryScope,
-                (IEnumerable<DelegateUser>)delegateUsers);
-        }
-
-        /// <summary>
-        /// Updates delegates on a specific mailbox. Calling this method results in a call to EWS.
-        /// </summary>
-        /// <param name="mailbox">The mailbox to update delegates on.</param>
-        /// <param name="meetingRequestsDeliveryScope">Indicates how meeting requests should be sent to delegates.</param>
-        /// <param name="delegateUsers">The delegate users to update.</param>
-        /// <returns>A collection of DelegateUserResponse objects providing the results of the operation.</returns>
-        public async Task<Collection<DelegateUserResponse>> UpdateDelegates(
-            Mailbox mailbox,
-            MeetingRequestsDeliveryScope? meetingRequestsDeliveryScope,
-            IEnumerable<DelegateUser> delegateUsers)
-        {
-            EwsUtilities.ValidateParam(mailbox, "mailbox");
-            EwsUtilities.ValidateParamCollection(delegateUsers, "delegateUsers");
-
-            UpdateDelegateRequest request = new UpdateDelegateRequest(this);
-
-            request.Mailbox = mailbox;
-            request.DelegateUsers.AddRange(delegateUsers);
-            request.MeetingRequestsDeliveryScope = meetingRequestsDeliveryScope;
-
-            DelegateManagementResponse response = await request.Execute().ConfigureAwait(false);
-            return response.DelegateUserResponses;
-        }
-
-        /// <summary>
-        /// Removes delegates on a specific mailbox. Calling this method results in a call to EWS.
-        /// </summary>
-        /// <param name="mailbox">The mailbox to remove delegates from.</param>
-        /// <param name="userIds">The Ids of the delegate users to remove.</param>
-        /// <returns>A collection of DelegateUserResponse objects providing the results of the operation.</returns>
-        public Task<Collection<DelegateUserResponse>> RemoveDelegates(Mailbox mailbox, params UserId[] userIds)
-        {
-            return this.RemoveDelegates(mailbox, (IEnumerable<UserId>)userIds);
-        }
-
-        /// <summary>
-        /// Removes delegates on a specific mailbox. Calling this method results in a call to EWS.
-        /// </summary>
-        /// <param name="mailbox">The mailbox to remove delegates from.</param>
-        /// <param name="userIds">The Ids of the delegate users to remove.</param>
-        /// <returns>A collection of DelegateUserResponse objects providing the results of the operation.</returns>
-        public async Task<Collection<DelegateUserResponse>> RemoveDelegates(Mailbox mailbox, IEnumerable<UserId> userIds)
-        {
-            EwsUtilities.ValidateParam(mailbox, "mailbox");
-            EwsUtilities.ValidateParamCollection(userIds, "userIds");
-
-            RemoveDelegateRequest request = new RemoveDelegateRequest(this);
-
-            request.Mailbox = mailbox;
-            request.UserIds.AddRange(userIds);
-
-            DelegateManagementResponse response = await request.Execute().ConfigureAwait(false);
-            return response.DelegateUserResponses;
-        }
-
-        /// <summary>
-        /// Retrieves the delegates of a specific mailbox. Calling this method results in a call to EWS.
-        /// </summary>
-        /// <param name="mailbox">The mailbox to retrieve the delegates of.</param>
-        /// <param name="includePermissions">Indicates whether detailed permissions should be returned fro each delegate.</param>
-        /// <param name="userIds">The optional Ids of the delegate users to retrieve.</param>
-        /// <returns>A GetDelegateResponse providing the results of the operation.</returns>
-        public Task<DelegateInformation> GetDelegates(
-            Mailbox mailbox,
-            bool includePermissions,
-            params UserId[] userIds)
-        {
-            return this.GetDelegates(
-                mailbox,
-                includePermissions,
-                (IEnumerable<UserId>)userIds);
-        }
-
-        /// <summary>
-        /// Retrieves the delegates of a specific mailbox. Calling this method results in a call to EWS.
-        /// </summary>
-        /// <param name="mailbox">The mailbox to retrieve the delegates of.</param>
-        /// <param name="includePermissions">Indicates whether detailed permissions should be returned fro each delegate.</param>
-        /// <param name="userIds">The optional Ids of the delegate users to retrieve.</param>
-        /// <returns>A GetDelegateResponse providing the results of the operation.</returns>
-        public async Task<DelegateInformation> GetDelegates(
-            Mailbox mailbox,
-            bool includePermissions,
-            IEnumerable<UserId> userIds)
-        {
-            EwsUtilities.ValidateParam(mailbox, "mailbox");
-
-            GetDelegateRequest request = new GetDelegateRequest(this);
-
-            request.Mailbox = mailbox;
-            request.UserIds.AddRange(userIds);
-            request.IncludePermissions = includePermissions;
-
-            GetDelegateResponse response = await request.Execute().ConfigureAwait(false);
-            DelegateInformation delegateInformation = new DelegateInformation(
-                response.DelegateUserResponses,
-                response.MeetingRequestsDeliveryScope);
-
-            return delegateInformation;
-        }
-
-        #endregion
-
-        #region UserConfiguration operations
-
-        /// <summary>
-        /// Creates a UserConfiguration.
-        /// </summary>
-        /// <param name="userConfiguration">The UserConfiguration.</param>
-        internal System.Threading.Tasks.Task CreateUserConfiguration(UserConfiguration userConfiguration)
-        {
-            EwsUtilities.ValidateParam(userConfiguration, "userConfiguration");
-
-            CreateUserConfigurationRequest request = new CreateUserConfigurationRequest(this);
-
-            request.UserConfiguration = userConfiguration;
-
-            return request.ExecuteAsync();
-        }
-
-        /// <summary>
-        /// Deletes a UserConfiguration.
-        /// </summary>
-        /// <param name="name">Name of the UserConfiguration to retrieve.</param>
-        /// <param name="parentFolderId">Id of the folder containing the UserConfiguration.</param>
-        internal System.Threading.Tasks.Task DeleteUserConfiguration(string name, FolderId parentFolderId)
-        {
-            EwsUtilities.ValidateParam(name, "name");
-            EwsUtilities.ValidateParam(parentFolderId, "parentFolderId");
-
-            DeleteUserConfigurationRequest request = new DeleteUserConfigurationRequest(this);
-
-            request.Name = name;
-            request.ParentFolderId = parentFolderId;
-
-            return request.ExecuteAsync();
-        }
-
-        /// <summary>
-        /// Gets a UserConfiguration.
-        /// </summary>
-        /// <param name="name">Name of the UserConfiguration to retrieve.</param>
-        /// <param name="parentFolderId">Id of the folder containing the UserConfiguration.</param>
-        /// <param name="properties">Properties to retrieve.</param>
-        /// <returns>A UserConfiguration.</returns>
-        internal async Task<UserConfiguration> GetUserConfiguration(
-            string name,
-            FolderId parentFolderId,
-            UserConfigurationProperties properties)
-        {
-            EwsUtilities.ValidateParam(name, "name");
-            EwsUtilities.ValidateParam(parentFolderId, "parentFolderId");
-
-            GetUserConfigurationRequest request = new GetUserConfigurationRequest(this);
-
-            request.Name = name;
-            request.ParentFolderId = parentFolderId;
-            request.Properties = properties;
-
-            return (await request.ExecuteAsync().ConfigureAwait(false))[0].UserConfiguration;
-        }
-
-        /// <summary>
-        /// Loads the properties of the specified userConfiguration.
-        /// </summary>
-        /// <param name="userConfiguration">The userConfiguration containing properties to load.</param>
-        /// <param name="properties">Properties to retrieve.</param>
-        internal System.Threading.Tasks.Task LoadPropertiesForUserConfiguration(UserConfiguration userConfiguration, UserConfigurationProperties properties)
-        {
-            EwsUtilities.Assert(
-                userConfiguration != null,
-                "ExchangeService.LoadPropertiesForUserConfiguration",
-                "userConfiguration is null");
-
-            GetUserConfigurationRequest request = new GetUserConfigurationRequest(this);
-
-            request.UserConfiguration = userConfiguration;
-            request.Properties = properties;
-
-            return request.ExecuteAsync();
-        }
-
-        /// <summary>
-        /// Updates a UserConfiguration.
-        /// </summary>
-        /// <param name="userConfiguration">The UserConfiguration.</param>
-        internal System.Threading.Tasks.Task UpdateUserConfiguration(UserConfiguration userConfiguration)
-        {
-            EwsUtilities.ValidateParam(userConfiguration, "userConfiguration");
-
-            UpdateUserConfigurationRequest request = new UpdateUserConfigurationRequest(this);
-
-            request.UserConfiguration = userConfiguration;
-
-            return request.ExecuteAsync();
-        }
-
-        #endregion
-
-        #region InboxRule operations
-        /// <summary>
-        /// Retrieves inbox rules of the authenticated user.
-        /// </summary>
-        /// <returns>A RuleCollection object containing the authenticated user's inbox rules.</returns>
-        public async Task<RuleCollection> GetInboxRules()
-        {
-            GetInboxRulesRequest request = new GetInboxRulesRequest(this);
-
-            return (await request.Execute().ConfigureAwait(false)).Rules;
-        }
-
-        /// <summary>
-        /// Retrieves the inbox rules of the specified user.
-        /// </summary>
-        /// <param name="mailboxSmtpAddress">The SMTP address of the user whose inbox rules should be retrieved.</param>
-        /// <returns>A RuleCollection object containing the inbox rules of the specified user.</returns>
-        public async Task<RuleCollection> GetInboxRules(string mailboxSmtpAddress)
-        {
-            EwsUtilities.ValidateParam(mailboxSmtpAddress, "MailboxSmtpAddress");
-
-            GetInboxRulesRequest request = new GetInboxRulesRequest(this);
-            request.MailboxSmtpAddress = mailboxSmtpAddress;
-
-            return (await request.Execute().ConfigureAwait(false)).Rules;
-        }
-
-        /// <summary>
-        /// Updates the authenticated user's inbox rules by applying the specified operations.
-        /// </summary>
-        /// <param name="operations">The operations that should be applied to the user's inbox rules.</param>
-        /// <param name="removeOutlookRuleBlob">Indicate whether or not to remove Outlook Rule Blob.</param>
-        public System.Threading.Tasks.Task UpdateInboxRules(
-            IEnumerable<RuleOperation> operations,
-            bool removeOutlookRuleBlob)
-        {
-            UpdateInboxRulesRequest request = new UpdateInboxRulesRequest(this);
-            request.InboxRuleOperations = operations;
-            request.RemoveOutlookRuleBlob = removeOutlookRuleBlob;
-            return request.Execute();
-        }
-
-        /// <summary>
-        /// Update the specified user's inbox rules by applying the specified operations.
-        /// </summary>
-        /// <param name="operations">The operations that should be applied to the user's inbox rules.</param>
-        /// <param name="removeOutlookRuleBlob">Indicate whether or not to remove Outlook Rule Blob.</param>
-        /// <param name="mailboxSmtpAddress">The SMTP address of the user whose inbox rules should be updated.</param>
-        public System.Threading.Tasks.Task UpdateInboxRules(
-            IEnumerable<RuleOperation> operations,
-            bool removeOutlookRuleBlob,
-            string mailboxSmtpAddress)
-        {
-            UpdateInboxRulesRequest request = new UpdateInboxRulesRequest(this);
-            request.InboxRuleOperations = operations;
-            request.RemoveOutlookRuleBlob = removeOutlookRuleBlob;
-            request.MailboxSmtpAddress = mailboxSmtpAddress;
-            return request.Execute();
-        }
-        #endregion
-
-        #region eDiscovery/Compliance operations
-
-        /// <summary>
-        /// Get dicovery search configuration
-        /// </summary>
-        /// <param name="searchId">Search Id</param>
-        /// <param name="expandGroupMembership">True if want to expand group membership</param>
-        /// <param name="inPlaceHoldConfigurationOnly">True if only want the inplacehold configuration</param>
-        /// <returns>Service response object</returns>
-        public Task<GetDiscoverySearchConfigurationResponse> GetDiscoverySearchConfiguration(string searchId, bool expandGroupMembership, bool inPlaceHoldConfigurationOnly)
-        {
-            GetDiscoverySearchConfigurationRequest request = new GetDiscoverySearchConfigurationRequest(this);
-            request.SearchId = searchId;
-            request.ExpandGroupMembership = expandGroupMembership;
-            request.InPlaceHoldConfigurationOnly = inPlaceHoldConfigurationOnly;
-
-            return request.Execute();
-        }
-
-        /// <summary>
-        /// Get searchable mailboxes
-        /// </summary>
-        /// <param name="searchFilter">Search filter</param>
-        /// <param name="expandGroupMembership">True if want to expand group membership</param>
-        /// <returns>Service response object</returns>
-        public Task<GetSearchableMailboxesResponse> GetSearchableMailboxes(string searchFilter, bool expandGroupMembership)
-        {
-            GetSearchableMailboxesRequest request = new GetSearchableMailboxesRequest(this);
-            request.SearchFilter = searchFilter;
-            request.ExpandGroupMembership = expandGroupMembership;
-
-            return request.Execute();
-        }
-
-        /// <summary>
-        /// Search mailboxes
-        /// </summary>
-        /// <param name="mailboxQueries">Collection of query and mailboxes</param>
-        /// <param name="resultType">Search result type</param>
-        /// <returns>Collection of search mailboxes response object</returns>
-        public Task<ServiceResponseCollection<SearchMailboxesResponse>> SearchMailboxes(IEnumerable<MailboxQuery> mailboxQueries, SearchResultType resultType)
-        {
-            SearchMailboxesRequest request = new SearchMailboxesRequest(this, ServiceErrorHandling.ReturnErrors);
-            if (mailboxQueries != null)
-            {
-                request.SearchQueries.AddRange(mailboxQueries);
-            }
-
-            request.ResultType = resultType;
-
-            return request.ExecuteAsync();
-        }
-
-        /// <summary>
-        /// Search mailboxes
-        /// </summary>
-        /// <param name="mailboxQueries">Collection of query and mailboxes</param>
-        /// <param name="resultType">Search result type</param>
-        /// <param name="sortByProperty">Sort by property name</param>
-        /// <param name="sortOrder">Sort order</param>
-        /// <param name="pageSize">Page size</param>
-        /// <param name="pageDirection">Page navigation direction</param>
-        /// <param name="pageItemReference">Item reference used for paging</param>
-        /// <returns>Collection of search mailboxes response object</returns>
-        public Task<ServiceResponseCollection<SearchMailboxesResponse>> SearchMailboxes(
-            IEnumerable<MailboxQuery> mailboxQueries,
-            SearchResultType resultType,
-            string sortByProperty,
-            SortDirection sortOrder,
-            int pageSize,
-            SearchPageDirection pageDirection,
-            string pageItemReference)
-        {
-            SearchMailboxesRequest request = new SearchMailboxesRequest(this, ServiceErrorHandling.ReturnErrors);
-            if (mailboxQueries != null)
-            {
-                request.SearchQueries.AddRange(mailboxQueries);
-            }
-
-            request.ResultType = resultType;
-            request.SortByProperty = sortByProperty;
-            request.SortOrder = sortOrder;
-            request.PageSize = pageSize;
-            request.PageDirection = pageDirection;
-            request.PageItemReference = pageItemReference;
-
-            return request.ExecuteAsync();
-        }
-
-        /// <summary>
-        /// Search mailboxes
-        /// </summary>
-        /// <param name="searchParameters">Search mailboxes parameters</param>
-        /// <returns>Collection of search mailboxes response object</returns>
-        public Task<ServiceResponseCollection<SearchMailboxesResponse>> SearchMailboxes(SearchMailboxesParameters searchParameters)
-        {
-            EwsUtilities.ValidateParam(searchParameters, "searchParameters");
-            EwsUtilities.ValidateParam(searchParameters.SearchQueries, "searchParameters.SearchQueries");
-
-            SearchMailboxesRequest request = this.CreateSearchMailboxesRequest(searchParameters);
-            return request.ExecuteAsync();
-        }
-
-        /// <summary>
-        /// Set hold on mailboxes
-        /// </summary>
-        /// <param name="holdId">Hold id</param>
-        /// <param name="actionType">Action type</param>
-        /// <param name="query">Query string</param>
-        /// <param name="mailboxes">Collection of mailboxes</param>
-        /// <returns>Service response object</returns>
-        public Task<SetHoldOnMailboxesResponse> SetHoldOnMailboxes(string holdId, HoldAction actionType, string query, string[] mailboxes)
-        {
-            SetHoldOnMailboxesRequest request = new SetHoldOnMailboxesRequest(this);
-            request.HoldId = holdId;
-            request.ActionType = actionType;
-            request.Query = query;
-            request.Mailboxes = mailboxes;
-            request.InPlaceHoldIdentity = null;
-
-            return request.Execute();
-        }
-
-        /// <summary>
-        /// Set hold on mailboxes
-        /// </summary>
-        /// <param name="holdId">Hold id</param>
-        /// <param name="actionType">Action type</param>
-        /// <param name="query">Query string</param>
-        /// <param name="inPlaceHoldIdentity">in-place hold identity</param>
-        /// <returns>Service response object</returns>
-        public Task<SetHoldOnMailboxesResponse> SetHoldOnMailboxes(string holdId, HoldAction actionType, string query, string inPlaceHoldIdentity)
-        {
-            return this.SetHoldOnMailboxes(holdId, actionType, query, inPlaceHoldIdentity, null);
-        }
-
-        /// <summary>
-        /// Set hold on mailboxes
-        /// </summary>
-        /// <param name="holdId">Hold id</param>
-        /// <param name="actionType">Action type</param>
-        /// <param name="query">Query string</param>
-        /// <param name="inPlaceHoldIdentity">in-place hold identity</param>
-        /// <param name="itemHoldPeriod">item hold period</param>
-        /// <returns>Service response object</returns>
-        public Task<SetHoldOnMailboxesResponse> SetHoldOnMailboxes(string holdId, HoldAction actionType, string query, string inPlaceHoldIdentity, string itemHoldPeriod)
-        {
-            SetHoldOnMailboxesRequest request = new SetHoldOnMailboxesRequest(this);
-            request.HoldId = holdId;
-            request.ActionType = actionType;
-            request.Query = query;
-            request.Mailboxes = null;
-            request.InPlaceHoldIdentity = inPlaceHoldIdentity;
-            request.ItemHoldPeriod = itemHoldPeriod;
-
-            return request.Execute();
-        }
-
-        /// <summary>
-        /// Set hold on mailboxes
-        /// </summary>
-        /// <param name="parameters">Set hold parameters</param>
-        /// <returns>Service response object</returns>
-        public Task<SetHoldOnMailboxesResponse> SetHoldOnMailboxes(SetHoldOnMailboxesParameters parameters)
-        {
-            EwsUtilities.ValidateParam(parameters, "parameters");
-
-            SetHoldOnMailboxesRequest request = new SetHoldOnMailboxesRequest(this);
-            request.HoldId = parameters.HoldId;
-            request.ActionType = parameters.ActionType;
-            request.Query = parameters.Query;
-            request.Mailboxes = parameters.Mailboxes;
-            request.Language = parameters.Language;
-            request.InPlaceHoldIdentity = parameters.InPlaceHoldIdentity;
-
-            return request.Execute();
-        }
-
-        /// <summary>
-        /// Get hold on mailboxes
-        /// </summary>
-        /// <param name="holdId">Hold id</param>
-        /// <returns>Service response object</returns>
-        public Task<GetHoldOnMailboxesResponse> GetHoldOnMailboxes(string holdId)
-        {
-            GetHoldOnMailboxesRequest request = new GetHoldOnMailboxesRequest(this);
-            request.HoldId = holdId;
-
-            return request.Execute();
-        }
-
-        /// <summary>
-        /// Get non indexable item details
-        /// </summary>
-        /// <param name="mailboxes">Array of mailbox legacy DN</param>
-        /// <returns>Service response object</returns>
-        public Task<GetNonIndexableItemDetailsResponse> GetNonIndexableItemDetails(string[] mailboxes)
-        {
-            return this.GetNonIndexableItemDetails(mailboxes, null, null, null);
-        }
-
-        /// <summary>
-        /// Get non indexable item details
-        /// </summary>
-        /// <param name="mailboxes">Array of mailbox legacy DN</param>
-        /// <param name="pageSize">The page size</param>
-        /// <param name="pageItemReference">Page item reference</param>
-        /// <param name="pageDirection">Page direction</param>
-        /// <returns>Service response object</returns>
-        public Task<GetNonIndexableItemDetailsResponse> GetNonIndexableItemDetails(string[] mailboxes, int? pageSize, string pageItemReference, SearchPageDirection? pageDirection)
-        {
-            GetNonIndexableItemDetailsParameters parameters = new GetNonIndexableItemDetailsParameters
-            {
-                Mailboxes = mailboxes,
-                PageSize = pageSize,
-                PageItemReference = pageItemReference,
-                PageDirection = pageDirection,
-                SearchArchiveOnly = false,
-            };
-
-            return GetNonIndexableItemDetails(parameters);
-        }
-
-        /// <summary>
-        /// Get non indexable item details
-        /// </summary>
-        /// <param name="parameters">Get non indexable item details parameters</param>
-        /// <returns>Service response object</returns>
-        public Task<GetNonIndexableItemDetailsResponse> GetNonIndexableItemDetails(GetNonIndexableItemDetailsParameters parameters)
-        {
-            GetNonIndexableItemDetailsRequest request = this.CreateGetNonIndexableItemDetailsRequest(parameters);
-
-            return request.Execute();
-        }
-
-        /// <summary>
-        /// Get non indexable item statistics
-        /// </summary>
-        /// <param name="mailboxes">Array of mailbox legacy DN</param>
-        /// <returns>Service response object</returns>
-        public Task<GetNonIndexableItemStatisticsResponse> GetNonIndexableItemStatistics(string[] mailboxes)
-        {
-            GetNonIndexableItemStatisticsParameters parameters = new GetNonIndexableItemStatisticsParameters
-            {
-                Mailboxes = mailboxes,
-                SearchArchiveOnly = false,
-            };
-
-            return this.GetNonIndexableItemStatistics(parameters);
-        }
-
-        /// <summary>
-        /// Get non indexable item statistics
-        /// </summary>
-        /// <param name="parameters">Get non indexable item statistics parameters</param>
-        /// <returns>Service response object</returns>
-        public Task<GetNonIndexableItemStatisticsResponse> GetNonIndexableItemStatistics(GetNonIndexableItemStatisticsParameters parameters)
-        {
-            GetNonIndexableItemStatisticsRequest request = this.CreateGetNonIndexableItemStatisticsRequest(parameters);
-
-            return request.Execute();
-        }
-
-        /// <summary>
-        /// Create get non indexable item details request
-        /// </summary>
-        /// <param name="parameters">Get non indexable item details parameters</param>
-        /// <returns>GetNonIndexableItemDetails request</returns>
-        private GetNonIndexableItemDetailsRequest CreateGetNonIndexableItemDetailsRequest(GetNonIndexableItemDetailsParameters parameters)
-        {
-            EwsUtilities.ValidateParam(parameters, "parameters");
-            EwsUtilities.ValidateParam(parameters.Mailboxes, "parameters.Mailboxes");
-
-            GetNonIndexableItemDetailsRequest request = new GetNonIndexableItemDetailsRequest(this);
-            request.Mailboxes = parameters.Mailboxes;
-            request.PageSize = parameters.PageSize;
-            request.PageItemReference = parameters.PageItemReference;
-            request.PageDirection = parameters.PageDirection;
-            request.SearchArchiveOnly = parameters.SearchArchiveOnly;
-
-            return request;
-        }
-
-        /// <summary>
-        /// Create get non indexable item statistics request
-        /// </summary>
-        /// <param name="parameters">Get non indexable item statistics parameters</param>
-        /// <returns>Service response object</returns>
-        private GetNonIndexableItemStatisticsRequest CreateGetNonIndexableItemStatisticsRequest(GetNonIndexableItemStatisticsParameters parameters)
-        {
-            EwsUtilities.ValidateParam(parameters, "parameters");
-            EwsUtilities.ValidateParam(parameters.Mailboxes, "parameters.Mailboxes");
-
-            GetNonIndexableItemStatisticsRequest request = new GetNonIndexableItemStatisticsRequest(this);
-            request.Mailboxes = parameters.Mailboxes;
-            request.SearchArchiveOnly = parameters.SearchArchiveOnly;
-
-            return request;
-        }
-
-        /// <summary>
-        /// Creates SearchMailboxesRequest from SearchMailboxesParameters
-        /// </summary>
-        /// <param name="searchParameters">search parameters</param>
-        /// <returns>request object</returns>
-        private SearchMailboxesRequest CreateSearchMailboxesRequest(SearchMailboxesParameters searchParameters)
-        {
-            SearchMailboxesRequest request = new SearchMailboxesRequest(this, ServiceErrorHandling.ReturnErrors);
-            request.SearchQueries.AddRange(searchParameters.SearchQueries);
-            request.ResultType = searchParameters.ResultType;
-            request.PreviewItemResponseShape = searchParameters.PreviewItemResponseShape;
-            request.SortByProperty = searchParameters.SortBy;
-            request.SortOrder = searchParameters.SortOrder;
-            request.Language = searchParameters.Language;
-            request.PerformDeduplication = searchParameters.PerformDeduplication;
-            request.PageSize = searchParameters.PageSize;
-            request.PageDirection = searchParameters.PageDirection;
-            request.PageItemReference = searchParameters.PageItemReference;
-
-            return request;
-        }
-        #endregion
-
-        #region MRM operations
-
-        /// <summary>
-        /// Get user retention policy tags.
-        /// </summary>
-        /// <returns>Service response object.</returns>
-        public Task<GetUserRetentionPolicyTagsResponse> GetUserRetentionPolicyTags()
-        {
-            GetUserRetentionPolicyTagsRequest request = new GetUserRetentionPolicyTagsRequest(this);
-
-            return request.Execute();
-        }
-
-        #endregion
-
-        #region Autodiscover
-
-        /// <summary>
-        /// Default implementation of AutodiscoverRedirectionUrlValidationCallback.
-        /// Always returns true indicating that the URL can be used.
-        /// </summary>
-        /// <param name="redirectionUrl">The redirection URL.</param>
-        /// <returns>Returns true.</returns>
-        private bool DefaultAutodiscoverRedirectionUrlValidationCallback(string redirectionUrl)
-        {
-            throw new AutodiscoverLocalException(string.Format(Strings.AutodiscoverRedirectBlocked, redirectionUrl));
-        }
-
-        /// <summary>
-        /// Initializes the Url property to the Exchange Web Services URL for the specified e-mail address by
-        /// calling the Autodiscover service.
-        /// </summary>
-        /// <param name="emailAddress">The email address to use.</param>
-        public System.Threading.Tasks.Task AutodiscoverUrl(string emailAddress)
-        {
-            return this.AutodiscoverUrl(emailAddress, this.DefaultAutodiscoverRedirectionUrlValidationCallback);
-        }
-
-        /// <summary>
-        /// Initializes the Url property to the Exchange Web Services URL for the specified e-mail address by
-        /// calling the Autodiscover service.
-        /// </summary>
-        /// <param name="emailAddress">The email address to use.</param>
-        /// <param name="validateRedirectionUrlCallback">The callback used to validate redirection URL.</param>
-        public async System.Threading.Tasks.Task AutodiscoverUrl(string emailAddress, AutodiscoverRedirectionUrlValidationCallback validateRedirectionUrlCallback)
-        {
-            Uri exchangeServiceUrl;
-
-            if (this.RequestedServerVersion > ExchangeVersion.Exchange2007_SP1)
-            {
-                try
-                {
-                    exchangeServiceUrl = await this.GetAutodiscoverUrl(
-                        emailAddress,
-                        this.RequestedServerVersion,
-                        validateRedirectionUrlCallback);
-
-                    this.Url = this.AdjustServiceUriFromCredentials(exchangeServiceUrl);
-                    return;
-                }
-                catch (AutodiscoverLocalException ex)
-                {
-                    this.TraceMessage(
-                        TraceFlags.AutodiscoverResponse,
-                        string.Format("Autodiscover service call failed with error '{0}'. Will try legacy service", ex.Message));
-                }
-                catch (ServiceRemoteException ex)
-                {
-                    // Special case: if the caller's account is locked we want to return this exception, not continue.
-                    if (ex is AccountIsLockedException)
-                    {
-                        throw;
-                    }
-
-                    this.TraceMessage(
-                        TraceFlags.AutodiscoverResponse,
-                        string.Format("Autodiscover service call failed with error '{0}'. Will try legacy service", ex.Message));
-                }
-            }
-
-            // Try legacy Autodiscover provider
-            exchangeServiceUrl = await this.GetAutodiscoverUrl(
-                emailAddress,
-                ExchangeVersion.Exchange2007_SP1,
-                validateRedirectionUrlCallback);
-
-            this.Url = this.AdjustServiceUriFromCredentials(exchangeServiceUrl);
-        }
-
-        /// <summary>
-        /// Adjusts the service URI based on the current type of credentials.
-        /// </summary>
-        /// <remarks>
-        /// Autodiscover will always return the "plain" EWS endpoint URL but if the client
-        /// is using WindowsLive credentials, ExchangeService needs to use the WS-Security endpoint.
-        /// </remarks>
-        /// <param name="uri">The URI.</param>
-        /// <returns>Adjusted URL.</returns>
-        private Uri AdjustServiceUriFromCredentials(Uri uri)
-        {
-            return (this.Credentials != null)
-                ? this.Credentials.AdjustUrl(uri)
-                : uri;
-        }
-
-        /// <summary>
-        /// Gets the EWS URL from Autodiscover.
-        /// </summary>
-        /// <param name="emailAddress">The email address.</param>
-        /// <param name="requestedServerVersion">Exchange version.</param>
-        /// <param name="validateRedirectionUrlCallback">The validate redirection URL callback.</param>
-        /// <returns>Ews URL</returns>
-        private async Task<Uri> GetAutodiscoverUrl(
-            string emailAddress,
-            ExchangeVersion requestedServerVersion,
-            AutodiscoverRedirectionUrlValidationCallback validateRedirectionUrlCallback)
-        {
-            AutodiscoverService autodiscoverService = new AutodiscoverService(this, requestedServerVersion)
-            {
-                RedirectionUrlValidationCallback = validateRedirectionUrlCallback,
-                EnableScpLookup = this.EnableScpLookup
-            };
-
-            GetUserSettingsResponse response = await autodiscoverService.GetUserSettings(
-                emailAddress,
-                UserSettingName.InternalEwsUrl,
-                UserSettingName.ExternalEwsUrl);
-
-            switch (response.ErrorCode)
-            {
-                case AutodiscoverErrorCode.NoError:
-                    return this.GetEwsUrlFromResponse(response, autodiscoverService.IsExternal.GetValueOrDefault(true));
-
-                case AutodiscoverErrorCode.InvalidUser:
-                    throw new ServiceRemoteException(
-                        string.Format(Strings.InvalidUser, emailAddress));
-
-                case AutodiscoverErrorCode.InvalidRequest:
-                    throw new ServiceRemoteException(
-                        string.Format(Strings.InvalidAutodiscoverRequest, response.ErrorMessage));
-
-                default:
-                    this.TraceMessage(
-                        TraceFlags.AutodiscoverConfiguration,
-                        string.Format("No EWS Url returned for user {0}, error code is {1}", emailAddress, response.ErrorCode));
-
-                    throw new ServiceRemoteException(response.ErrorMessage);
-            }
-        }
-
-        /// <summary>
-        /// Gets the EWS URL from Autodiscover GetUserSettings response.
-        /// </summary>
-        /// <param name="response">The response.</param>
-        /// <param name="isExternal">If true, Autodiscover call was made externally.</param>
-        /// <returns>EWS URL.</returns>
-        private Uri GetEwsUrlFromResponse(GetUserSettingsResponse response, bool isExternal)
-        {
-            string uriString;
-
-            // Figure out which URL to use: Internal or External.
-            // AutoDiscover may not return an external protocol. First try external, then internal.
-            // Either protocol may be returned without a configured URL.
-            if ((isExternal &&
-                response.TryGetSettingValue<string>(UserSettingName.ExternalEwsUrl, out uriString)) &&
-                !string.IsNullOrEmpty(uriString))
-            {
-                return new Uri(uriString);
-            }
-            else if ((response.TryGetSettingValue<string>(UserSettingName.InternalEwsUrl, out uriString) ||
-                     response.TryGetSettingValue<string>(UserSettingName.ExternalEwsUrl, out uriString)) &&
-                     !string.IsNullOrEmpty(uriString))
-            {
-                return new Uri(uriString);
-            }
-
-            // If Autodiscover doesn't return an internal or external EWS URL, throw an exception.
-            throw new AutodiscoverLocalException(Strings.AutodiscoverDidNotReturnEwsUrl);
-        }
-
-        #endregion
-
-        #region ClientAccessTokens
-
-        /// <summary>
-        /// GetClientAccessToken
-        /// </summary>
-        /// <param name="idAndTypes">Id and Types</param>
-        /// <returns>A ServiceResponseCollection providing token results for each of the specified id and types.</returns>
-        public Task<ServiceResponseCollection<GetClientAccessTokenResponse>> GetClientAccessToken(IEnumerable<KeyValuePair<string, ClientAccessTokenType>> idAndTypes)
-        {
-            GetClientAccessTokenRequest request = new GetClientAccessTokenRequest(this, ServiceErrorHandling.ReturnErrors);
-            List<ClientAccessTokenRequest> requestList = new List<ClientAccessTokenRequest>();
-            foreach (KeyValuePair<string, ClientAccessTokenType> idAndType in idAndTypes)
-            {
-                ClientAccessTokenRequest clientAccessTokenRequest = new ClientAccessTokenRequest(idAndType.Key, idAndType.Value);
-                requestList.Add(clientAccessTokenRequest);
-            }
-
-            return this.GetClientAccessToken(requestList.ToArray());
-        }
-
-        /// <summary>
-        /// GetClientAccessToken
-        /// </summary>
-        /// <param name="tokenRequests">Token requests array</param>
-        /// <returns>A ServiceResponseCollection providing token results for each of the specified id and types.</returns>
-        public Task<ServiceResponseCollection<GetClientAccessTokenResponse>> GetClientAccessToken(ClientAccessTokenRequest[] tokenRequests)
-        {
-            GetClientAccessTokenRequest request = new GetClientAccessTokenRequest(this, ServiceErrorHandling.ReturnErrors);
-            request.TokenRequests = tokenRequests;
-            return request.ExecuteAsync();
-        }
-
-        #endregion
-
-        #region Client Extensibility
-
-        /// <summary>
-        /// Get the app manifests.
-        /// </summary>
-        /// <returns>Collection of manifests</returns>
-        public async Task<Collection<XmlDocument>> GetAppManifests()
-        {
-            GetAppManifestsRequest request = new GetAppManifestsRequest(this);
-            return (await request.Execute().ConfigureAwait(false)).Manifests;
-        }
-
-        /// <summary>
-        /// Get the app manifests.  Works with Exchange 2013 SP1 or later EWS.
-        /// </summary>
-        /// <param name="apiVersionSupported">The api version supported by the client.</param>
-        /// <param name="schemaVersionSupported">The schema version supported by the client.</param>
-        /// <returns>Collection of manifests</returns>
-        public async Task<Collection<ClientApp>> GetAppManifests(string apiVersionSupported, string schemaVersionSupported)
-        {
-            GetAppManifestsRequest request = new GetAppManifestsRequest(this);
-            request.ApiVersionSupported = apiVersionSupported;
-            request.SchemaVersionSupported = schemaVersionSupported;
-
-            return (await request.Execute().ConfigureAwait(false)).Apps;
-        }
-
-        /// <summary>
-        /// Install App. 
-        /// </summary>
-        /// <param name="manifestStream">The manifest's plain text XML stream. 
-        /// Notice: Stream has state. If you want this function read from the expected position of the stream,
-        /// please make sure set read position by manifestStream.Position = expectedPosition.
-        /// Be aware read manifestStream.Lengh puts stream's Position at stream end.
-        /// If you retrieve manifestStream.Lengh before call this function, nothing will be read.
-        /// When this function succeeds, manifestStream is closed. This is by EWS design to 
-        /// release resource in timely manner. </param>
-        /// <remarks>Exception will be thrown for errors. </remarks>
-        public System.Threading.Tasks.Task InstallApp(Stream manifestStream)
-        {
-            EwsUtilities.ValidateParam(manifestStream, "manifestStream");
-
-            return this.InternalInstallApp(manifestStream, marketplaceAssetId: null, marketplaceContentMarket: null, sendWelcomeEmail: false);
-        }
-
-        /// <summary>
-        /// Install App. 
-        /// </summary>
-        /// <param name="manifestStream">The manifest's plain text XML stream. 
-        /// Notice: Stream has state. If you want this function read from the expected position of the stream,
-        /// please make sure set read position by manifestStream.Position = expectedPosition.
-        /// Be aware read manifestStream.Lengh puts stream's Position at stream end.
-        /// If you retrieve manifestStream.Lengh before call this function, nothing will be read.
-        /// When this function succeeds, manifestStream is closed. This is by EWS design to 
-        /// release resource in timely manner. </param>
-        /// <param name="marketplaceAssetId">The asset id of the addin in marketplace</param>
-        /// <param name="marketplaceContentMarket">The target market for content</param>
-        /// <param name="sendWelcomeEmail">Whether to send welcome email for the addin</param>
-        /// <returns>True if the app was not already installed. False if it was not installed. Null if it is not a user mailbox.</returns>
-        /// <remarks>Exception will be thrown for errors. </remarks>
-        internal async Task<bool?> InternalInstallApp(Stream manifestStream, string marketplaceAssetId, string marketplaceContentMarket, bool sendWelcomeEmail)
-        {
-            EwsUtilities.ValidateParam(manifestStream, "manifestStream");
-
-            InstallAppRequest request = new InstallAppRequest(this, manifestStream, marketplaceAssetId, marketplaceContentMarket, false);
-
-            InstallAppResponse response = await request.Execute().ConfigureAwait(false);
-
-            return response.WasFirstInstall;
-        }
-
-        /// <summary>
-        /// Uninstall app. 
-        /// </summary>
-        /// <param name="id">App ID</param>
-        /// <remarks>Exception will be thrown for errors. </remarks>
-        public System.Threading.Tasks.Task UninstallApp(string id)
-        {
-            EwsUtilities.ValidateParam(id, "id");
-
-            UninstallAppRequest request = new UninstallAppRequest(this, id);
-
-            return request.Execute();
-        }
-
-        /// <summary>
-        /// Disable App.
-        /// </summary>
-        /// <param name="id">App ID</param>
-        /// <param name="disableReason">Disable reason</param>
-        /// <remarks>Exception will be thrown for errors. </remarks>
-        public System.Threading.Tasks.Task DisableApp(string id, DisableReasonType disableReason)
-        {
-            EwsUtilities.ValidateParam(id, "id");
-            EwsUtilities.ValidateParam(disableReason, "disableReason");
-
-            DisableAppRequest request = new DisableAppRequest(this, id, disableReason);
-
-            return request.Execute();
-        }
-
-        /// <summary>
-        /// Sets the consent state of an extension.
-        /// </summary>
-        /// <param name="id">Extension id.</param>
-        /// <param name="state">Sets the consent state of an extension.</param>
-        /// <remarks>Exception will be thrown for errors. </remarks>
-        public System.Threading.Tasks.Task RegisterConsent(string id, ConsentState state)
-        {
-            EwsUtilities.ValidateParam(id, "id");
-            EwsUtilities.ValidateParam(state, "state");
-
-            RegisterConsentRequest request = new RegisterConsentRequest(this, id, state);
-
-            return request.Execute();
-        }
-
-        /// <summary>
-        /// Get App Marketplace Url.
-        /// </summary>
-        /// <remarks>Exception will be thrown for errors. </remarks>
-        public Task<string> GetAppMarketplaceUrl()
-        {
-            return GetAppMarketplaceUrl(null, null);
-        }
-
-        /// <summary>
-        /// Get App Marketplace Url.  Works with Exchange 2013 SP1 or later EWS.
-        /// </summary>
-        /// <param name="apiVersionSupported">The api version supported by the client.</param>
-        /// <param name="schemaVersionSupported">The schema version supported by the client.</param>
-        /// <remarks>Exception will be thrown for errors. </remarks>
-        public async Task<string> GetAppMarketplaceUrl(string apiVersionSupported, string schemaVersionSupported)
-        {
-            GetAppMarketplaceUrlRequest request = new GetAppMarketplaceUrlRequest(this);
-            request.ApiVersionSupported = apiVersionSupported;
-            request.SchemaVersionSupported = schemaVersionSupported;
-
-            return (await request.Execute().ConfigureAwait(false)).AppMarketplaceUrl;
-        }
-
-        /// <summary>
-        /// Get the client extension data. This method is used in server-to-server calls to retrieve ORG extensions for
-        /// admin powershell/UMC access and user's powershell/UMC access as well as user's activation for OWA/Outlook.
-        /// This is expected to never be used or called directly from user client.
-        /// </summary>
-        /// <param name="requestedExtensionIds">An array of requested extension IDs to return.</param>
-        /// <param name="shouldReturnEnabledOnly">Whether enabled extension only should be returned, e.g. for user's
-        /// OWA/Outlook activation scenario.</param>
-        /// <param name="isUserScope">Whether it's called from admin or user scope</param>
-        /// <param name="userId">Specifies optional (if called with user scope) user identity. This will allow to do proper
-        /// filtering in cases where admin installs an extension for specific users only</param>
-        /// <param name="userEnabledExtensionIds">Optional list of org extension IDs which user enabled. This is necessary for
-        /// proper result filtering on the server end. E.g. if admin installed N extensions but didn't enable them, it does not
-        /// make sense to return manifests for those which user never enabled either. Used only when asked
-        /// for enabled extension only (activation scenario).</param>
-        /// <param name="userDisabledExtensionIds">Optional list of org extension IDs which user disabled. This is necessary for
-        /// proper result filtering on the server end. E.g. if admin installed N optional extensions and enabled them, it does
-        /// not make sense to retrieve manifests for extensions which user disabled for him or herself. Used only when asked
-        /// for enabled extension only (activation scenario).</param>
-        /// <param name="isDebug">Optional flag to indicate whether it is debug mode. 
-        /// If it is, org master table in arbitration mailbox will be returned for debugging purpose.</param>
-        /// <returns>Collection of ClientExtension objects</returns>
-        public Task<GetClientExtensionResponse> GetClientExtension(
-            StringList requestedExtensionIds,
-            bool shouldReturnEnabledOnly,
-            bool isUserScope,
-            string userId,
-            StringList userEnabledExtensionIds,
-            StringList userDisabledExtensionIds,
-            bool isDebug)
-        {
-            GetClientExtensionRequest request = new GetClientExtensionRequest(
-                this,
-                requestedExtensionIds,
-                shouldReturnEnabledOnly,
-                isUserScope,
-                userId,
-                userEnabledExtensionIds,
-                userDisabledExtensionIds,
-                isDebug);
-
-            return request.Execute();
-        }
-
-        /// <summary>
-        /// Get the OME (i.e. Office Message Encryption) configuration data. This method is used in server-to-server calls to retrieve OME configuration
-        /// </summary>
-        /// <returns>OME Configuration response object</returns>
-        public Task<GetOMEConfigurationResponse> GetOMEConfiguration()
-        {
-            GetOMEConfigurationRequest request = new GetOMEConfigurationRequest(this);
-
-            return request.Execute();
-        }
-
-        /// <summary>
-        /// Set the OME (i.e. Office Message Encryption) configuration data. This method is used in server-to-server calls to set encryption configuration
-        /// </summary>
-        /// <param name="xml">The xml</param>
-        public System.Threading.Tasks.Task SetOMEConfiguration(string xml)
-        {
-            SetOMEConfigurationRequest request = new SetOMEConfigurationRequest(this, xml);
-
-            return request.Execute();
-        }
-
-        /// <summary>
-        /// Set the client extension data. This method is used in server-to-server calls to install/uninstall/configure ORG
-        /// extensions to support admin's management of ORG extensions via powershell/UMC.
-        /// </summary>
-        /// <param name="actions">List of actions to execute.</param>
-        public System.Threading.Tasks.Task SetClientExtension(List<SetClientExtensionAction> actions)
-        {
-            SetClientExtensionRequest request = new SetClientExtensionRequest(this, actions);
-
-            return request.ExecuteAsync();
-        }
-
-        #endregion
-
-        #region Groups
-        /// <summary>
-        /// Gets the list of unified groups associated with the user
-        /// </summary>
-        /// <param name="requestedUnifiedGroupsSets">The Requested Unified Groups Sets</param>
-        /// <param name="userSmtpAddress">The smtp address of accessing user.</param>
-        /// <returns>UserUnified groups.</returns>
-        public Task<Collection<UnifiedGroupsSet>> GetUserUnifiedGroups(
-                            IEnumerable<RequestedUnifiedGroupsSet> requestedUnifiedGroupsSets,
-                            string userSmtpAddress)
-        {
-            EwsUtilities.ValidateParam(requestedUnifiedGroupsSets, "requestedUnifiedGroupsSets");
-            EwsUtilities.ValidateParam(userSmtpAddress, "userSmtpAddress");
-
-            return this.GetUserUnifiedGroupsInternal(requestedUnifiedGroupsSets, userSmtpAddress);
-        }
-
-        /// <summary>
-        /// Gets the list of unified groups associated with the user
-        /// </summary>
-        /// <param name="requestedUnifiedGroupsSets">The Requested Unified Groups Sets</param>
-        /// <returns>UserUnified groups.</returns>
-        public Task<Collection<UnifiedGroupsSet>> GetUserUnifiedGroups(IEnumerable<RequestedUnifiedGroupsSet> requestedUnifiedGroupsSets)
-        {
-            EwsUtilities.ValidateParam(requestedUnifiedGroupsSets, "requestedUnifiedGroupsSets");
-            return this.GetUserUnifiedGroupsInternal(requestedUnifiedGroupsSets, null);
-        }
-
-        /// <summary>
-        /// Gets the list of unified groups associated with the user
-        /// </summary>
-        /// <param name="requestedUnifiedGroupsSets">The Requested Unified Groups Sets</param>
-        /// <param name="userSmtpAddress">The smtp address of accessing user.</param>
-        /// <returns>UserUnified groups.</returns>
-        private async Task<Collection<UnifiedGroupsSet>> GetUserUnifiedGroupsInternal(
-                            IEnumerable<RequestedUnifiedGroupsSet> requestedUnifiedGroupsSets,
-                            string userSmtpAddress)
-        {
-            GetUserUnifiedGroupsRequest request = new GetUserUnifiedGroupsRequest(this);
-
-            if (!string.IsNullOrEmpty(userSmtpAddress))
-            {
-                request.UserSmtpAddress = userSmtpAddress;
-            }
-
-            if (requestedUnifiedGroupsSets != null)
-            {
-                request.RequestedUnifiedGroupsSets = requestedUnifiedGroupsSets;
-            }
-
-            return (await request.Execute().ConfigureAwait(false)).GroupsSets;
-        }
-
-        /// <summary>
-        /// Gets the UnifiedGroupsUnseenCount for the group specfied 
-        /// </summary>
-        /// <param name="groupMailboxSmtpAddress">The smtpaddress of group for which unseendata is desired</param>
-        /// <param name="lastVisitedTimeUtc">The LastVisitedTimeUtc of group for which unseendata is desired</param>
-        /// <returns>UnifiedGroupsUnseenCount</returns>
-        public async Task<int> GetUnifiedGroupUnseenCount(string groupMailboxSmtpAddress, DateTime lastVisitedTimeUtc)
-        {
-            EwsUtilities.ValidateParam(groupMailboxSmtpAddress, "groupMailboxSmtpAddress");
-
-            GetUnifiedGroupUnseenCountRequest request = new GetUnifiedGroupUnseenCountRequest(
-                this, lastVisitedTimeUtc, UnifiedGroupIdentityType.SmtpAddress, groupMailboxSmtpAddress);
-
-            request.AnchorMailbox = groupMailboxSmtpAddress;
-
-            return (await request.Execute().ConfigureAwait(false)).UnseenCount;
-        }
-
-        /// <summary>
-        /// Sets the LastVisitedTime for the group specfied 
-        /// </summary>
-        /// <param name="groupMailboxSmtpAddress">The smtpaddress of group for which unseendata is desired</param>
-        /// <param name="lastVisitedTimeUtc">The LastVisitedTimeUtc of group for which unseendata is desired</param>
-        public System.Threading.Tasks.Task SetUnifiedGroupLastVisitedTime(string groupMailboxSmtpAddress, DateTime lastVisitedTimeUtc)
-        {
-            EwsUtilities.ValidateParam(groupMailboxSmtpAddress, "groupMailboxSmtpAddress");
-
-            SetUnifiedGroupLastVisitedTimeRequest request = new SetUnifiedGroupLastVisitedTimeRequest(this, lastVisitedTimeUtc, UnifiedGroupIdentityType.SmtpAddress, groupMailboxSmtpAddress);
-
-            return request.Execute();
-        }
-
-        #endregion
-
-        #region Diagnostic Method -- Only used by test
-
-        /// <summary>
-        /// Executes the diagnostic method.
-        /// </summary>
-        /// <param name="verb">The verb.</param>
-        /// <param name="parameter">The parameter.</param>
-        /// <returns></returns>
-        internal async Task<XmlDocument> ExecuteDiagnosticMethod(string verb, XmlNode parameter)
-        {
-            ExecuteDiagnosticMethodRequest request = new ExecuteDiagnosticMethodRequest(this);
-            request.Verb = verb;
-            request.Parameter = parameter;
-
-            return (await request.ExecuteAsync().ConfigureAwait(false))[0].ReturnValue;
-        }
-        #endregion
-
-        #region Validation
-
-        /// <summary>
-        /// Validates this instance.
-        /// </summary>
-        internal override void Validate()
-        {
-            base.Validate();
-
-            if (this.Url == null)
-            {
-                throw new ServiceLocalException(Strings.ServiceUrlMustBeSet);
-            }
-
-            if (this.PrivilegedUserId != null && this.ImpersonatedUserId != null)
-            {
-                throw new ServiceLocalException(Strings.CannotSetBothImpersonatedAndPrivilegedUser);
-            }
-
-            // only one of PrivilegedUserId|ImpersonatedUserId|ManagementRoles can be set.
-        }
-
-        /// <summary>
-        /// Validates a new-style version string.
-        /// This validation is not as strict as server-side validation.
-        /// </summary>
-        /// <param name="version"> the version string </param>
-        /// <remarks>
-        /// The target version string has a required part and an optional part.
-        /// The required part is two integers separated by a dot, major.minor
-        /// The optional part is a minimum required version, minimum=major.minor
-        /// Examples:
-        ///   X-EWS-TargetVersion: 2.4
-        ///   X-EWS_TargetVersion: 2.9; minimum=2.4
-        /// </remarks>
-        internal static void ValidateTargetVersion(string version)
-        {
-            const char ParameterSeparator = ';';
-            const string LegacyVersionPrefix = "Exchange20";
-            const char ParameterValueSeparator = '=';
-            const string ParameterName = "minimum";
-
-            if (String.IsNullOrEmpty(version))
-            {
-                throw new ArgumentException("Target version must not be empty.");
-            }
-
-            string[] parts = version.Trim().Split(ParameterSeparator);
-            switch (parts.Length)
-            {
-                case 1:
-                    // Validate the header value. We allow X.Y or Exchange20XX.
-                    string part1 = parts[0].Trim();
-                    if (parts[0].StartsWith(LegacyVersionPrefix))
-                    {
-                        // Close enough; misses corner cases like "Exchange2001". Server will do complete validation.
-                    }
-                    else if (ExchangeService.IsMajorMinor(part1))
-                    {
-                        // Also close enough; misses corner cases like ".5".
-                    }
-                    else
-                    {
-                        throw new ArgumentException("Target version must match X.Y or Exchange20XX.");
-                    }
-
-                    break;
-
-                case 2:
-                    // Validate the optional minimum version parameter, "minimum=X.Y"
-                    string part2 = parts[1].Trim();
-                    string[] minParts = part2.Split(ParameterValueSeparator);
-                    if (minParts.Length == 2 &&
-                        minParts[0].Trim().Equals(ParameterName, StringComparison.OrdinalIgnoreCase) &&
-                        ExchangeService.IsMajorMinor(minParts[1].Trim()))
-                    {
-                        goto case 1;
-                    }
-
-                    throw new ArgumentException("Target version must match X.Y or Exchange20XX.");
-
-                default:
-                    throw new ArgumentException("Target version should have the form.");
-            }
-        }
-
-        private static bool IsMajorMinor(string versionPart)
-        {
-            const char MajorMinorSeparator = '.';
-
-            string[] parts = versionPart.Split(MajorMinorSeparator);
-            if (parts.Length != 2)
-            {
-                return false;
-            }
-
-            foreach (string s in parts)
-            {
-                foreach (char c in s)
-                {
-                    if (!Char.IsDigit(c))
-                    {
-                        return false;
-                    }
-                }
-            }
-
-            return true;
-        }
-
-        #endregion
-
-        #region Constructors
-
-        /// <summary>
-        /// Initializes a new instance of the <see cref="ExchangeService"/> class, targeting
-        /// the latest supported version of EWS and scoped to the system's current time zone.
-        /// </summary>
-        public ExchangeService()
-            : base()
-        {
-        }
-
-        /// <summary>
-        /// Initializes a new instance of the <see cref="ExchangeService"/> class, targeting
-        /// the latest supported version of EWS and scoped to the specified time zone.
-        /// </summary>
-        /// <param name="timeZone">The time zone to which the service is scoped.</param>
-        public ExchangeService(TimeZoneInfo timeZone)
-            : base(timeZone)
-        {
-        }
-
-        /// <summary>
-        /// Initializes a new instance of the <see cref="ExchangeService"/> class, targeting
-        /// the specified version of EWS and scoped to the system's current time zone.
-        /// </summary>
-        /// <param name="requestedServerVersion">The version of EWS that the service targets.</param>
-        public ExchangeService(ExchangeVersion requestedServerVersion)
-            : base(requestedServerVersion)
-        {
-        }
-
-        /// <summary>
-        /// Initializes a new instance of the <see cref="ExchangeService"/> class, targeting
-        /// the specified version of EWS and scoped to the specified time zone.
-        /// </summary>
-        /// <param name="requestedServerVersion">The version of EWS that the service targets.</param>
-        /// <param name="timeZone">The time zone to which the service is scoped.</param>
-        public ExchangeService(ExchangeVersion requestedServerVersion, TimeZoneInfo timeZone)
-            : base(requestedServerVersion, timeZone)
-        {
-        }
-
-        /// <summary>
-        /// Initializes a new instance of the <see cref="ExchangeService"/> class, targeting
-        /// the specified version of EWS and scoped to the system's current time zone.
-        /// </summary>
-        /// <param name="targetServerVersion">The version (new style) of EWS that the service targets.</param>
-        /// <remarks>
-        /// The target version string has a required part and an optional part.
-        /// The required part is two integers separated by a dot, major.minor
-        /// The optional part is a minimum required version, minimum=major.minor
-        /// Examples:
-        ///   X-EWS-TargetVersion: 2.4
-        ///   X-EWS_TargetVersion: 2.9; minimum=2.4
-        /// </remarks>
-        internal ExchangeService(string targetServerVersion)
-            : base(ExchangeVersion.Exchange2013)
-        {
-            ExchangeService.ValidateTargetVersion(targetServerVersion);
-            this.TargetServerVersion = targetServerVersion;
-        }
-
-        /// <summary>
-        /// Initializes a new instance of the <see cref="ExchangeService"/> class, targeting
-        /// the specified version of EWS and scoped to the specified time zone.
-        /// </summary>
-        /// <param name="targetServerVersion">The version (new style) of EWS that the service targets.</param>
-        /// <param name="timeZone">The time zone to which the service is scoped.</param>
-        /// <remarks>
-        /// The new style version string has a required part and an optional part.
-        /// The required part is two integers separated by a dot, major.minor
-        /// The optional part is a minimum required version, minimum=major.minor
-        /// Examples:
-        ///   2.4
-        ///   2.9; minimum=2.4
-        /// </remarks>
-        internal ExchangeService(string targetServerVersion, TimeZoneInfo timeZone)
-            : base(ExchangeVersion.Exchange2013, timeZone)
-        {
-            ExchangeService.ValidateTargetVersion(targetServerVersion);
-            this.TargetServerVersion = targetServerVersion;
-        }
-
-        #endregion
-
-        #region Utilities
-        /// <summary>
-        /// Creates an HttpWebRequest instance and initializes it with the appropriate parameters,
-        /// based on the configuration of this service object.
-        /// </summary>
-        /// <param name="methodName">Name of the method.</param>
-        /// <returns>
-        /// An initialized instance of HttpWebRequest.
-        /// </returns>
-        internal IEwsHttpWebRequest PrepareHttpWebRequest(string methodName)
-        {
-            Uri endpoint = this.Url;
-            this.RegisterCustomBasicAuthModule();
-
-            endpoint = this.AdjustServiceUriFromCredentials(endpoint);
-
-            IEwsHttpWebRequest request = this.PrepareHttpWebRequestForUrl(
-                endpoint,
-                this.AcceptGzipEncoding,
-                true);
-
-            if (!String.IsNullOrEmpty(this.TargetServerVersion))
-            {
-                request.Headers.TryAddWithoutValidation(ExchangeService.TargetServerVersionHeaderName, this.TargetServerVersion);
-            }
-
-            return request;
-        }
-
-        /// <summary>
-        /// Sets the type of the content.
-        /// </summary>
-        /// <param name="request">The request.</param>
-        internal override void SetContentType(IEwsHttpWebRequest request)
-        {
-            request.ContentType = "text/xml; charset=utf-8";
-            request.Accept = "text/xml";
-        }
-
-        /// <summary>
-        /// Processes an HTTP error response.
-        /// </summary>
-        /// <param name="httpWebResponse">The HTTP web response.</param>
-        /// <param name="webException">The web exception.</param>
-        internal override void ProcessHttpErrorResponse(IEwsHttpWebResponse httpWebResponse, EwsHttpClientException webException)
-        {
-            this.InternalProcessHttpErrorResponse(
-                httpWebResponse,
-                webException,
-                TraceFlags.EwsResponseHttpHeaders,
-                TraceFlags.EwsResponse);
-        }
-
-        #endregion
-
-        #region Properties
-
-        /// <summary>
-        /// Gets or sets the URL of the Exchange Web Services. 
-        /// </summary>
-        public Uri Url
-        {
-            get { return this.url; }
-            set { this.url = value; }
-        }
-
-        /// <summary>
-        /// Gets or sets the Id of the user that EWS should impersonate. 
-        /// </summary>
-        public ImpersonatedUserId ImpersonatedUserId
-        {
-            get { return this.impersonatedUserId; }
-            set { this.impersonatedUserId = value; }
-        }
-
-        /// <summary>
-        /// Gets or sets the Id of the user that EWS should open his/her mailbox with privileged logon type. 
-        /// </summary>
-        internal PrivilegedUserId PrivilegedUserId
-        {
-            get { return this.privilegedUserId; }
-            set { this.privilegedUserId = value; }
-        }
-
-        /// <summary>
-        /// 
-        /// </summary>
-        public ManagementRoles ManagementRoles
-        {
-            get { return this.managementRoles; }
-            set { this.managementRoles = value; }
-        }
-
-        /// <summary>
-        /// Gets or sets the preferred culture for messages returned by the Exchange Web Services.
-        /// </summary>
-        public CultureInfo PreferredCulture
-        {
-            get { return this.preferredCulture; }
-            set { this.preferredCulture = value; }
-        }
-
-        /// <summary>
-        /// Gets or sets the DateTime precision for DateTime values returned from Exchange Web Services.
-        /// </summary>
-        public DateTimePrecision DateTimePrecision
-        {
-            get { return this.dateTimePrecision; }
-            set { this.dateTimePrecision = value; }
-        }
-
-        /// <summary>
-        /// Gets or sets a file attachment content handler.
-        /// </summary>
-        public IFileAttachmentContentHandler FileAttachmentContentHandler
-        {
-            get { return this.fileAttachmentContentHandler; }
-            set { this.fileAttachmentContentHandler = value; }
-        }
-
-        /// <summary>
-        /// Gets the time zone this service is scoped to.
-        /// </summary>
-        public new TimeZoneInfo TimeZone
-        {
-            get { return base.TimeZone; }
-        }
-
-        /// <summary>
-        /// Provides access to the Unified Messaging functionalities.
-        /// </summary>
-        public UnifiedMessaging UnifiedMessaging
-        {
-            get
-            {
-                if (this.unifiedMessaging == null)
-                {
-                    this.unifiedMessaging = new UnifiedMessaging(this);
-                }
-
-                return this.unifiedMessaging;
-            }
-        }
-
-        /// <summary>
-        /// Gets or sets a value indicating whether the AutodiscoverUrl method should perform SCP (Service Connection Point) record lookup when determining
-        /// the Autodiscover service URL.
-        /// </summary>
-        public bool EnableScpLookup
-        {
-            get { return this.enableScpLookup; }
-            set { this.enableScpLookup = value; }
-        }
-
-        /// <summary>
-        /// Exchange 2007 compatibility mode flag. (Off by default)
-        /// </summary>
-        private bool exchange2007CompatibilityMode;
-
-        /// <summary>
-        /// Gets or sets a value indicating whether Exchange2007 compatibility mode is enabled.
-        /// </summary>
-        /// <remarks>
-        /// In order to support E12 servers, the Exchange2007CompatibilityMode property can be used 
-        /// to indicate that we should use "Exchange2007" as the server version string rather than 
-        /// Exchange2007_SP1.
-        /// </remarks>
-        internal bool Exchange2007CompatibilityMode
-        {
-            get { return this.exchange2007CompatibilityMode; }
-            set { this.exchange2007CompatibilityMode = value; }
-        }
-
-        /// <summary>
-        /// Gets or sets a value indicating whether trace output is pretty printed.
-        /// </summary>
-        public bool TraceEnablePrettyPrinting
-        {
-            get { return this.traceEnablePrettyPrinting; }
-            set { this.traceEnablePrettyPrinting = value; }
-        }
-
-        /// <summary>
-        /// Gets or sets the target server version string (newer than Exchange2013).
-        /// </summary>
-        internal string TargetServerVersion
-        {
-            get
-            {
-                return this.targetServerVersion;
-            }
-
-            set
-            {
-                ExchangeService.ValidateTargetVersion(value);
-                this.targetServerVersion = value;
-            }
-        }
-
-        #endregion
-    }
+/*
+ * Exchange Web Services Managed API
+ *
+ * Copyright (c) Microsoft Corporation
+ * All rights reserved.
+ *
+ * MIT License
+ *
+ * Permission is hereby granted, free of charge, to any person obtaining a copy of this
+ * software and associated documentation files (the "Software"), to deal in the Software
+ * without restriction, including without limitation the rights to use, copy, modify, merge,
+ * publish, distribute, sublicense, and/or sell copies of the Software, and to permit persons
+ * to whom the Software is furnished to do so, subject to the following conditions:
+ *
+ * The above copyright notice and this permission notice shall be included in all copies or
+ * substantial portions of the Software.
+ *
+ * THE SOFTWARE IS PROVIDED *AS IS*, WITHOUT WARRANTY OF ANY KIND, EXPRESS OR IMPLIED,
+ * INCLUDING BUT NOT LIMITED TO THE WARRANTIES OF MERCHANTABILITY, FITNESS FOR A PARTICULAR
+ * PURPOSE AND NONINFRINGEMENT. IN NO EVENT SHALL THE AUTHORS OR COPYRIGHT HOLDERS BE LIABLE
+ * FOR ANY CLAIM, DAMAGES OR OTHER LIABILITY, WHETHER IN AN ACTION OF CONTRACT, TORT OR
+ * OTHERWISE, ARISING FROM, OUT OF OR IN CONNECTION WITH THE SOFTWARE OR THE USE OR OTHER
+ * DEALINGS IN THE SOFTWARE.
+ */
+
+using System.Security.Cryptography;
+
+namespace Microsoft.Exchange.WebServices.Data
+{
+    using System;
+    using System.Collections.Generic;
+    using System.Collections.ObjectModel;
+    using System.Globalization;
+    using System.IO;
+    using System.Linq;
+    using System.Net;
+    using System.Xml;
+    using Microsoft.Exchange.WebServices.Autodiscover;
+    using Microsoft.Exchange.WebServices.Data.Enumerations;
+    using Microsoft.Exchange.WebServices.Data.Groups;
+    using System.Threading.Tasks;
+
+    /// <summary>
+    /// Represents a binding to the Exchange Web Services.
+    /// </summary>
+    public sealed class ExchangeService : ExchangeServiceBase
+    {
+        #region Constants
+
+        private const string TargetServerVersionHeaderName = "X-EWS-TargetVersion";
+
+        #endregion
+
+        #region Fields
+
+        private Uri url;
+        private CultureInfo preferredCulture;
+        private DateTimePrecision dateTimePrecision = DateTimePrecision.Default;
+        private ImpersonatedUserId impersonatedUserId;
+        private PrivilegedUserId privilegedUserId;
+        private ManagementRoles managementRoles;
+        private IFileAttachmentContentHandler fileAttachmentContentHandler;
+        private UnifiedMessaging unifiedMessaging;
+        private bool enableScpLookup = true;
+        private bool traceEnablePrettyPrinting = true;
+        private string targetServerVersion = null;
+
+        #endregion
+
+        #region Response object operations
+
+        /// <summary>
+        /// Create response object.
+        /// </summary>
+        /// <param name="responseObject">The response object.</param>
+        /// <param name="parentFolderId">The parent folder id.</param>
+        /// <param name="messageDisposition">The message disposition.</param>
+        /// <returns>The list of items created or modified as a result of the "creation" of the response object.</returns>
+        internal async Task<List<Item>> InternalCreateResponseObject(
+            ServiceObject responseObject,
+            FolderId parentFolderId,
+            MessageDisposition? messageDisposition)
+        {
+            CreateResponseObjectRequest request = new CreateResponseObjectRequest(this, ServiceErrorHandling.ThrowOnError);
+
+            request.ParentFolderId = parentFolderId;
+            request.Items = new ServiceObject[] { responseObject };
+            request.MessageDisposition = messageDisposition;
+
+            ServiceResponseCollection<CreateResponseObjectResponse> responses = await request.ExecuteAsync().ConfigureAwait(false);
+
+            return responses[0].Items;
+        }
+
+        #endregion
+
+        #region Folder operations
+
+        /// <summary>
+        /// Creates a folder. Calling this method results in a call to EWS.
+        /// </summary>
+        /// <param name="folder">The folder.</param>
+        /// <param name="parentFolderId">The parent folder id.</param>
+        internal System.Threading.Tasks.Task CreateFolder(
+            Folder folder,
+            FolderId parentFolderId)
+        {
+            CreateFolderRequest request = new CreateFolderRequest(this, ServiceErrorHandling.ThrowOnError);
+
+            request.Folders = new Folder[] { folder };
+            request.ParentFolderId = parentFolderId;
+
+            return request.ExecuteAsync();
+        }
+
+        /// <summary>
+        /// Updates a folder.
+        /// </summary>
+        /// <param name="folder">The folder.</param>
+        internal System.Threading.Tasks.Task UpdateFolder(Folder folder)
+        {
+            UpdateFolderRequest request = new UpdateFolderRequest(this, ServiceErrorHandling.ThrowOnError);
+
+            request.Folders.Add(folder);
+
+            return request.ExecuteAsync();
+        }
+
+        /// <summary>
+        /// Copies a folder. Calling this method results in a call to EWS.
+        /// </summary>
+        /// <param name="folderId">The folder id.</param>
+        /// <param name="destinationFolderId">The destination folder id.</param>
+        /// <returns>Copy of folder.</returns>
+        internal async Task<Folder> CopyFolder(
+            FolderId folderId,
+            FolderId destinationFolderId)
+        {
+            CopyFolderRequest request = new CopyFolderRequest(this, ServiceErrorHandling.ThrowOnError);
+
+            request.DestinationFolderId = destinationFolderId;
+            request.FolderIds.Add(folderId);
+
+            ServiceResponseCollection<MoveCopyFolderResponse> responses = await request.ExecuteAsync().ConfigureAwait(false);
+
+            return responses[0].Folder;
+        }
+
+        /// <summary>
+        /// Move a folder.
+        /// </summary>
+        /// <param name="folderId">The folder id.</param>
+        /// <param name="destinationFolderId">The destination folder id.</param>
+        /// <returns>Moved folder.</returns>
+        internal async Task<Folder> MoveFolder(
+            FolderId folderId,
+            FolderId destinationFolderId)
+        {
+            MoveFolderRequest request = new MoveFolderRequest(this, ServiceErrorHandling.ThrowOnError);
+
+            request.DestinationFolderId = destinationFolderId;
+            request.FolderIds.Add(folderId);
+
+            ServiceResponseCollection<MoveCopyFolderResponse> responses = await request.ExecuteAsync().ConfigureAwait(false);
+
+            return responses[0].Folder;
+        }
+
+        /// <summary>
+        /// Finds folders.
+        /// </summary>
+        /// <param name="parentFolderIds">The parent folder ids.</param>
+        /// <param name="searchFilter">The search filter. Available search filter classes
+        /// include SearchFilter.IsEqualTo, SearchFilter.ContainsSubstring and 
+        /// SearchFilter.SearchFilterCollection</param>
+        /// <param name="view">The view controlling the number of folders returned.</param>
+        /// <param name="errorHandlingMode">Indicates the type of error handling should be done.</param>
+        /// <returns>Collection of service responses.</returns>
+        private Task<ServiceResponseCollection<FindFolderResponse>> InternalFindFolders(
+            IEnumerable<FolderId> parentFolderIds,
+            SearchFilter searchFilter,
+            FolderView view,
+            ServiceErrorHandling errorHandlingMode)
+        {
+            FindFolderRequest request = new FindFolderRequest(this, errorHandlingMode);
+
+            request.ParentFolderIds.AddRange(parentFolderIds);
+            request.SearchFilter = searchFilter;
+            request.View = view;
+
+            return request.ExecuteAsync();
+        }
+
+        /// <summary>
+        /// Obtains a list of folders by searching the sub-folders of the specified folder.
+        /// </summary>
+        /// <param name="parentFolderId">The Id of the folder in which to search for folders.</param>
+        /// <param name="searchFilter">The search filter. Available search filter classes
+        /// include SearchFilter.IsEqualTo, SearchFilter.ContainsSubstring and 
+        /// SearchFilter.SearchFilterCollection</param>
+        /// <param name="view">The view controlling the number of folders returned.</param>
+        /// <returns>An object representing the results of the search operation.</returns>
+        public async Task<FindFoldersResults> FindFolders(FolderId parentFolderId, SearchFilter searchFilter, FolderView view)
+        {
+            EwsUtilities.ValidateParam(parentFolderId, "parentFolderId");
+            EwsUtilities.ValidateParam(view, "view");
+            EwsUtilities.ValidateParamAllowNull(searchFilter, "searchFilter");
+
+            ServiceResponseCollection<FindFolderResponse> responses = await this.InternalFindFolders(
+                new FolderId[] { parentFolderId },
+                searchFilter,
+                view,
+                ServiceErrorHandling.ThrowOnError).ConfigureAwait(false);
+
+            return responses[0].Results;
+        }
+        
+        /// <summary>
+        /// Obtains a list of folders by searching the sub-folders of each of the specified folders.
+        /// </summary>
+        /// <param name="parentFolderIds">The Ids of the folders in which to search for folders.</param>
+        /// <param name="searchFilter">The search filter. Available search filter classes
+        /// include SearchFilter.IsEqualTo, SearchFilter.ContainsSubstring and 
+        /// SearchFilter.SearchFilterCollection</param>
+        /// <param name="view">The view controlling the number of folders returned.</param>
+        /// <returns>An object representing the results of the search operation.</returns>
+        public Task<ServiceResponseCollection<FindFolderResponse>> FindFolders(IEnumerable<FolderId> parentFolderIds, SearchFilter searchFilter, FolderView view)
+        {
+            EwsUtilities.ValidateParam(parentFolderIds, "parentFolderIds");
+            EwsUtilities.ValidateParam(view, "view");
+            EwsUtilities.ValidateParamAllowNull(searchFilter, "searchFilter");
+
+            return this.InternalFindFolders(
+                parentFolderIds,
+                searchFilter,
+                view,
+                ServiceErrorHandling.ReturnErrors);
+        }
+
+        /// <summary>
+        /// Obtains a list of folders by searching the sub-folders of the specified folder.
+        /// </summary>
+        /// <param name="parentFolderId">The Id of the folder in which to search for folders.</param>
+        /// <param name="view">The view controlling the number of folders returned.</param>
+        /// <returns>An object representing the results of the search operation.</returns>
+        public async Task<FindFoldersResults> FindFolders(FolderId parentFolderId, FolderView view)
+        {
+            EwsUtilities.ValidateParam(parentFolderId, "parentFolderId");
+            EwsUtilities.ValidateParam(view, "view");
+
+            ServiceResponseCollection<FindFolderResponse> responses = await this.InternalFindFolders(
+                new FolderId[] { parentFolderId },
+                null, /* searchFilter */
+                view,
+                ServiceErrorHandling.ThrowOnError).ConfigureAwait(false);
+
+            return responses[0].Results;
+        }
+
+        /// <summary>
+        /// Obtains a list of folders by searching the sub-folders of the specified folder.
+        /// </summary>
+        /// <param name="parentFolderName">The name of the folder in which to search for folders.</param>
+        /// <param name="searchFilter">The search filter. Available search filter classes
+        /// include SearchFilter.IsEqualTo, SearchFilter.ContainsSubstring and 
+        /// SearchFilter.SearchFilterCollection</param>
+        /// <param name="view">The view controlling the number of folders returned.</param>
+        /// <returns>An object representing the results of the search operation.</returns>
+        public Task<FindFoldersResults> FindFolders(WellKnownFolderName parentFolderName, SearchFilter searchFilter, FolderView view)
+        {
+            return this.FindFolders(new FolderId(parentFolderName), searchFilter, view);
+        }
+
+        /// <summary>
+        /// Obtains a list of folders by searching the sub-folders of the specified folder.
+        /// </summary>
+        /// <param name="parentFolderName">The name of the folder in which to search for folders.</param>
+        /// <param name="view">The view controlling the number of folders returned.</param>
+        /// <returns>An object representing the results of the search operation.</returns>
+        public Task<FindFoldersResults> FindFolders(WellKnownFolderName parentFolderName, FolderView view)
+        {
+            return this.FindFolders(new FolderId(parentFolderName), view);
+        }
+
+        /// <summary>
+        /// Load specified properties for a folder.
+        /// </summary>
+        /// <param name="folder">The folder.</param>
+        /// <param name="propertySet">The property set.</param>
+        internal Task<ServiceResponseCollection<ServiceResponse>> LoadPropertiesForFolder(
+            Folder folder,
+            PropertySet propertySet)
+        {
+            EwsUtilities.ValidateParam(folder, "folder");
+            EwsUtilities.ValidateParam(propertySet, "propertySet");
+
+            GetFolderRequestForLoad request = new GetFolderRequestForLoad(this, ServiceErrorHandling.ThrowOnError);
+
+            request.FolderIds.Add(folder);
+            request.PropertySet = propertySet;
+
+            return request.ExecuteAsync();
+        }
+
+        /// <summary>
+        /// Binds to a folder.
+        /// </summary>
+        /// <param name="folderId">The folder id.</param>
+        /// <param name="propertySet">The property set.</param>
+        /// <returns>Folder</returns>
+        internal async Task<Folder> BindToFolder(FolderId folderId, PropertySet propertySet)
+        {
+            EwsUtilities.ValidateParam(folderId, "folderId");
+            EwsUtilities.ValidateParam(propertySet, "propertySet");
+
+            ServiceResponseCollection<GetFolderResponse> responses = await this.InternalBindToFolders(
+                new[] { folderId },
+                propertySet,
+                ServiceErrorHandling.ThrowOnError
+            );
+
+            return responses[0].Folder;
+        }
+
+        /// <summary>
+        /// Binds to folder.
+        /// </summary>
+        /// <typeparam name="TFolder">The type of the folder.</typeparam>
+        /// <param name="folderId">The folder id.</param>
+        /// <param name="propertySet">The property set.</param>
+        /// <returns>Folder</returns>
+        internal async Task<TFolder> BindToFolder<TFolder>(FolderId folderId, PropertySet propertySet)
+            where TFolder : Folder
+        {
+            Folder result = await this.BindToFolder(folderId, propertySet);
+
+            if (result is TFolder)
+            {
+                return (TFolder)result;
+            }
+            else
+            {
+                throw new ServiceLocalException(
+                    string.Format(
+                        Strings.FolderTypeNotCompatible,
+                        result.GetType().Name,
+                        typeof(TFolder).Name));
+            }
+        }
+
+        /// <summary>
+        /// Binds to multiple folders in a single call to EWS.
+        /// </summary>
+        /// <param name="folderIds">The Ids of the folders to bind to.</param>
+        /// <param name="propertySet">The set of properties to load.</param>
+        /// <returns>A ServiceResponseCollection providing results for each of the specified folder Ids.</returns>
+        public Task<ServiceResponseCollection<GetFolderResponse>> BindToFolders(
+            IEnumerable<FolderId> folderIds,
+            PropertySet propertySet)
+        {
+            EwsUtilities.ValidateParamCollection(folderIds, "folderIds");
+            EwsUtilities.ValidateParam(propertySet, "propertySet");
+
+            return this.InternalBindToFolders(
+                folderIds,
+                propertySet,
+                ServiceErrorHandling.ReturnErrors
+            );
+        }
+
+        /// <summary>
+        /// Binds to multiple folders in a single call to EWS.
+        /// </summary>
+        /// <param name="folderIds">The Ids of the folders to bind to.</param>
+        /// <param name="propertySet">The set of properties to load.</param>
+        /// <param name="errorHandling">Type of error handling to perform.</param>
+        /// <returns>A ServiceResponseCollection providing results for each of the specified folder Ids.</returns>
+        private Task<ServiceResponseCollection<GetFolderResponse>> InternalBindToFolders(
+            IEnumerable<FolderId> folderIds,
+            PropertySet propertySet,
+            ServiceErrorHandling errorHandling)
+        {
+            GetFolderRequest request = new GetFolderRequest(this, errorHandling);
+
+            request.FolderIds.AddRange(folderIds);
+            request.PropertySet = propertySet;
+
+            return request.ExecuteAsync();
+        }
+
+        /// <summary>
+        /// Deletes a folder. Calling this method results in a call to EWS.
+        /// </summary>
+        /// <param name="folderId">The folder id.</param>
+        /// <param name="deleteMode">The delete mode.</param>
+        internal Task<ServiceResponseCollection<ServiceResponse>> DeleteFolder(
+            FolderId folderId,
+            DeleteMode deleteMode)
+        {
+            EwsUtilities.ValidateParam(folderId, "folderId");
+
+            DeleteFolderRequest request = new DeleteFolderRequest(this, ServiceErrorHandling.ThrowOnError);
+
+            request.FolderIds.Add(folderId);
+            request.DeleteMode = deleteMode;
+
+            return request.ExecuteAsync();
+        }
+
+        /// <summary>
+        /// Empties a folder. Calling this method results in a call to EWS.
+        /// </summary>
+        /// <param name="folderId">The folder id.</param>
+        /// <param name="deleteMode">The delete mode.</param>
+        /// <param name="deleteSubFolders">if set to <c>true</c> empty folder should also delete sub folders.</param>
+        internal Task<ServiceResponseCollection<ServiceResponse>> EmptyFolder(
+            FolderId folderId,
+            DeleteMode deleteMode,
+            bool deleteSubFolders)
+        {
+            EwsUtilities.ValidateParam(folderId, "folderId");
+
+            EmptyFolderRequest request = new EmptyFolderRequest(this, ServiceErrorHandling.ThrowOnError);
+
+            request.FolderIds.Add(folderId);
+            request.DeleteMode = deleteMode;
+            request.DeleteSubFolders = deleteSubFolders;
+
+            return request.ExecuteAsync();
+        }
+
+        /// <summary>
+        /// Marks all items in folder as read/unread. Calling this method results in a call to EWS.
+        /// </summary>
+        /// <param name="folderId">The folder id.</param>
+        /// <param name="readFlag">If true, items marked as read, otherwise unread.</param>
+        /// <param name="suppressReadReceipts">If true, suppress read receipts for items.</param>
+        internal Task<ServiceResponseCollection<ServiceResponse>> MarkAllItemsAsRead(
+            FolderId folderId,
+            bool readFlag,
+            bool suppressReadReceipts)
+        {
+            EwsUtilities.ValidateParam(folderId, "folderId");
+            EwsUtilities.ValidateMethodVersion(this, ExchangeVersion.Exchange2013, "MarkAllItemsAsRead");
+
+            MarkAllItemsAsReadRequest request = new MarkAllItemsAsReadRequest(this, ServiceErrorHandling.ThrowOnError);
+
+            request.FolderIds.Add(folderId);
+            request.ReadFlag = readFlag;
+            request.SuppressReadReceipts = suppressReadReceipts;
+
+            return request.ExecuteAsync();
+        }
+
+        #endregion
+
+        #region Item operations
+
+        /// <summary>
+        /// Creates multiple items in a single EWS call. Supported item classes are EmailMessage, Appointment, Contact, PostItem, Task and Item.
+        /// CreateItems does not support items that have unsaved attachments.
+        /// </summary>
+        /// <param name="items">The items to create.</param>
+        /// <param name="parentFolderId">The Id of the folder in which to place the newly created items. If null, items are created in their default folders.</param>
+        /// <param name="messageDisposition">Indicates the disposition mode for items of type EmailMessage. Required if items contains at least one EmailMessage instance.</param>
+        /// <param name="sendInvitationsMode">Indicates if and how invitations should be sent for items of type Appointment. Required if items contains at least one Appointment instance.</param>
+        /// <param name="errorHandling">What type of error handling should be performed.</param>
+        /// <returns>A ServiceResponseCollection providing creation results for each of the specified items.</returns>
+        private Task<ServiceResponseCollection<ServiceResponse>> InternalCreateItems(
+            IEnumerable<Item> items,
+            FolderId parentFolderId,
+            MessageDisposition? messageDisposition,
+            SendInvitationsMode? sendInvitationsMode,
+            ServiceErrorHandling errorHandling)
+        {
+            CreateItemRequest request = new CreateItemRequest(this, errorHandling);
+
+            request.ParentFolderId = parentFolderId;
+            request.Items = items;
+            request.MessageDisposition = messageDisposition;
+            request.SendInvitationsMode = sendInvitationsMode;
+
+            return request.ExecuteAsync();
+        }
+
+        /// <summary>
+        /// Creates multiple items in a single EWS call. Supported item classes are EmailMessage, Appointment, Contact, PostItem, Task and Item.
+        /// CreateItems does not support items that have unsaved attachments.
+        /// </summary>
+        /// <param name="items">The items to create.</param>
+        /// <param name="parentFolderId">The Id of the folder in which to place the newly created items. If null, items are created in their default folders.</param>
+        /// <param name="messageDisposition">Indicates the disposition mode for items of type EmailMessage. Required if items contains at least one EmailMessage instance.</param>
+        /// <param name="sendInvitationsMode">Indicates if and how invitations should be sent for items of type Appointment. Required if items contains at least one Appointment instance.</param>
+        /// <returns>A ServiceResponseCollection providing creation results for each of the specified items.</returns>
+        public Task<ServiceResponseCollection<ServiceResponse>> CreateItems(
+            IEnumerable<Item> items,
+            FolderId parentFolderId,
+            MessageDisposition? messageDisposition,
+            SendInvitationsMode? sendInvitationsMode)
+        {
+            // All items have to be new.
+            if (!items.TrueForAll((item) => item.IsNew))
+            {
+                throw new ServiceValidationException(Strings.CreateItemsDoesNotHandleExistingItems);
+            }
+
+            // Make sure that all items do *not* have unprocessed attachments.
+            if (!items.TrueForAll((item) => !item.HasUnprocessedAttachmentChanges()))
+            {
+                throw new ServiceValidationException(Strings.CreateItemsDoesNotAllowAttachments);
+            }
+
+            return this.InternalCreateItems(
+                items,
+                parentFolderId,
+                messageDisposition,
+                sendInvitationsMode,
+                ServiceErrorHandling.ReturnErrors);
+        }
+
+        /// <summary>
+        /// Creates an item. Calling this method results in a call to EWS.
+        /// </summary>
+        /// <param name="item">The item to create.</param>
+        /// <param name="parentFolderId">The Id of the folder in which to place the newly created item. If null, the item is created in its default folders.</param>
+        /// <param name="messageDisposition">Indicates the disposition mode for items of type EmailMessage. Required if item is an EmailMessage instance.</param>
+        /// <param name="sendInvitationsMode">Indicates if and how invitations should be sent for item of type Appointment. Required if item is an Appointment instance.</param>
+        internal System.Threading.Tasks.Task CreateItem(
+            Item item,
+            FolderId parentFolderId,
+            MessageDisposition? messageDisposition,
+            SendInvitationsMode? sendInvitationsMode)
+        {
+            return this.InternalCreateItems(
+                new Item[] { item },
+                parentFolderId,
+                messageDisposition,
+                sendInvitationsMode,
+                ServiceErrorHandling.ThrowOnError);
+        }
+
+        /// <summary>
+        /// Updates multiple items in a single EWS call. UpdateItems does not support items that have unsaved attachments.
+        /// </summary>
+        /// <param name="items">The items to update.</param>
+        /// <param name="savedItemsDestinationFolderId">The folder in which to save sent messages, meeting invitations or cancellations. If null, the messages, meeting invitation or cancellations are saved in the Sent Items folder.</param>
+        /// <param name="conflictResolution">The conflict resolution mode.</param>
+        /// <param name="messageDisposition">Indicates the disposition mode for items of type EmailMessage. Required if items contains at least one EmailMessage instance.</param>
+        /// <param name="sendInvitationsOrCancellationsMode">Indicates if and how invitations and/or cancellations should be sent for items of type Appointment. Required if items contains at least one Appointment instance.</param>
+        /// <param name="errorHandling">What type of error handling should be performed.</param>
+        /// <param name="suppressReadReceipt">Whether to suppress read receipts</param>
+        /// <returns>A ServiceResponseCollection providing update results for each of the specified items.</returns>
+        private Task<ServiceResponseCollection<UpdateItemResponse>> InternalUpdateItems(
+            IEnumerable<Item> items,
+            FolderId savedItemsDestinationFolderId,
+            ConflictResolutionMode conflictResolution,
+            MessageDisposition? messageDisposition,
+            SendInvitationsOrCancellationsMode? sendInvitationsOrCancellationsMode,
+            ServiceErrorHandling errorHandling,
+            bool suppressReadReceipt)
+        {
+            UpdateItemRequest request = new UpdateItemRequest(this, errorHandling);
+
+            request.Items.AddRange(items);
+            request.SavedItemsDestinationFolder = savedItemsDestinationFolderId;
+            request.MessageDisposition = messageDisposition;
+            request.ConflictResolutionMode = conflictResolution;
+            request.SendInvitationsOrCancellationsMode = sendInvitationsOrCancellationsMode;
+            request.SuppressReadReceipts = suppressReadReceipt;
+
+            return request.ExecuteAsync();
+        }
+
+        /// <summary>
+        /// Updates multiple items in a single EWS call. UpdateItems does not support items that have unsaved attachments.
+        /// </summary>
+        /// <param name="items">The items to update.</param>
+        /// <param name="savedItemsDestinationFolderId">The folder in which to save sent messages, meeting invitations or cancellations. If null, the messages, meeting invitation or cancellations are saved in the Sent Items folder.</param>
+        /// <param name="conflictResolution">The conflict resolution mode.</param>
+        /// <param name="messageDisposition">Indicates the disposition mode for items of type EmailMessage. Required if items contains at least one EmailMessage instance.</param>
+        /// <param name="sendInvitationsOrCancellationsMode">Indicates if and how invitations and/or cancellations should be sent for items of type Appointment. Required if items contains at least one Appointment instance.</param>
+        /// <returns>A ServiceResponseCollection providing update results for each of the specified items.</returns>
+        public Task<ServiceResponseCollection<UpdateItemResponse>> UpdateItems(
+            IEnumerable<Item> items,
+            FolderId savedItemsDestinationFolderId,
+            ConflictResolutionMode conflictResolution,
+            MessageDisposition? messageDisposition,
+            SendInvitationsOrCancellationsMode? sendInvitationsOrCancellationsMode)
+        {
+            return this.UpdateItems(items, savedItemsDestinationFolderId, conflictResolution, messageDisposition, sendInvitationsOrCancellationsMode, false);
+        }
+
+        /// <summary>
+        /// Updates multiple items in a single EWS call. UpdateItems does not support items that have unsaved attachments.
+        /// </summary>
+        /// <param name="items">The items to update.</param>
+        /// <param name="savedItemsDestinationFolderId">The folder in which to save sent messages, meeting invitations or cancellations. If null, the messages, meeting invitation or cancellations are saved in the Sent Items folder.</param>
+        /// <param name="conflictResolution">The conflict resolution mode.</param>
+        /// <param name="messageDisposition">Indicates the disposition mode for items of type EmailMessage. Required if items contains at least one EmailMessage instance.</param>
+        /// <param name="sendInvitationsOrCancellationsMode">Indicates if and how invitations and/or cancellations should be sent for items of type Appointment. Required if items contains at least one Appointment instance.</param>
+        /// <param name="suppressReadReceipts">Whether to suppress read receipts</param>
+        /// <returns>A ServiceResponseCollection providing update results for each of the specified items.</returns>
+        public Task<ServiceResponseCollection<UpdateItemResponse>> UpdateItems(
+            IEnumerable<Item> items,
+            FolderId savedItemsDestinationFolderId,
+            ConflictResolutionMode conflictResolution,
+            MessageDisposition? messageDisposition,
+            SendInvitationsOrCancellationsMode? sendInvitationsOrCancellationsMode,
+            bool suppressReadReceipts)
+        {
+            // All items have to exist on the server (!new) and modified (dirty)
+            if (!items.TrueForAll((item) => (!item.IsNew && item.IsDirty)))
+            {
+                throw new ServiceValidationException(Strings.UpdateItemsDoesNotSupportNewOrUnchangedItems);
+            }
+
+            // Make sure that all items do *not* have unprocessed attachments.
+            if (!items.TrueForAll((item) => !item.HasUnprocessedAttachmentChanges()))
+            {
+                throw new ServiceValidationException(Strings.UpdateItemsDoesNotAllowAttachments);
+            }
+
+            return this.InternalUpdateItems(
+                items,
+                savedItemsDestinationFolderId,
+                conflictResolution,
+                messageDisposition,
+                sendInvitationsOrCancellationsMode,
+                ServiceErrorHandling.ReturnErrors,
+                suppressReadReceipts);
+        }
+
+        /// <summary>
+        /// Updates an item.
+        /// </summary>
+        /// <param name="item">The item to update.</param>
+        /// <param name="savedItemsDestinationFolderId">The folder in which to save sent messages, meeting invitations or cancellations. If null, the message, meeting invitation or cancellation is saved in the Sent Items folder.</param>
+        /// <param name="conflictResolution">The conflict resolution mode.</param>
+        /// <param name="messageDisposition">Indicates the disposition mode for an item of type EmailMessage. Required if item is an EmailMessage instance.</param>
+        /// <param name="sendInvitationsOrCancellationsMode">Indicates if and how invitations and/or cancellations should be sent for ian tem of type Appointment. Required if item is an Appointment instance.</param>
+        /// <returns>Updated item.</returns>
+        internal Task<Item> UpdateItem(
+            Item item,
+            FolderId savedItemsDestinationFolderId,
+            ConflictResolutionMode conflictResolution,
+            MessageDisposition? messageDisposition,
+            SendInvitationsOrCancellationsMode? sendInvitationsOrCancellationsMode)
+        {
+            return this.UpdateItem(item, savedItemsDestinationFolderId, conflictResolution, messageDisposition, sendInvitationsOrCancellationsMode, false);
+        }
+
+        /// <summary>
+        /// Updates an item.
+        /// </summary>
+        /// <param name="item">The item to update.</param>
+        /// <param name="savedItemsDestinationFolderId">The folder in which to save sent messages, meeting invitations or cancellations. If null, the message, meeting invitation or cancellation is saved in the Sent Items folder.</param>
+        /// <param name="conflictResolution">The conflict resolution mode.</param>
+        /// <param name="messageDisposition">Indicates the disposition mode for an item of type EmailMessage. Required if item is an EmailMessage instance.</param>
+        /// <param name="sendInvitationsOrCancellationsMode">Indicates if and how invitations and/or cancellations should be sent for ian tem of type Appointment. Required if item is an Appointment instance.</param>
+        /// <param name="suppressReadReceipts">Whether to suppress read receipts</param>
+        /// <returns>Updated item.</returns>
+        internal async Task<Item> UpdateItem(
+            Item item,
+            FolderId savedItemsDestinationFolderId,
+            ConflictResolutionMode conflictResolution,
+            MessageDisposition? messageDisposition,
+            SendInvitationsOrCancellationsMode? sendInvitationsOrCancellationsMode,
+            bool suppressReadReceipts)
+        {
+            ServiceResponseCollection<UpdateItemResponse> responses = await this.InternalUpdateItems(
+                new Item[] { item },
+                savedItemsDestinationFolderId,
+                conflictResolution,
+                messageDisposition,
+                sendInvitationsOrCancellationsMode,
+                ServiceErrorHandling.ThrowOnError,
+                suppressReadReceipts).ConfigureAwait(false);
+
+            return responses[0].ReturnedItem;
+        }
+
+        /// <summary>
+        /// Sends an item.
+        /// </summary>
+        /// <param name="item">The item.</param>
+        /// <param name="savedCopyDestinationFolderId">The saved copy destination folder id.</param>
+        internal System.Threading.Tasks.Task SendItem(
+            Item item,
+            FolderId savedCopyDestinationFolderId)
+        {
+            SendItemRequest request = new SendItemRequest(this, ServiceErrorHandling.ThrowOnError);
+
+            request.Items = new Item[] { item };
+            request.SavedCopyDestinationFolderId = savedCopyDestinationFolderId;
+
+            return request.ExecuteAsync();
+        }
+
+        /// <summary>
+        /// Copies multiple items in a single call to EWS.
+        /// </summary>
+        /// <param name="itemIds">The Ids of the items to copy.</param>
+        /// <param name="destinationFolderId">The Id of the folder to copy the items to.</param>
+        /// <param name="returnNewItemIds">Flag indicating whether service should return new ItemIds or not.</param>
+        /// <param name="errorHandling">What type of error handling should be performed.</param>
+        /// <returns>A ServiceResponseCollection providing copy results for each of the specified item Ids.</returns>
+        private Task<ServiceResponseCollection<MoveCopyItemResponse>> InternalCopyItems(
+            IEnumerable<ItemId> itemIds,
+            FolderId destinationFolderId,
+            bool? returnNewItemIds,
+            ServiceErrorHandling errorHandling)
+        {
+            CopyItemRequest request = new CopyItemRequest(this, errorHandling);
+            request.ItemIds.AddRange(itemIds);
+            request.DestinationFolderId = destinationFolderId;
+            request.ReturnNewItemIds = returnNewItemIds;
+
+            return request.ExecuteAsync();
+        }
+
+        /// <summary>
+        /// Copies multiple items in a single call to EWS.
+        /// </summary>
+        /// <param name="itemIds">The Ids of the items to copy.</param>
+        /// <param name="destinationFolderId">The Id of the folder to copy the items to.</param>
+        /// <returns>A ServiceResponseCollection providing copy results for each of the specified item Ids.</returns>
+        public Task<ServiceResponseCollection<MoveCopyItemResponse>> CopyItems(
+            IEnumerable<ItemId> itemIds,
+            FolderId destinationFolderId)
+        {
+            return this.InternalCopyItems(
+                itemIds,
+                destinationFolderId,
+                null,
+                ServiceErrorHandling.ReturnErrors);
+        }
+
+        /// <summary>
+        /// Copies multiple items in a single call to EWS.
+        /// </summary>
+        /// <param name="itemIds">The Ids of the items to copy.</param>
+        /// <param name="destinationFolderId">The Id of the folder to copy the items to.</param>
+        /// <param name="returnNewItemIds">Flag indicating whether service should return new ItemIds or not.</param>
+        /// <returns>A ServiceResponseCollection providing copy results for each of the specified item Ids.</returns>
+        public Task<ServiceResponseCollection<MoveCopyItemResponse>> CopyItems(
+            IEnumerable<ItemId> itemIds,
+            FolderId destinationFolderId,
+            bool returnNewItemIds)
+        {
+            EwsUtilities.ValidateMethodVersion(
+                this,
+                ExchangeVersion.Exchange2010_SP1,
+                "CopyItems");
+
+            return this.InternalCopyItems(
+                itemIds,
+                destinationFolderId,
+                returnNewItemIds,
+                ServiceErrorHandling.ReturnErrors);
+        }
+
+        /// <summary>
+        /// Copies an item. Calling this method results in a call to EWS.
+        /// </summary>
+        /// <param name="itemId">The Id of the item to copy.</param>
+        /// <param name="destinationFolderId">The Id of the folder to copy the item to.</param>
+        /// <returns>The copy of the item.</returns>
+        internal async Task<Item> CopyItem(
+            ItemId itemId,
+            FolderId destinationFolderId)
+        {
+            return (await this.InternalCopyItems(
+                new ItemId[] { itemId },
+                destinationFolderId,
+                null,
+                ServiceErrorHandling.ThrowOnError).ConfigureAwait(false))[0].Item;
+        }
+
+        /// <summary>
+        /// Moves multiple items in a single call to EWS.
+        /// </summary>
+        /// <param name="itemIds">The Ids of the items to move.</param>
+        /// <param name="destinationFolderId">The Id of the folder to move the items to.</param>
+        /// <param name="returnNewItemIds">Flag indicating whether service should return new ItemIds or not.</param>
+        /// <param name="errorHandling">What type of error handling should be performed.</param>
+        /// <returns>A ServiceResponseCollection providing copy results for each of the specified item Ids.</returns>
+        private Task<ServiceResponseCollection<MoveCopyItemResponse>> InternalMoveItems(
+            IEnumerable<ItemId> itemIds,
+            FolderId destinationFolderId,
+            bool? returnNewItemIds,
+            ServiceErrorHandling errorHandling)
+        {
+            MoveItemRequest request = new MoveItemRequest(this, errorHandling);
+
+            request.ItemIds.AddRange(itemIds);
+            request.DestinationFolderId = destinationFolderId;
+            request.ReturnNewItemIds = returnNewItemIds;
+
+            return request.ExecuteAsync();
+        }
+
+        /// <summary>
+        /// Moves multiple items in a single call to EWS.
+        /// </summary>
+        /// <param name="itemIds">The Ids of the items to move.</param>
+        /// <param name="destinationFolderId">The Id of the folder to move the items to.</param>
+        /// <returns>A ServiceResponseCollection providing copy results for each of the specified item Ids.</returns>
+        public Task<ServiceResponseCollection<MoveCopyItemResponse>> MoveItems(
+            IEnumerable<ItemId> itemIds,
+            FolderId destinationFolderId)
+        {
+            return this.InternalMoveItems(
+                itemIds,
+                destinationFolderId,
+                null,
+                ServiceErrorHandling.ReturnErrors);
+        }
+
+        /// <summary>
+        /// Moves multiple items in a single call to EWS.
+        /// </summary>
+        /// <param name="itemIds">The Ids of the items to move.</param>
+        /// <param name="destinationFolderId">The Id of the folder to move the items to.</param>
+        /// <param name="returnNewItemIds">Flag indicating whether service should return new ItemIds or not.</param>
+        /// <returns>A ServiceResponseCollection providing copy results for each of the specified item Ids.</returns>
+        public Task<ServiceResponseCollection<MoveCopyItemResponse>> MoveItems(
+            IEnumerable<ItemId> itemIds,
+            FolderId destinationFolderId,
+            bool returnNewItemIds)
+        {
+            EwsUtilities.ValidateMethodVersion(
+                this,
+                ExchangeVersion.Exchange2010_SP1,
+                "MoveItems");
+
+            return this.InternalMoveItems(
+                itemIds,
+                destinationFolderId,
+                returnNewItemIds,
+                ServiceErrorHandling.ReturnErrors);
+        }
+
+        /// <summary>
+        /// Move an item.
+        /// </summary>
+        /// <param name="itemId">The Id of the item to move.</param>
+        /// <param name="destinationFolderId">The Id of the folder to move the item to.</param>
+        /// <returns>The moved item.</returns>
+        internal async Task<Item> MoveItem(
+            ItemId itemId,
+            FolderId destinationFolderId)
+        {
+            return (await this.InternalMoveItems(
+                new ItemId[] { itemId },
+                destinationFolderId,
+                null,
+                ServiceErrorHandling.ThrowOnError).ConfigureAwait(false))[0].Item;
+        }
+
+        /// <summary>
+        /// Archives multiple items in a single call to EWS.
+        /// </summary>
+        /// <param name="itemIds">The Ids of the items to move.</param>
+        /// <param name="sourceFolderId">The Id of the folder in primary corresponding to which items are being archived to.</param>
+        /// <returns>A ServiceResponseCollection providing copy results for each of the specified item Ids.</returns>
+        public Task<ServiceResponseCollection<ArchiveItemResponse>> ArchiveItems(
+            IEnumerable<ItemId> itemIds,
+            FolderId sourceFolderId)
+        {
+            ArchiveItemRequest request = new ArchiveItemRequest(this, ServiceErrorHandling.ReturnErrors);
+
+            request.Ids.AddRange(itemIds);
+            request.SourceFolderId = sourceFolderId;
+
+            return request.ExecuteAsync();
+        }
+
+        /// <summary>
+        /// Finds items.
+        /// </summary>
+        /// <typeparam name="TItem">The type of the item.</typeparam>
+        /// <param name="parentFolderIds">The parent folder ids.</param>
+        /// <param name="searchFilter">The search filter. Available search filter classes
+        /// include SearchFilter.IsEqualTo, SearchFilter.ContainsSubstring and 
+        /// SearchFilter.SearchFilterCollection</param>
+        /// <param name="queryString">query string to be used for indexed search.</param>
+        /// <param name="view">The view controlling the number of items returned.</param>
+        /// <param name="groupBy">The group by.</param>
+        /// <param name="errorHandlingMode">Indicates the type of error handling should be done.</param>
+        /// <returns>Service response collection.</returns>
+        internal Task<ServiceResponseCollection<FindItemResponse<TItem>>> FindItems<TItem>(
+            IEnumerable<FolderId> parentFolderIds,
+            SearchFilter searchFilter,
+            string queryString,
+            ViewBase view,
+            Grouping groupBy,
+            ServiceErrorHandling errorHandlingMode)
+            where TItem : Item
+        {
+            EwsUtilities.ValidateParamCollection(parentFolderIds, "parentFolderIds");
+            EwsUtilities.ValidateParam(view, "view");
+            EwsUtilities.ValidateParamAllowNull(groupBy, "groupBy");
+            EwsUtilities.ValidateParamAllowNull(queryString, "queryString");
+            EwsUtilities.ValidateParamAllowNull(searchFilter, "searchFilter");
+
+            FindItemRequest<TItem> request = new FindItemRequest<TItem>(this, errorHandlingMode);
+
+            request.ParentFolderIds.AddRange(parentFolderIds);
+            request.SearchFilter = searchFilter;
+            request.QueryString = queryString;
+            request.View = view;
+            request.GroupBy = groupBy;
+
+            return request.ExecuteAsync();
+        }
+
+        /// <summary>
+        /// Obtains a list of items by searching the contents of a specific folder. Calling this method results in a call to EWS.
+        /// </summary>
+        /// <param name="parentFolderId">The Id of the folder in which to search for items.</param>
+        /// <param name="queryString">the search string to be used for indexed search, if any.</param>
+        /// <param name="view">The view controlling the number of items returned.</param>
+        /// <returns>An object representing the results of the search operation.</returns>
+        public async Task<FindItemsResults<Item>> FindItems(FolderId parentFolderId, string queryString, ViewBase view)
+        {
+            EwsUtilities.ValidateParamAllowNull(queryString, "queryString");
+
+            ServiceResponseCollection<FindItemResponse<Item>> responses = await this.FindItems<Item>(
+                new FolderId[] { parentFolderId },
+                null, /* searchFilter */
+                queryString,
+                view,
+                null,   /* groupBy */
+                ServiceErrorHandling.ThrowOnError).ConfigureAwait(false);
+
+            return responses[0].Results;
+        }
+
+        /// <summary>
+        /// Obtains a list of items by searching the contents of a specific folder. 
+        /// Along with conversations, a list of highlight terms are returned.
+        /// Calling this method results in a call to EWS.
+        /// </summary>
+        /// <param name="parentFolderId">The Id of the folder in which to search for items.</param>
+        /// <param name="queryString">the search string to be used for indexed search, if any.</param>
+        /// <param name="returnHighlightTerms">Flag indicating if highlight terms should be returned in the response</param>
+        /// <param name="view">The view controlling the number of items returned.</param>
+        /// <returns>An object representing the results of the search operation.</returns>
+        public async Task<FindItemsResults<Item>> FindItems(FolderId parentFolderId, string queryString, bool returnHighlightTerms, ViewBase view)
+        {
+            FolderId[] parentFolderIds = new FolderId[] { parentFolderId };
+
+            EwsUtilities.ValidateParamCollection(parentFolderIds, "parentFolderIds");
+            EwsUtilities.ValidateParam(view, "view");
+            EwsUtilities.ValidateParamAllowNull(queryString, "queryString");
+            EwsUtilities.ValidateParamAllowNull(returnHighlightTerms, "returnHighlightTerms");
+            EwsUtilities.ValidateMethodVersion(this, ExchangeVersion.Exchange2013, "FindItems");
+
+            FindItemRequest<Item> request = new FindItemRequest<Item>(this, ServiceErrorHandling.ThrowOnError);
+
+            request.ParentFolderIds.AddRange(parentFolderIds);
+            request.QueryString = queryString;
+            request.ReturnHighlightTerms = returnHighlightTerms;
+            request.View = view;
+
+            ServiceResponseCollection<FindItemResponse<Item>> responses = await request.ExecuteAsync().ConfigureAwait(false);
+            return responses[0].Results;
+        }
+
+        /// <summary>
+        /// Obtains a list of items by searching the contents of a specific folder. 
+        /// Along with conversations, a list of highlight terms are returned.
+        /// Calling this method results in a call to EWS.
+        /// </summary>
+        /// <param name="parentFolderId">The Id of the folder in which to search for items.</param>
+        /// <param name="queryString">the search string to be used for indexed search, if any.</param>
+        /// <param name="returnHighlightTerms">Flag indicating if highlight terms should be returned in the response</param>
+        /// <param name="view">The view controlling the number of items returned.</param>
+        /// <param name="groupBy">The group by clause.</param>
+        /// <returns>An object representing the results of the search operation.</returns>
+        public async Task<GroupedFindItemsResults<Item>> FindItems(FolderId parentFolderId, string queryString, bool returnHighlightTerms, ViewBase view, Grouping groupBy)
+        {
+            FolderId[] parentFolderIds = new FolderId[] { parentFolderId };
+
+            EwsUtilities.ValidateParamCollection(parentFolderIds, "parentFolderIds");
+            EwsUtilities.ValidateParam(view, "view");
+            EwsUtilities.ValidateParam(groupBy, "groupBy");
+            EwsUtilities.ValidateParamAllowNull(queryString, "queryString");
+            EwsUtilities.ValidateParamAllowNull(returnHighlightTerms, "returnHighlightTerms");
+            EwsUtilities.ValidateMethodVersion(this, ExchangeVersion.Exchange2013, "FindItems");
+
+            FindItemRequest<Item> request = new FindItemRequest<Item>(this, ServiceErrorHandling.ThrowOnError);
+
+            request.ParentFolderIds.AddRange(parentFolderIds);
+            request.QueryString = queryString;
+            request.ReturnHighlightTerms = returnHighlightTerms;
+            request.View = view;
+            request.GroupBy = groupBy;
+
+            ServiceResponseCollection<FindItemResponse<Item>> responses = await request.ExecuteAsync().ConfigureAwait(false);
+            return responses[0].GroupedFindResults;
+        }
+
+        /// <summary>
+        /// Obtains a list of items by searching the contents of a specific folder. Calling this method results in a call to EWS.
+        /// </summary>
+        /// <param name="parentFolderId">The Id of the folder in which to search for items.</param>
+        /// <param name="searchFilter">The search filter. Available search filter classes
+        /// include SearchFilter.IsEqualTo, SearchFilter.ContainsSubstring and 
+        /// SearchFilter.SearchFilterCollection</param>
+        /// <param name="view">The view controlling the number of items returned.</param>
+        /// <returns>An object representing the results of the search operation.</returns>
+        public async Task<FindItemsResults<Item>> FindItems(FolderId parentFolderId, SearchFilter searchFilter, ViewBase view)
+        {
+            EwsUtilities.ValidateParamAllowNull(searchFilter, "searchFilter");
+
+            ServiceResponseCollection<FindItemResponse<Item>> responses = await this.FindItems<Item>(
+                new FolderId[] { parentFolderId },
+                searchFilter,
+                null, /* queryString */
+                view,
+                null,   /* groupBy */
+                ServiceErrorHandling.ThrowOnError).ConfigureAwait(false);
+
+            return responses[0].Results;
+        }
+
+        /// <summary>
+        /// Obtains a list of items by searching the contents of a specific folder. Calling this method results in a call to EWS.
+        /// </summary>
+        /// <param name="parentFolderId">The Id of the folder in which to search for items.</param>
+        /// <param name="view">The view controlling the number of items returned.</param>
+        /// <returns>An object representing the results of the search operation.</returns>
+        public async Task<FindItemsResults<Item>> FindItems(FolderId parentFolderId, ViewBase view)
+        {
+            ServiceResponseCollection<FindItemResponse<Item>> responses = await this.FindItems<Item>(
+                new FolderId[] { parentFolderId },
+                null, /* searchFilter */
+                null, /* queryString */
+                view,
+                null, /* groupBy */
+                ServiceErrorHandling.ThrowOnError).ConfigureAwait(false);
+
+            return responses[0].Results;
+        }
+
+        /// <summary>
+        /// Obtains a list of items by searching the contents of a specific folder. Calling this method results in a call to EWS.
+        /// </summary>
+        /// <param name="parentFolderName">The name of the folder in which to search for items.</param>
+        /// <param name="queryString">query string to be used for indexed search</param>
+        /// <param name="view">The view controlling the number of items returned.</param>
+        /// <returns>An object representing the results of the search operation.</returns>
+        public Task<FindItemsResults<Item>> FindItems(WellKnownFolderName parentFolderName, string queryString, ViewBase view)
+        {
+            return this.FindItems(new FolderId(parentFolderName), queryString, view);
+        }
+
+        /// <summary>
+        /// Obtains a list of items by searching the contents of a specific folder. Calling this method results in a call to EWS.
+        /// </summary>
+        /// <param name="parentFolderName">The name of the folder in which to search for items.</param>
+        /// <param name="searchFilter">The search filter. Available search filter classes
+        /// include SearchFilter.IsEqualTo, SearchFilter.ContainsSubstring and 
+        /// SearchFilter.SearchFilterCollection</param>
+        /// <param name="view">The view controlling the number of items returned.</param>
+        /// <returns>An object representing the results of the search operation.</returns>
+        public Task<FindItemsResults<Item>> FindItems(WellKnownFolderName parentFolderName, SearchFilter searchFilter, ViewBase view)
+        {
+            return this.FindItems(
+                new FolderId(parentFolderName),
+                searchFilter,
+                view);
+        }
+
+        /// <summary>
+        /// Obtains a list of items by searching the contents of a specific folder. Calling this method results in a call to EWS.
+        /// </summary>
+        /// <param name="parentFolderName">The name of the folder in which to search for items.</param>
+        /// <param name="view">The view controlling the number of items returned.</param>
+        /// <returns>An object representing the results of the search operation.</returns>
+        public Task<FindItemsResults<Item>> FindItems(WellKnownFolderName parentFolderName, ViewBase view)
+        {
+            return this.FindItems(
+                new FolderId(parentFolderName),
+                (SearchFilter)null,
+                view);
+        }
+
+        /// <summary>
+        /// Obtains a grouped list of items by searching the contents of a specific folder. Calling this method results in a call to EWS.
+        /// </summary>
+        /// <param name="parentFolderId">The Id of the folder in which to search for items.</param>
+        /// <param name="queryString">query string to be used for indexed search</param>
+        /// <param name="view">The view controlling the number of items returned.</param>
+        /// <param name="groupBy">The group by clause.</param>
+        /// <returns>A list of items containing the contents of the specified folder.</returns>
+        public async Task<GroupedFindItemsResults<Item>> FindItems(
+            FolderId parentFolderId,
+            string queryString,
+            ViewBase view,
+            Grouping groupBy)
+        {
+            EwsUtilities.ValidateParam(groupBy, "groupBy");
+            EwsUtilities.ValidateParamAllowNull(queryString, "queryString");
+
+            ServiceResponseCollection<FindItemResponse<Item>> responses = await this.FindItems<Item>(
+                new FolderId[] { parentFolderId },
+                null, /* searchFilter */
+                queryString,
+                view,
+                groupBy,
+                ServiceErrorHandling.ThrowOnError).ConfigureAwait(false);
+
+            return responses[0].GroupedFindResults;
+        }
+
+        /// <summary>
+        /// Obtains a grouped list of items by searching the contents of a specific folder. Calling this method results in a call to EWS.
+        /// </summary>
+        /// <param name="parentFolderId">The Id of the folder in which to search for items.</param>
+        /// <param name="searchFilter">The search filter. Available search filter classes
+        /// include SearchFilter.IsEqualTo, SearchFilter.ContainsSubstring and 
+        /// SearchFilter.SearchFilterCollection</param>
+        /// <param name="view">The view controlling the number of items returned.</param>
+        /// <param name="groupBy">The group by clause.</param>
+        /// <returns>A list of items containing the contents of the specified folder.</returns>
+        public async Task<GroupedFindItemsResults<Item>> FindItems(
+            FolderId parentFolderId,
+            SearchFilter searchFilter,
+            ViewBase view,
+            Grouping groupBy)
+        {
+            EwsUtilities.ValidateParam(groupBy, "groupBy");
+            EwsUtilities.ValidateParamAllowNull(searchFilter, "searchFilter");
+
+            ServiceResponseCollection<FindItemResponse<Item>> responses = await this.FindItems<Item>(
+                new FolderId[] { parentFolderId },
+                searchFilter,
+                null, /* queryString */
+                view,
+                groupBy,
+                ServiceErrorHandling.ThrowOnError).ConfigureAwait(false);
+
+            return responses[0].GroupedFindResults;
+        }
+
+        /// <summary>
+        /// Obtains a grouped list of items by searching the contents of a specific folder. Calling this method results in a call to EWS.
+        /// </summary>
+        /// <param name="parentFolderId">The Id of the folder in which to search for items.</param>
+        /// <param name="view">The view controlling the number of items returned.</param>
+        /// <param name="groupBy">The group by clause.</param>
+        /// <returns>A list of items containing the contents of the specified folder.</returns>
+        public async Task<GroupedFindItemsResults<Item>> FindItems(
+            FolderId parentFolderId,
+            ViewBase view,
+            Grouping groupBy)
+        {
+            EwsUtilities.ValidateParam(groupBy, "groupBy");
+
+            ServiceResponseCollection<FindItemResponse<Item>> responses = await this.FindItems<Item>(
+                new FolderId[] { parentFolderId },
+                null, /* searchFilter */
+                null, /* queryString */
+                view,
+                groupBy,
+                ServiceErrorHandling.ThrowOnError).ConfigureAwait(false);
+
+            return responses[0].GroupedFindResults;
+        }
+
+        /// <summary>
+        /// Obtains a grouped list of items by searching the contents of a specific folder. Calling this method results in a call to EWS.
+        /// </summary>
+        /// <param name="parentFolderId">The Id of the folder in which to search for items.</param>
+        /// <param name="searchFilter">The search filter. Available search filter classes
+        /// include SearchFilter.IsEqualTo, SearchFilter.ContainsSubstring and 
+        /// SearchFilter.SearchFilterCollection</param>
+        /// <param name="view">The view controlling the number of items returned.</param>
+        /// <param name="groupBy">The group by clause.</param>
+        /// <typeparam name="TItem">Type of item.</typeparam>
+        /// <returns>A list of items containing the contents of the specified folder.</returns>
+        internal Task<ServiceResponseCollection<FindItemResponse<TItem>>> FindItems<TItem>(
+            FolderId parentFolderId,
+            SearchFilter searchFilter,
+            ViewBase view,
+            Grouping groupBy)
+            where TItem : Item
+        {
+            return this.FindItems<TItem>(
+                new FolderId[] { parentFolderId },
+                searchFilter,
+                null, /* queryString */
+                view,
+                groupBy,
+                ServiceErrorHandling.ThrowOnError);
+        }
+
+        /// <summary>
+        /// Obtains a grouped list of items by searching the contents of a specific folder. Calling this method results in a call to EWS.
+        /// </summary>
+        /// <param name="parentFolderName">The name of the folder in which to search for items.</param>
+        /// <param name="queryString">query string to be used for indexed search</param>
+        /// <param name="view">The view controlling the number of items returned.</param>
+        /// <param name="groupBy">The group by clause.</param>
+        /// <returns>A collection of grouped items representing the contents of the specified.</returns>
+        public Task<GroupedFindItemsResults<Item>> FindItems(
+            WellKnownFolderName parentFolderName,
+            string queryString,
+            ViewBase view,
+            Grouping groupBy)
+        {
+            EwsUtilities.ValidateParam(groupBy, "groupBy");
+
+            return this.FindItems(
+                new FolderId(parentFolderName),
+                queryString,
+                view,
+                groupBy);
+        }
+
+        /// <summary>
+        /// Obtains a grouped list of items by searching the contents of a specific folder. Calling this method results in a call to EWS.
+        /// </summary>
+        /// <param name="parentFolderName">The name of the folder in which to search for items.</param>
+        /// <param name="searchFilter">The search filter. Available search filter classes
+        /// include SearchFilter.IsEqualTo, SearchFilter.ContainsSubstring and 
+        /// SearchFilter.SearchFilterCollection</param>
+        /// <param name="view">The view controlling the number of items returned.</param>
+        /// <param name="groupBy">The group by clause.</param>
+        /// <returns>A collection of grouped items representing the contents of the specified.</returns>
+        public Task<GroupedFindItemsResults<Item>> FindItems(
+            WellKnownFolderName parentFolderName,
+            SearchFilter searchFilter,
+            ViewBase view,
+            Grouping groupBy)
+        {
+            return this.FindItems(
+                new FolderId(parentFolderName),
+                searchFilter,
+                view,
+                groupBy);
+        }
+
+        /// <summary>
+        /// Obtains a list of appointments by searching the contents of a specific folder. Calling this method results in a call to EWS.
+        /// </summary>
+        /// <param name="parentFolderId">The id of the calendar folder in which to search for items.</param>
+        /// <param name="calendarView">The calendar view controlling the number of appointments returned.</param>
+        /// <returns>A collection of appointments representing the contents of the specified folder.</returns>
+        public async Task<FindItemsResults<Appointment>> FindAppointments(FolderId parentFolderId, CalendarView calendarView)
+        {
+            ServiceResponseCollection<FindItemResponse<Appointment>> response = await this.FindItems<Appointment>(
+                new FolderId[] { parentFolderId },
+                null, /* searchFilter */
+                null, /* queryString */
+                calendarView,
+                null, /* groupBy */
+                ServiceErrorHandling.ThrowOnError).ConfigureAwait(false);
+
+            return response[0].Results;
+        }
+
+        /// <summary>
+        /// Obtains a list of appointments by searching the contents of a specific folder. Calling this method results in a call to EWS.
+        /// </summary>
+        /// <param name="parentFolderName">The name of the calendar folder in which to search for items.</param>
+        /// <param name="calendarView">The calendar view controlling the number of appointments returned.</param>
+        /// <returns>A collection of appointments representing the contents of the specified folder.</returns>
+        public Task<FindItemsResults<Appointment>> FindAppointments(WellKnownFolderName parentFolderName, CalendarView calendarView)
+        {
+            return this.FindAppointments(new FolderId(parentFolderName), calendarView);
+        }
+
+        /// <summary>
+        /// Loads the properties of multiple items in a single call to EWS.
+        /// </summary>
+        /// <param name="items">The items to load the properties of.</param>
+        /// <param name="propertySet">The set of properties to load.</param>
+        /// <returns>A ServiceResponseCollection providing results for each of the specified items.</returns>
+        public Task<ServiceResponseCollection<ServiceResponse>> LoadPropertiesForItems(IEnumerable<Item> items, PropertySet propertySet)
+        {
+            EwsUtilities.ValidateParamCollection(items, "items");
+            EwsUtilities.ValidateParam(propertySet, "propertySet");
+
+            return this.InternalLoadPropertiesForItems(
+                items,
+                propertySet,
+                ServiceErrorHandling.ReturnErrors);
+        }
+
+        /// <summary>
+        /// Loads the properties of multiple items in a single call to EWS.
+        /// </summary>
+        /// <param name="items">The items to load the properties of.</param>
+        /// <param name="propertySet">The set of properties to load.</param>
+        /// <param name="errorHandling">Indicates the type of error handling should be done.</param>
+        /// <returns>A ServiceResponseCollection providing results for each of the specified items.</returns>
+        internal Task<ServiceResponseCollection<ServiceResponse>> InternalLoadPropertiesForItems(
+            IEnumerable<Item> items,
+            PropertySet propertySet,
+            ServiceErrorHandling errorHandling)
+        {
+            GetItemRequestForLoad request = new GetItemRequestForLoad(this, errorHandling);
+
+            request.ItemIds.AddRange(items);
+            request.PropertySet = propertySet;
+
+            return request.ExecuteAsync();
+        }
+
+        /// <summary>
+        /// Binds to multiple items in a single call to EWS.
+        /// </summary>
+        /// <param name="itemIds">The Ids of the items to bind to.</param>
+        /// <param name="propertySet">The set of properties to load.</param>
+        /// <param name="anchorMailbox">The SmtpAddress of mailbox that hosts all items we need to bind to</param>
+        /// <param name="errorHandling">Type of error handling to perform.</param>
+        /// <returns>A ServiceResponseCollection providing results for each of the specified item Ids.</returns>
+        private Task<ServiceResponseCollection<GetItemResponse>> InternalBindToItems(
+            IEnumerable<ItemId> itemIds,
+            PropertySet propertySet,
+            string anchorMailbox,
+            ServiceErrorHandling errorHandling)
+        {
+            GetItemRequest request = new GetItemRequest(this, errorHandling);
+
+            request.ItemIds.AddRange(itemIds);
+            request.PropertySet = propertySet;
+            request.AnchorMailbox = anchorMailbox;
+
+            return request.ExecuteAsync();
+        }
+
+        /// <summary>
+        /// Binds to multiple items in a single call to EWS.
+        /// </summary>
+        /// <param name="itemIds">The Ids of the items to bind to.</param>
+        /// <param name="propertySet">The set of properties to load.</param>
+        /// <returns>A ServiceResponseCollection providing results for each of the specified item Ids.</returns>
+        public Task<ServiceResponseCollection<GetItemResponse>> BindToItems(IEnumerable<ItemId> itemIds, PropertySet propertySet)
+        {
+            EwsUtilities.ValidateParamCollection(itemIds, "itemIds");
+            EwsUtilities.ValidateParam(propertySet, "propertySet");
+
+            return this.InternalBindToItems(
+                itemIds,
+                propertySet,
+                null, /* anchorMailbox */
+                ServiceErrorHandling.ReturnErrors);
+        }
+
+        /// <summary>
+        /// Binds to multiple items in a single call to EWS.
+        /// </summary>
+        /// <param name="itemIds">The Ids of the items to bind to.</param>
+        /// <param name="propertySet">The set of properties to load.</param>
+        /// <param name="anchorMailbox">The SmtpAddress of mailbox that hosts all items we need to bind to</param>
+        /// <returns>A ServiceResponseCollection providing results for each of the specified item Ids.</returns>
+        /// <remarks>
+        /// This API designed to be used primarily in groups scenarios where we want to set the
+        /// anchor mailbox header so that request is routed directly to the group mailbox backend server.
+        /// </remarks>
+        public Task<ServiceResponseCollection<GetItemResponse>> BindToGroupItems(
+            IEnumerable<ItemId> itemIds,
+            PropertySet propertySet,
+            string anchorMailbox)
+        {
+            EwsUtilities.ValidateParamCollection(itemIds, "itemIds");
+            EwsUtilities.ValidateParam(propertySet, "propertySet");
+            EwsUtilities.ValidateParam(propertySet, "anchorMailbox");
+
+            return this.InternalBindToItems(
+                itemIds,
+                propertySet,
+                anchorMailbox,
+                ServiceErrorHandling.ReturnErrors);
+        }
+
+        /// <summary>
+        /// Binds to item.
+        /// </summary>
+        /// <param name="itemId">The item id.</param>
+        /// <param name="propertySet">The property set.</param>
+        /// <returns>Item.</returns>
+        internal async Task<Item> BindToItem(ItemId itemId, PropertySet propertySet)
+        {
+            EwsUtilities.ValidateParam(itemId, "itemId");
+            EwsUtilities.ValidateParam(propertySet, "propertySet");
+
+            ServiceResponseCollection<GetItemResponse> responses = await this.InternalBindToItems(
+                new ItemId[] { itemId },
+                propertySet,
+                null, /* anchorMailbox */
+                ServiceErrorHandling.ThrowOnError).ConfigureAwait(false);
+
+            return responses[0].Item;
+        }
+
+        /// <summary>
+        /// Binds to item.
+        /// </summary>
+        /// <typeparam name="TItem">The type of the item.</typeparam>
+        /// <param name="itemId">The item id.</param>
+        /// <param name="propertySet">The property set.</param>
+        /// <returns>Item</returns>
+        internal async Task<TItem> BindToItem<TItem>(ItemId itemId, PropertySet propertySet)
+            where TItem : Item
+        {
+            Item result = await this.BindToItem(itemId, propertySet).ConfigureAwait(false);
+
+            if (result is TItem)
+            {
+                return (TItem)result;
+            }
+            else
+            {
+                throw new ServiceLocalException(
+                    string.Format(
+                        Strings.ItemTypeNotCompatible,
+                        result.GetType().Name,
+                        typeof(TItem).Name));
+            }
+        }
+
+        /// <summary>
+        /// Deletes multiple items in a single call to EWS.
+        /// </summary>
+        /// <param name="itemIds">The Ids of the items to delete.</param>
+        /// <param name="deleteMode">The deletion mode.</param>
+        /// <param name="sendCancellationsMode">Indicates whether cancellation messages should be sent. Required if any of the item Ids represents an Appointment.</param>
+        /// <param name="affectedTaskOccurrences">Indicates which instance of a recurring task should be deleted. Required if any of the item Ids represents a Task.</param>
+        /// <param name="errorHandling">Type of error handling to perform.</param>
+        /// <param name="suppressReadReceipts">Whether to suppress read receipts</param>
+        /// <returns>A ServiceResponseCollection providing deletion results for each of the specified item Ids.</returns>
+        private Task<ServiceResponseCollection<ServiceResponse>> InternalDeleteItems(
+            IEnumerable<ItemId> itemIds,
+            DeleteMode deleteMode,
+            SendCancellationsMode? sendCancellationsMode,
+            AffectedTaskOccurrence? affectedTaskOccurrences,
+            ServiceErrorHandling errorHandling,
+            bool suppressReadReceipts)
+        {
+            DeleteItemRequest request = new DeleteItemRequest(this, errorHandling);
+
+            request.ItemIds.AddRange(itemIds);
+            request.DeleteMode = deleteMode;
+            request.SendCancellationsMode = sendCancellationsMode;
+            request.AffectedTaskOccurrences = affectedTaskOccurrences;
+            request.SuppressReadReceipts = suppressReadReceipts;
+
+            return request.ExecuteAsync();
+        }
+
+        /// <summary>
+        /// Deletes multiple items in a single call to EWS.
+        /// </summary>
+        /// <param name="itemIds">The Ids of the items to delete.</param>
+        /// <param name="deleteMode">The deletion mode.</param>
+        /// <param name="sendCancellationsMode">Indicates whether cancellation messages should be sent. Required if any of the item Ids represents an Appointment.</param>
+        /// <param name="affectedTaskOccurrences">Indicates which instance of a recurring task should be deleted. Required if any of the item Ids represents a Task.</param>
+        /// <returns>A ServiceResponseCollection providing deletion results for each of the specified item Ids.</returns>
+        public Task<ServiceResponseCollection<ServiceResponse>> DeleteItems(
+            IEnumerable<ItemId> itemIds,
+            DeleteMode deleteMode,
+            SendCancellationsMode? sendCancellationsMode,
+            AffectedTaskOccurrence? affectedTaskOccurrences)
+        {
+            return this.DeleteItems(itemIds, deleteMode, sendCancellationsMode, affectedTaskOccurrences, false);
+        }
+
+        /// <summary>
+        /// Deletes multiple items in a single call to EWS.
+        /// </summary>
+        /// <param name="itemIds">The Ids of the items to delete.</param>
+        /// <param name="deleteMode">The deletion mode.</param>
+        /// <param name="sendCancellationsMode">Indicates whether cancellation messages should be sent. Required if any of the item Ids represents an Appointment.</param>
+        /// <param name="affectedTaskOccurrences">Indicates which instance of a recurring task should be deleted. Required if any of the item Ids represents a Task.</param>
+        /// <returns>A ServiceResponseCollection providing deletion results for each of the specified item Ids.</returns>
+        /// <param name="suppressReadReceipt">Whether to suppress read receipts</param>
+        public Task<ServiceResponseCollection<ServiceResponse>> DeleteItems(
+            IEnumerable<ItemId> itemIds,
+            DeleteMode deleteMode,
+            SendCancellationsMode? sendCancellationsMode,
+            AffectedTaskOccurrence? affectedTaskOccurrences,
+            bool suppressReadReceipt)
+        {
+            EwsUtilities.ValidateParamCollection(itemIds, "itemIds");
+
+            return this.InternalDeleteItems(
+                itemIds,
+                deleteMode,
+                sendCancellationsMode,
+                affectedTaskOccurrences,
+                ServiceErrorHandling.ReturnErrors,
+                suppressReadReceipt);
+        }
+
+        /// <summary>
+        /// Deletes an item. Calling this method results in a call to EWS.
+        /// </summary>
+        /// <param name="itemId">The Id of the item to delete.</param>
+        /// <param name="deleteMode">The deletion mode.</param>
+        /// <param name="sendCancellationsMode">Indicates whether cancellation messages should be sent. Required if the item Id represents an Appointment.</param>
+        /// <param name="affectedTaskOccurrences">Indicates which instance of a recurring task should be deleted. Required if item Id represents a Task.</param>
+        internal Task<ServiceResponseCollection<ServiceResponse>> DeleteItem(
+            ItemId itemId,
+            DeleteMode deleteMode,
+            SendCancellationsMode? sendCancellationsMode,
+            AffectedTaskOccurrence? affectedTaskOccurrences)
+        {
+            return this.DeleteItem(itemId, deleteMode, sendCancellationsMode, affectedTaskOccurrences, false);
+        }
+
+        /// <summary>
+        /// Deletes an item. Calling this method results in a call to EWS.
+        /// </summary>
+        /// <param name="itemId">The Id of the item to delete.</param>
+        /// <param name="deleteMode">The deletion mode.</param>
+        /// <param name="sendCancellationsMode">Indicates whether cancellation messages should be sent. Required if the item Id represents an Appointment.</param>
+        /// <param name="affectedTaskOccurrences">Indicates which instance of a recurring task should be deleted. Required if item Id represents a Task.</param>
+        /// <param name="suppressReadReceipts">Whether to suppress read receipts</param>
+        internal Task<ServiceResponseCollection<ServiceResponse>> DeleteItem(
+            ItemId itemId,
+            DeleteMode deleteMode,
+            SendCancellationsMode? sendCancellationsMode,
+            AffectedTaskOccurrence? affectedTaskOccurrences,
+            bool suppressReadReceipts)
+        {
+            EwsUtilities.ValidateParam(itemId, "itemId");
+
+            return this.InternalDeleteItems(
+                new ItemId[] { itemId },
+                deleteMode,
+                sendCancellationsMode,
+                affectedTaskOccurrences,
+                ServiceErrorHandling.ThrowOnError,
+                suppressReadReceipts);
+        }
+
+        /// <summary>
+        /// Mark items as junk.
+        /// </summary>
+        /// <param name="itemIds">ItemIds for the items to mark</param>
+        /// <param name="isJunk">Whether the items are junk.  If true, senders are add to blocked sender list. If false, senders are removed.</param>
+        /// <param name="moveItem">Whether to move the item.  Items are moved to junk folder if isJunk is true, inbox if isJunk is false.</param>
+        /// <returns>A ServiceResponseCollection providing itemIds for each of the moved items..</returns>
+        public Task<ServiceResponseCollection<MarkAsJunkResponse>> MarkAsJunk(IEnumerable<ItemId> itemIds, bool isJunk, bool moveItem)
+        {
+            MarkAsJunkRequest request = new MarkAsJunkRequest(this, ServiceErrorHandling.ReturnErrors);
+            request.ItemIds.AddRange(itemIds);
+            request.IsJunk = isJunk;
+            request.MoveItem = moveItem;
+            return request.ExecuteAsync();
+        }
+
+        #endregion
+
+        #region People operations
+
+        /// <summary>
+        /// This method is for search scenarios. Retrieves a set of personas satisfying the specified search conditions.
+        /// </summary>
+        /// <param name="folderId">Id of the folder being searched</param>
+        /// <param name="searchFilter">The search filter. Available search filter classes
+        /// include SearchFilter.IsEqualTo, SearchFilter.ContainsSubstring and 
+        /// SearchFilter.SearchFilterCollection</param>
+        /// <param name="view">The view which defines the number of persona being returned</param>
+        /// <param name="queryString">The query string for which the search is being performed</param>
+        /// <returns>A collection of personas matching the search conditions</returns>
+        public async Task<ICollection<Persona>> FindPeople(FolderId folderId, SearchFilter searchFilter, ViewBase view, string queryString)
+        {
+            EwsUtilities.ValidateParamAllowNull(folderId, "folderId");
+            EwsUtilities.ValidateParamAllowNull(searchFilter, "searchFilter");
+            EwsUtilities.ValidateParam(view, "view");
+            EwsUtilities.ValidateParam(queryString, "queryString");
+            EwsUtilities.ValidateMethodVersion(this, ExchangeVersion.Exchange2013_SP1, "FindPeople");
+
+            FindPeopleRequest request = new FindPeopleRequest(this);
+
+            request.FolderId = folderId;
+            request.SearchFilter = searchFilter;
+            request.View = view;
+            request.QueryString = queryString;
+
+            return (await request.Execute().ConfigureAwait(false)).Personas;
+        }
+
+        /// <summary>
+        /// This method is for search scenarios. Retrieves a set of personas satisfying the specified search conditions.
+        /// </summary>
+        /// <param name="folderName">Name of the folder being searched</param>
+        /// <param name="searchFilter">The search filter. Available search filter classes
+        /// include SearchFilter.IsEqualTo, SearchFilter.ContainsSubstring and 
+        /// SearchFilter.SearchFilterCollection</param>
+        /// <param name="view">The view which defines the number of persona being returned</param>
+        /// <param name="queryString">The query string for which the search is being performed</param>
+        /// <returns>A collection of personas matching the search conditions</returns>
+        public Task<ICollection<Persona>> FindPeople(WellKnownFolderName folderName, SearchFilter searchFilter, ViewBase view, string queryString)
+        {
+            return this.FindPeople(new FolderId(folderName), searchFilter, view, queryString);
+        }
+
+        /// <summary>
+        /// This method is for browse scenarios. Retrieves a set of personas satisfying the specified browse conditions.
+        /// Browse scenariosdon't require query string.
+        /// </summary>
+        /// <param name="folderId">Id of the folder being browsed</param>
+        /// <param name="searchFilter">Search filter</param>
+        /// <param name="view">The view which defines paging and the number of persona being returned</param>
+        /// <returns>A result object containing resultset for browsing</returns>
+        public async Task<FindPeopleResults> FindPeople(FolderId folderId, SearchFilter searchFilter, ViewBase view)
+        {
+            EwsUtilities.ValidateParamAllowNull(folderId, "folderId");
+            EwsUtilities.ValidateParamAllowNull(searchFilter, "searchFilter");
+            EwsUtilities.ValidateParamAllowNull(view, "view");
+            EwsUtilities.ValidateMethodVersion(this, ExchangeVersion.Exchange2013_SP1, "FindPeople");
+
+            FindPeopleRequest request = new FindPeopleRequest(this);
+
+            request.FolderId = folderId;
+            request.SearchFilter = searchFilter;
+            request.View = view;
+
+            return (await request.Execute().ConfigureAwait(false)).Results;
+        }
+
+        /// <summary>
+        /// This method is for browse scenarios. Retrieves a set of personas satisfying the specified browse conditions.
+        /// Browse scenarios don't require query string.
+        /// </summary>
+        /// <param name="folderName">Name of the folder being browsed</param>
+        /// <param name="searchFilter">Search filter</param>
+        /// <param name="view">The view which defines paging and the number of personas being returned</param>
+        /// <returns>A result object containing resultset for browsing</returns>
+        public Task<FindPeopleResults> FindPeople(WellKnownFolderName folderName, SearchFilter searchFilter, ViewBase view)
+        {
+            return this.FindPeople(new FolderId(folderName), searchFilter, view);
+        }
+
+        /// <summary>
+        /// Retrieves all people who are relevant to the user
+        /// </summary>
+        /// <param name="view">The view which defines the number of personas being returned</param>
+        /// <returns>A collection of personas matching the query string</returns>
+        public Task<IPeopleQueryResults> BrowsePeople(ViewBase view)
+        {
+            return this.BrowsePeople(view, null);
+        }
+
+        /// <summary>
+        /// Retrieves all people who are relevant to the user
+        /// </summary>
+        /// <param name="view">The view which defines the number of personas being returned</param>
+        /// <param name="context">The context for this query. See PeopleQueryContextKeys for keys</param>
+        /// <returns>A collection of personas matching the query string</returns>
+        public Task<IPeopleQueryResults> BrowsePeople(ViewBase view, Dictionary<string, string> context)
+        {
+            return this.PerformPeopleQuery(view, string.Empty, context, null);
+        }
+
+        /// <summary>
+        /// Searches for people who are relevant to the user, automatically determining
+        /// the best sources to use.
+        /// </summary>
+        /// <param name="view">The view which defines the number of personas being returned</param>
+        /// <param name="queryString">The query string for which the search is being performed</param>
+        /// <returns>A collection of personas matching the query string</returns>
+        public Task<IPeopleQueryResults> SearchPeople(ViewBase view, string queryString)
+        {
+            return this.SearchPeople(view, queryString, null, null);
+        }
+
+        /// <summary>
+        /// Searches for people who are relevant to the user
+        /// </summary>
+        /// <param name="view">The view which defines the number of personas being returned</param>
+        /// <param name="queryString">The query string for which the search is being performed</param>
+        /// <param name="context">The context for this query. See PeopleQueryContextKeys for keys</param>
+        /// <param name="queryMode">The scope of the query.</param>
+        /// <returns>A collection of personas matching the query string</returns>
+        public Task<IPeopleQueryResults> SearchPeople(ViewBase view, string queryString, Dictionary<string, string> context, PeopleQueryMode queryMode)
+        {
+            EwsUtilities.ValidateParam(queryString, "queryString");
+
+            return this.PerformPeopleQuery(view, queryString, context, queryMode);
+        }
+
+        /// <summary>
+        /// Performs a People Query FindPeople call
+        /// </summary>
+        /// <param name="view">The view which defines the number of personas being returned</param>
+        /// <param name="queryString">The query string for which the search is being performed</param>
+        /// <param name="context">The context for this query</param>
+        /// <param name="queryMode">The scope of the query.</param>
+        /// <returns></returns>
+        private async Task<IPeopleQueryResults> PerformPeopleQuery(ViewBase view, string queryString, Dictionary<string, string> context, PeopleQueryMode queryMode)
+        {
+            EwsUtilities.ValidateParam(view, "view");
+            EwsUtilities.ValidateMethodVersion(this, ExchangeVersion.Exchange2015, "FindPeople");
+
+            if (context == null)
+            {
+                context = new Dictionary<string, string>();
+            }
+
+            if (queryMode == null)
+            {
+                queryMode = PeopleQueryMode.Auto;
+            }
+
+            FindPeopleRequest request = new FindPeopleRequest(this);
+            request.View = view;
+            request.QueryString = queryString;
+            request.SearchPeopleSuggestionIndex = true;
+            request.Context = context;
+            request.QueryMode = queryMode;
+
+            FindPeopleResponse response = await request.Execute().ConfigureAwait(false);
+
+            PeopleQueryResults results = new PeopleQueryResults();
+            results.Personas = response.Personas.ToList();
+            results.TransactionId = response.TransactionId;
+
+            return results;
+        }
+
+        /// <summary>
+        /// Get a user's photo.
+        /// </summary>
+        /// <param name="emailAddress">The user's email address</param>
+        /// <param name="userPhotoSize">The desired size of the returned photo. Valid photo sizes are in UserPhotoSize</param>
+        /// <param name="entityTag">A photo's cache ID which will allow the caller to ensure their cached photo is up to date</param>
+        /// <returns>A result object containing the photo state</returns>
+        public async Task<GetUserPhotoResults> GetUserPhoto(string emailAddress, string userPhotoSize, string entityTag)
+        {
+            EwsUtilities.ValidateParam(emailAddress, "emailAddress");
+            EwsUtilities.ValidateParam(userPhotoSize, "userPhotoSize");
+            EwsUtilities.ValidateParamAllowNull(entityTag, "entityTag");
+
+            GetUserPhotoRequest request = new GetUserPhotoRequest(this);
+
+            request.EmailAddress = emailAddress;
+            request.UserPhotoSize = userPhotoSize;
+            request.EntityTag = entityTag;
+
+            return (await request.Execute().ConfigureAwait(false)).Results;
+        }
+
+        #endregion
+
+        #region PeopleInsights operations
+
+        /// <summary>
+        /// This method is for retreiving people insight for given email addresses
+        /// </summary>
+        /// <param name="emailAddresses">Specified eamiladdresses to retrieve</param>
+        /// <returns>The collection of Person objects containing the insight info</returns>
+        public async Task<Collection<Person>> GetPeopleInsights(IEnumerable<string> emailAddresses)
+        {
+            GetPeopleInsightsRequest request = new GetPeopleInsightsRequest(this);
+            request.Emailaddresses.AddRange(emailAddresses);
+
+            return (await request.Execute().ConfigureAwait(false)).People;
+        }
+
+        #endregion
+        #region Attachment operations
+
+        /// <summary>
+        /// Gets an attachment.
+        /// </summary>
+        /// <param name="attachments">The attachments.</param>
+        /// <param name="bodyType">Type of the body.</param>
+        /// <param name="additionalProperties">The additional properties.</param>
+        /// <param name="errorHandling">Type of error handling to perform.</param>
+        /// <returns>Service response collection.</returns>
+        private Task<ServiceResponseCollection<GetAttachmentResponse>> InternalGetAttachments(
+            IEnumerable<Attachment> attachments,
+            BodyType? bodyType,
+            IEnumerable<PropertyDefinitionBase> additionalProperties,
+            ServiceErrorHandling errorHandling)
+        {
+            GetAttachmentRequest request = new GetAttachmentRequest(this, errorHandling);
+
+            request.Attachments.AddRange(attachments);
+            request.BodyType = bodyType;
+
+            if (additionalProperties != null)
+            {
+                request.AdditionalProperties.AddRange(additionalProperties);
+            }
+
+            return request.ExecuteAsync();
+        }
+
+        /// <summary>
+        /// Gets attachments.
+        /// </summary>
+        /// <param name="attachments">The attachments.</param>
+        /// <param name="bodyType">Type of the body.</param>
+        /// <param name="additionalProperties">The additional properties.</param>
+        /// <returns>Service response collection.</returns>
+        public Task<ServiceResponseCollection<GetAttachmentResponse>> GetAttachments(
+            Attachment[] attachments,
+            BodyType? bodyType,
+            IEnumerable<PropertyDefinitionBase> additionalProperties)
+        {
+            return this.InternalGetAttachments(
+                attachments,
+                bodyType,
+                additionalProperties,
+                ServiceErrorHandling.ReturnErrors);
+        }
+
+        /// <summary>
+        /// Gets attachments.
+        /// </summary>
+        /// <param name="attachmentIds">The attachment ids.</param>
+        /// <param name="bodyType">Type of the body.</param>
+        /// <param name="additionalProperties">The additional properties.</param>
+        /// <returns>Service response collection.</returns>
+        public Task<ServiceResponseCollection<GetAttachmentResponse>> GetAttachments(
+            string[] attachmentIds,
+            BodyType? bodyType,
+            IEnumerable<PropertyDefinitionBase> additionalProperties)
+        {
+            GetAttachmentRequest request = new GetAttachmentRequest(this, ServiceErrorHandling.ReturnErrors);
+
+            request.AttachmentIds.AddRange(attachmentIds);
+            request.BodyType = bodyType;
+
+            if (additionalProperties != null)
+            {
+                request.AdditionalProperties.AddRange(additionalProperties);
+            }
+
+            return request.ExecuteAsync();
+        }
+
+        /// <summary>
+        /// Gets an attachment.
+        /// </summary>
+        /// <param name="attachment">The attachment.</param>
+        /// <param name="bodyType">Type of the body.</param>
+        /// <param name="additionalProperties">The additional properties.</param>
+        internal Task<ServiceResponseCollection<GetAttachmentResponse>> GetAttachment(
+            Attachment attachment,
+            BodyType? bodyType,
+            IEnumerable<PropertyDefinitionBase> additionalProperties)
+        {
+            return this.InternalGetAttachments(
+                new Attachment[] { attachment },
+                bodyType,
+                additionalProperties,
+                ServiceErrorHandling.ThrowOnError);
+        }
+
+        /// <summary>
+        /// Creates attachments.
+        /// </summary>
+        /// <param name="parentItemId">The parent item id.</param>
+        /// <param name="attachments">The attachments.</param>
+        /// <returns>Service response collection.</returns>
+        internal Task<ServiceResponseCollection<CreateAttachmentResponse>> CreateAttachments(
+            string parentItemId,
+            IEnumerable<Attachment> attachments)
+        {
+            CreateAttachmentRequest request = new CreateAttachmentRequest(this, ServiceErrorHandling.ReturnErrors);
+
+            request.ParentItemId = parentItemId;
+            request.Attachments.AddRange(attachments);
+
+            return request.ExecuteAsync();
+        }
+
+        /// <summary>
+        /// Deletes attachments.
+        /// </summary>
+        /// <param name="attachments">The attachments.</param>
+        /// <returns>Service response collection.</returns>
+        internal Task<ServiceResponseCollection<DeleteAttachmentResponse>> DeleteAttachments(IEnumerable<Attachment> attachments)
+        {
+            DeleteAttachmentRequest request = new DeleteAttachmentRequest(this, ServiceErrorHandling.ReturnErrors);
+
+            request.Attachments.AddRange(attachments);
+
+            return request.ExecuteAsync();
+        }
+
+        #endregion
+
+        #region AD related operations
+
+        /// <summary>
+        /// Finds contacts in the user's Contacts folder and the Global Address List (in that order) that have names
+        /// that match the one passed as a parameter. Calling this method results in a call to EWS.
+        /// </summary>
+        /// <param name="nameToResolve">The name to resolve.</param>
+        /// <returns>A collection of name resolutions whose names match the one passed as a parameter.</returns>
+        public Task<NameResolutionCollection> ResolveName(string nameToResolve)
+        {
+            return this.ResolveName(
+                nameToResolve,
+                ResolveNameSearchLocation.ContactsThenDirectory,
+                false);
+        }
+
+        /// <summary>
+        /// Finds contacts in the Global Address List and/or in specific contact folders that have names
+        /// that match the one passed as a parameter. Calling this method results in a call to EWS.
+        /// </summary>
+        /// <param name="nameToResolve">The name to resolve.</param>
+        /// <param name="parentFolderIds">The Ids of the contact folders in which to look for matching contacts.</param>
+        /// <param name="searchScope">The scope of the search.</param>
+        /// <param name="returnContactDetails">Indicates whether full contact information should be returned for each of the found contacts.</param>
+        /// <returns>A collection of name resolutions whose names match the one passed as a parameter.</returns>
+        public Task<NameResolutionCollection> ResolveName(
+            string nameToResolve,
+            IEnumerable<FolderId> parentFolderIds,
+            ResolveNameSearchLocation searchScope,
+            bool returnContactDetails)
+        {
+            return ResolveName(
+                nameToResolve,
+                parentFolderIds,
+                searchScope,
+                returnContactDetails,
+                null);
+        }
+
+        /// <summary>
+        /// Finds contacts in the Global Address List and/or in specific contact folders that have names
+        /// that match the one passed as a parameter. Calling this method results in a call to EWS.
+        /// </summary>
+        /// <param name="nameToResolve">The name to resolve.</param>
+        /// <param name="parentFolderIds">The Ids of the contact folders in which to look for matching contacts.</param>
+        /// <param name="searchScope">The scope of the search.</param>
+        /// <param name="returnContactDetails">Indicates whether full contact information should be returned for each of the found contacts.</param>
+        /// <param name="contactDataPropertySet">The property set for the contct details</param>
+        /// <returns>A collection of name resolutions whose names match the one passed as a parameter.</returns>
+        public async Task<NameResolutionCollection> ResolveName(
+            string nameToResolve,
+            IEnumerable<FolderId> parentFolderIds,
+            ResolveNameSearchLocation searchScope,
+            bool returnContactDetails,
+            PropertySet contactDataPropertySet)
+        {
+            if (contactDataPropertySet != null)
+            {
+                EwsUtilities.ValidateMethodVersion(this, ExchangeVersion.Exchange2010_SP1, "ResolveName");
+            }
+
+            EwsUtilities.ValidateParam(nameToResolve, "nameToResolve");
+            if (parentFolderIds != null)
+            {
+                EwsUtilities.ValidateParamCollection(parentFolderIds, "parentFolderIds");
+            }
+
+            ResolveNamesRequest request = new ResolveNamesRequest(this);
+
+            request.NameToResolve = nameToResolve;
+            request.ReturnFullContactData = returnContactDetails;
+            request.ParentFolderIds.AddRange(parentFolderIds);
+            request.SearchLocation = searchScope;
+            request.ContactDataPropertySet = contactDataPropertySet;
+
+            return (await request.ExecuteAsync().ConfigureAwait(false))[0].Resolutions;
+        }
+
+        /// <summary>
+        /// Finds contacts in the Global Address List that have names that match the one passed as a parameter.
+        /// Calling this method results in a call to EWS.
+        /// </summary>
+        /// <param name="nameToResolve">The name to resolve.</param>
+        /// <param name="searchScope">The scope of the search.</param>
+        /// <param name="returnContactDetails">Indicates whether full contact information should be returned for each of the found contacts.</param>
+        /// <param name="contactDataPropertySet">Propety set for contact details</param>
+        /// <returns>A collection of name resolutions whose names match the one passed as a parameter.</returns>
+        public Task<NameResolutionCollection> ResolveName(
+            string nameToResolve,
+            ResolveNameSearchLocation searchScope,
+            bool returnContactDetails,
+            PropertySet contactDataPropertySet)
+        {
+            return this.ResolveName(
+                nameToResolve,
+                null,
+                searchScope,
+                returnContactDetails,
+                contactDataPropertySet);
+        }
+
+        /// <summary>
+        /// Finds contacts in the Global Address List that have names that match the one passed as a parameter.
+        /// Calling this method results in a call to EWS.
+        /// </summary>
+        /// <param name="nameToResolve">The name to resolve.</param>
+        /// <param name="searchScope">The scope of the search.</param>
+        /// <param name="returnContactDetails">Indicates whether full contact information should be returned for each of the found contacts.</param>
+        /// <returns>A collection of name resolutions whose names match the one passed as a parameter.</returns>
+        public Task<NameResolutionCollection> ResolveName(
+            string nameToResolve,
+            ResolveNameSearchLocation searchScope,
+            bool returnContactDetails)
+        {
+            return this.ResolveName(
+                nameToResolve,
+                null,
+                searchScope,
+                returnContactDetails);
+        }
+
+        /// <summary>
+        /// Expands a group by retrieving a list of its members. Calling this method results in a call to EWS.
+        /// </summary>
+        /// <param name="emailAddress">The e-mail address of the group.</param>
+        /// <returns>An ExpandGroupResults containing the members of the group.</returns>
+        public async Task<ExpandGroupResults> ExpandGroup(EmailAddress emailAddress)
+        {
+            EwsUtilities.ValidateParam(emailAddress, "emailAddress");
+
+            ExpandGroupRequest request = new ExpandGroupRequest(this);
+
+            request.EmailAddress = emailAddress;
+
+            return (await request.ExecuteAsync().ConfigureAwait(false))[0].Members;
+        }
+
+        /// <summary>
+        /// Expands a group by retrieving a list of its members. Calling this method results in a call to EWS.
+        /// </summary>
+        /// <param name="groupId">The Id of the group to expand.</param>
+        /// <returns>An ExpandGroupResults containing the members of the group.</returns>
+        public Task<ExpandGroupResults> ExpandGroup(ItemId groupId)
+        {
+            EwsUtilities.ValidateParam(groupId, "groupId");
+
+            EmailAddress emailAddress = new EmailAddress();
+            emailAddress.Id = groupId;
+
+            return this.ExpandGroup(emailAddress);
+        }
+
+        /// <summary>
+        /// Expands a group by retrieving a list of its members. Calling this method results in a call to EWS.
+        /// </summary>
+        /// <param name="smtpAddress">The SMTP address of the group to expand.</param>
+        /// <returns>An ExpandGroupResults containing the members of the group.</returns>
+        public Task<ExpandGroupResults> ExpandGroup(string smtpAddress)
+        {
+            EwsUtilities.ValidateParam(smtpAddress, "smtpAddress");
+
+            return this.ExpandGroup(new EmailAddress(smtpAddress));
+        }
+
+        /// <summary>
+        /// Expands a group by retrieving a list of its members. Calling this method results in a call to EWS.
+        /// </summary>
+        /// <param name="address">The SMTP address of the group to expand.</param>
+        /// <param name="routingType">The routing type of the address of the group to expand.</param>
+        /// <returns>An ExpandGroupResults containing the members of the group.</returns>
+        public Task<ExpandGroupResults> ExpandGroup(string address, string routingType)
+        {
+            EwsUtilities.ValidateParam(address, "address");
+            EwsUtilities.ValidateParam(routingType, "routingType");
+
+            EmailAddress emailAddress = new EmailAddress(address);
+            emailAddress.RoutingType = routingType;
+
+            return this.ExpandGroup(emailAddress);
+        }
+
+        /// <summary>
+        /// Get the password expiration date
+        /// </summary>
+        /// <param name="mailboxSmtpAddress">The e-mail address of the user.</param>
+        /// <returns>The password expiration date.</returns>
+        public async Task<DateTime?> GetPasswordExpirationDate(string mailboxSmtpAddress)
+        {
+            GetPasswordExpirationDateRequest request = new GetPasswordExpirationDateRequest(this);
+            request.MailboxSmtpAddress = mailboxSmtpAddress;
+
+            return (await request.Execute().ConfigureAwait(false)).PasswordExpirationDate;
+        }
+        #endregion
+
+        #region Notification operations
+
+        /// <summary>
+        /// Subscribes to pull notifications. Calling this method results in a call to EWS.
+        /// </summary>
+        /// <param name="folderIds">The Ids of the folder to subscribe to.</param>
+        /// <param name="timeout">The timeout, in minutes, after which the subscription expires. Timeout must be between 1 and 1440.</param>
+        /// <param name="watermark">An optional watermark representing a previously opened subscription.</param>
+        /// <param name="eventTypes">The event types to subscribe to.</param>
+        /// <returns>A PullSubscription representing the new subscription.</returns>
+        public async Task<PullSubscription> SubscribeToPullNotifications(
+            IEnumerable<FolderId> folderIds,
+            int timeout,
+            string watermark,
+            params EventType[] eventTypes)
+        {
+            EwsUtilities.ValidateParamCollection(folderIds, "folderIds");
+
+            return (await this.BuildSubscribeToPullNotificationsRequest(
+                 folderIds,
+                 timeout,
+                 watermark,
+                 eventTypes).ExecuteAsync().ConfigureAwait(false))[0].Subscription;
+        }
+
+        /// <summary>
+        /// Subscribes to pull notifications on all folders in the authenticated user's mailbox. Calling this method results in a call to EWS.
+        /// </summary>
+        /// <param name="timeout">The timeout, in minutes, after which the subscription expires. Timeout must be between 1 and 1440.</param>
+        /// <param name="watermark">An optional watermark representing a previously opened subscription.</param>
+        /// <param name="eventTypes">The event types to subscribe to.</param>
+        /// <returns>A PullSubscription representing the new subscription.</returns>
+        public async Task<PullSubscription> SubscribeToPullNotificationsOnAllFolders(
+            int timeout,
+            string watermark,
+            params EventType[] eventTypes)
+        {
+            EwsUtilities.ValidateMethodVersion(
+                this,
+                ExchangeVersion.Exchange2010,
+                "SubscribeToPullNotificationsOnAllFolders");
+
+            return (await this.BuildSubscribeToPullNotificationsRequest(
+                null,
+                timeout,
+                watermark,
+                eventTypes).ExecuteAsync().ConfigureAwait(false))[0].Subscription;
+        }
+
+        /// <summary>
+        /// Builds a request to subscribe to pull notifications in the authenticated user's mailbox. 
+        /// </summary>
+        /// <param name="folderIds">The Ids of the folder to subscribe to.</param>
+        /// <param name="timeout">The timeout, in minutes, after which the subscription expires. Timeout must be between 1 and 1440.</param>
+        /// <param name="watermark">An optional watermark representing a previously opened subscription.</param>
+        /// <param name="eventTypes">The event types to subscribe to.</param>
+        /// <returns>A request to subscribe to pull notifications in the authenticated user's mailbox. </returns>
+        private SubscribeToPullNotificationsRequest BuildSubscribeToPullNotificationsRequest(
+            IEnumerable<FolderId> folderIds,
+            int timeout,
+            string watermark,
+            EventType[] eventTypes)
+        {
+            if (timeout < 1 || timeout > 1440)
+            {
+                throw new ArgumentOutOfRangeException("timeout", Strings.TimeoutMustBeBetween1And1440);
+            }
+
+            EwsUtilities.ValidateParamCollection(eventTypes, "eventTypes");
+
+            SubscribeToPullNotificationsRequest request = new SubscribeToPullNotificationsRequest(this);
+
+            if (folderIds != null)
+            {
+                request.FolderIds.AddRange(folderIds);
+            }
+
+            request.Timeout = timeout;
+            request.EventTypes.AddRange(eventTypes);
+            request.Watermark = watermark;
+
+            return request;
+        }
+
+        /// <summary>
+        /// Unsubscribes from a subscription. Calling this method results in a call to EWS.
+        /// </summary>
+        /// <param name="subscriptionId">The Id of the pull subscription to unsubscribe from.</param>
+        internal System.Threading.Tasks.Task Unsubscribe(string subscriptionId)
+        {
+            return this.BuildUnsubscribeRequest(subscriptionId).ExecuteAsync();
+        }
+
+        /// <summary>
+        /// Buids a request to unsubscribe from a subscription.
+        /// </summary>
+        /// <param name="subscriptionId">The Id of the subscription for which to get the events.</param>
+        /// <returns>A request to unsubscribe from a subscription.</returns>
+        private UnsubscribeRequest BuildUnsubscribeRequest(string subscriptionId)
+        {
+            EwsUtilities.ValidateParam(subscriptionId, "subscriptionId");
+
+            UnsubscribeRequest request = new UnsubscribeRequest(this);
+
+            request.SubscriptionId = subscriptionId;
+
+            return request;
+        }
+
+        /// <summary>
+        /// Retrieves the latests events associated with a pull subscription. Calling this method results in a call to EWS.
+        /// </summary>
+        /// <param name="subscriptionId">The Id of the pull subscription for which to get the events.</param>
+        /// <param name="watermark">The watermark representing the point in time where to start receiving events.</param>
+        /// <returns>A GetEventsResults containing a list of events associated with the subscription.</returns>
+        internal async Task<GetEventsResults> GetEvents(string subscriptionId, string watermark)
+        {
+            return (await this.BuildGetEventsRequest(subscriptionId, watermark).ExecuteAsync().ConfigureAwait(false))[0].Results;
+        }
+
+        /// <summary>
+        /// Builds an request to retrieve the latests events associated with a pull subscription.
+        /// </summary>
+        /// <param name="subscriptionId">The Id of the pull subscription for which to get the events.</param>
+        /// <param name="watermark">The watermark representing the point in time where to start receiving events.</param>
+        /// <returns>An request to retrieve the latests events associated with a pull subscription. </returns>
+        private GetEventsRequest BuildGetEventsRequest(
+            string subscriptionId,
+            string watermark)
+        {
+            EwsUtilities.ValidateParam(subscriptionId, "subscriptionId");
+            EwsUtilities.ValidateParam(watermark, "watermark");
+
+            GetEventsRequest request = new GetEventsRequest(this);
+
+            request.SubscriptionId = subscriptionId;
+            request.Watermark = watermark;
+
+            return request;
+        }
+
+        /// <summary>
+        /// Subscribes to push notifications. Calling this method results in a call to EWS.
+        /// </summary>
+        /// <param name="folderIds">The Ids of the folder to subscribe to.</param>
+        /// <param name="url">The URL of the Web Service endpoint the Exchange server should push events to.</param>
+        /// <param name="frequency">The frequency, in minutes, at which the Exchange server should contact the Web Service endpoint. Frequency must be between 1 and 1440.</param>
+        /// <param name="watermark">An optional watermark representing a previously opened subscription.</param>
+        /// <param name="eventTypes">The event types to subscribe to.</param>
+        /// <returns>A PushSubscription representing the new subscription.</returns>
+        public async Task<PushSubscription> SubscribeToPushNotifications(
+            IEnumerable<FolderId> folderIds,
+            Uri url,
+            int frequency,
+            string watermark,
+            params EventType[] eventTypes)
+        {
+            EwsUtilities.ValidateParamCollection(folderIds, "folderIds");
+
+            return (await this.BuildSubscribeToPushNotificationsRequest(
+                folderIds,
+                url,
+                frequency,
+                watermark,
+                null,
+                null, // AnchorMailbox
+                eventTypes).ExecuteAsync().ConfigureAwait(false))[0].Subscription;
+        }
+
+        /// <summary>
+        /// Subscribes to push notifications on all folders in the authenticated user's mailbox. Calling this method results in a call to EWS.
+        /// </summary>
+        /// <param name="url">The URL of the Web Service endpoint the Exchange server should push events to.</param>
+        /// <param name="frequency">The frequency, in minutes, at which the Exchange server should contact the Web Service endpoint. Frequency must be between 1 and 1440.</param>
+        /// <param name="watermark">An optional watermark representing a previously opened subscription.</param>
+        /// <param name="eventTypes">The event types to subscribe to.</param>
+        /// <returns>A PushSubscription representing the new subscription.</returns>
+        public async Task<PushSubscription> SubscribeToPushNotificationsOnAllFolders(
+            Uri url,
+            int frequency,
+            string watermark,
+            params EventType[] eventTypes)
+        {
+            EwsUtilities.ValidateMethodVersion(
+                this,
+                ExchangeVersion.Exchange2010,
+                "SubscribeToPushNotificationsOnAllFolders");
+
+            return (await this.BuildSubscribeToPushNotificationsRequest(
+                null,
+                url,
+                frequency,
+                watermark,
+                null,
+                null, // AnchorMailbox
+                eventTypes).ExecuteAsync().ConfigureAwait(false))[0].Subscription;
+        }
+
+        /// <summary>
+        /// Subscribes to push notifications. Calling this method results in a call to EWS.
+        /// </summary>
+        /// <param name="folderIds">The Ids of the folder to subscribe to.</param>
+        /// <param name="url">The URL of the Web Service endpoint the Exchange server should push events to.</param>
+        /// <param name="frequency">The frequency, in minutes, at which the Exchange server should contact the Web Service endpoint. Frequency must be between 1 and 1440.</param>
+        /// <param name="watermark">An optional watermark representing a previously opened subscription.</param>
+        /// <param name="callerData">Optional caller data that will be returned the call back.</param>
+        /// <param name="eventTypes">The event types to subscribe to.</param>
+        /// <returns>A PushSubscription representing the new subscription.</returns>
+        public async Task<PushSubscription> SubscribeToPushNotifications(
+            IEnumerable<FolderId> folderIds,
+            Uri url,
+            int frequency,
+            string watermark,
+            string callerData,
+            params EventType[] eventTypes)
+        {
+            EwsUtilities.ValidateParamCollection(folderIds, "folderIds");
+
+            return (await this.BuildSubscribeToPushNotificationsRequest(
+                folderIds,
+                url,
+                frequency,
+                watermark,
+                callerData,
+                null, // AnchorMailbox
+                eventTypes).ExecuteAsync().ConfigureAwait(false))[0].Subscription;
+        }
+
+        /// <summary>
+        /// Subscribes to push notifications on a group mailbox. Calling this method results in a call to EWS.
+        /// </summary>
+        /// <param name="groupMailboxSmtp">The smtpaddress of the group mailbox to subscribe to.</param>
+        /// <param name="url">The URL of the Web Service endpoint the Exchange server should push events to.</param>
+        /// <param name="frequency">The frequency, in minutes, at which the Exchange server should contact the Web Service endpoint. Frequency must be between 1 and 1440.</param>
+        /// <param name="watermark">An optional watermark representing a previously opened subscription.</param>
+        /// <param name="callerData">Optional caller data that will be returned the call back.</param>
+        /// <param name="eventTypes">The event types to subscribe to.</param>
+        /// <returns>A PushSubscription representing the new subscription.</returns>
+        public async Task<PushSubscription> SubscribeToGroupPushNotifications(
+            string groupMailboxSmtp,
+            Uri url,
+            int frequency,
+            string watermark,
+            string callerData,
+            params EventType[] eventTypes)
+        {
+            var folderIds = new FolderId[] { new FolderId(WellKnownFolderName.Inbox, new Mailbox(groupMailboxSmtp)) };
+            return (await this.BuildSubscribeToPushNotificationsRequest(
+                folderIds,
+                url,
+                frequency,
+                watermark,
+                callerData,
+                groupMailboxSmtp, // AnchorMailbox
+                eventTypes).ExecuteAsync().ConfigureAwait(false))[0].Subscription;
+        }
+
+        /// <summary>
+        /// Subscribes to push notifications on all folders in the authenticated user's mailbox. Calling this method results in a call to EWS.
+        /// </summary>
+        /// <param name="url">The URL of the Web Service endpoint the Exchange server should push events to.</param>
+        /// <param name="frequency">The frequency, in minutes, at which the Exchange server should contact the Web Service endpoint. Frequency must be between 1 and 1440.</param>
+        /// <param name="watermark">An optional watermark representing a previously opened subscription.</param>
+        /// <param name="callerData">Optional caller data that will be returned the call back.</param>
+        /// <param name="eventTypes">The event types to subscribe to.</param>
+        /// <returns>A PushSubscription representing the new subscription.</returns>
+        public async Task<PushSubscription> SubscribeToPushNotificationsOnAllFolders(
+            Uri url,
+            int frequency,
+            string watermark,
+            string callerData,
+            params EventType[] eventTypes)
+        {
+            EwsUtilities.ValidateMethodVersion(
+                this,
+                ExchangeVersion.Exchange2010,
+                "SubscribeToPushNotificationsOnAllFolders");
+
+            return (await this.BuildSubscribeToPushNotificationsRequest(
+                null,
+                url,
+                frequency,
+                watermark,
+                callerData,
+                null, // AnchorMailbox
+                eventTypes).ExecuteAsync().ConfigureAwait(false))[0].Subscription;
+        }
+
+        /// <summary>
+        /// Set a TeamMailbox
+        /// </summary>
+        /// <param name="emailAddress">TeamMailbox email address</param>
+        /// <param name="sharePointSiteUrl">SharePoint site URL</param>
+        /// <param name="state">TeamMailbox lifecycle state</param>
+        public System.Threading.Tasks.Task SetTeamMailbox(EmailAddress emailAddress, Uri sharePointSiteUrl, TeamMailboxLifecycleState state)
+        {
+            EwsUtilities.ValidateMethodVersion(this, ExchangeVersion.Exchange2013, "SetTeamMailbox");
+
+            if (emailAddress == null)
+            {
+                throw new ArgumentNullException("emailAddress");
+            }
+
+            if (sharePointSiteUrl == null)
+            {
+                throw new ArgumentNullException("sharePointSiteUrl");
+            }
+
+            SetTeamMailboxRequest request = new SetTeamMailboxRequest(this, emailAddress, sharePointSiteUrl, state);
+            return request.Execute();
+        }
+
+        /// <summary>
+        /// Unpin a TeamMailbox
+        /// </summary>
+        /// <param name="emailAddress">TeamMailbox email address</param>
+        public System.Threading.Tasks.Task UnpinTeamMailbox(EmailAddress emailAddress)
+        {
+            EwsUtilities.ValidateMethodVersion(this, ExchangeVersion.Exchange2013, "UnpinTeamMailbox");
+
+            if (emailAddress == null)
+            {
+                throw new ArgumentNullException("emailAddress");
+            }
+
+            UnpinTeamMailboxRequest request = new UnpinTeamMailboxRequest(this, emailAddress);
+            return request.Execute();
+        }
+
+        /// <summary>
+        /// Builds an request to request to subscribe to push notifications in the authenticated user's mailbox.
+        /// </summary>
+        /// <param name="folderIds">The Ids of the folder to subscribe to.</param>
+        /// <param name="url">The URL of the Web Service endpoint the Exchange server should push events to.</param>
+        /// <param name="frequency">The frequency, in minutes, at which the Exchange server should contact the Web Service endpoint. Frequency must be between 1 and 1440.</param>
+        /// <param name="watermark">An optional watermark representing a previously opened subscription.</param>
+        /// <param name="callerData">Optional caller data that will be returned the call back.</param>
+        /// <param name="anchorMailbox">The smtpaddress of the mailbox to subscribe to.</param>
+        /// <param name="eventTypes">The event types to subscribe to.</param>
+        /// <returns>A request to request to subscribe to push notifications in the authenticated user's mailbox.</returns>
+        private SubscribeToPushNotificationsRequest BuildSubscribeToPushNotificationsRequest(
+            IEnumerable<FolderId> folderIds,
+            Uri url,
+            int frequency,
+            string watermark,
+            string callerData,
+            string anchorMailbox,
+            EventType[] eventTypes)
+        {
+            EwsUtilities.ValidateParam(url, "url");
+
+            if (frequency < 1 || frequency > 1440)
+            {
+                throw new ArgumentOutOfRangeException("frequency", Strings.FrequencyMustBeBetween1And1440);
+            }
+
+            EwsUtilities.ValidateParamCollection(eventTypes, "eventTypes");
+
+            SubscribeToPushNotificationsRequest request = new SubscribeToPushNotificationsRequest(this);
+            request.AnchorMailbox = anchorMailbox;
+
+            if (folderIds != null)
+            {
+                request.FolderIds.AddRange(folderIds);
+            }
+
+            request.Url = url;
+            request.Frequency = frequency;
+            request.EventTypes.AddRange(eventTypes);
+            request.Watermark = watermark;
+            request.CallerData = callerData;
+
+            return request;
+        }
+
+        /// <summary>
+        /// Subscribes to streaming notifications. Calling this method results in a call to EWS.
+        /// </summary>
+        /// <param name="folderIds">The Ids of the folder to subscribe to.</param>
+        /// <param name="eventTypes">The event types to subscribe to.</param>
+        /// <returns>A StreamingSubscription representing the new subscription.</returns>
+        public async System.Threading.Tasks.Task<StreamingSubscription> SubscribeToStreamingNotifications(
+            IEnumerable<FolderId> folderIds,
+            params EventType[] eventTypes)
+        {
+            EwsUtilities.ValidateMethodVersion(
+                this,
+                ExchangeVersion.Exchange2010_SP1,
+                "SubscribeToStreamingNotifications");
+
+            EwsUtilities.ValidateParamCollection(folderIds, "folderIds");
+
+            return (await this.BuildSubscribeToStreamingNotificationsRequest(folderIds, eventTypes).ExecuteAsync().ConfigureAwait(false))[0].Subscription;
+        }
+
+        /// <summary>
+        /// Subscribes to streaming notifications on all folders in the authenticated user's mailbox. Calling this method results in a call to EWS.
+        /// </summary>
+        /// <param name="eventTypes">The event types to subscribe to.</param>
+        /// <returns>A StreamingSubscription representing the new subscription.</returns>
+        public async Task<StreamingSubscription> SubscribeToStreamingNotificationsOnAllFolders(
+            params EventType[] eventTypes)
+        {
+            EwsUtilities.ValidateMethodVersion(
+                this,
+                ExchangeVersion.Exchange2010_SP1,
+                "SubscribeToStreamingNotificationsOnAllFolders");
+
+            return (await this.BuildSubscribeToStreamingNotificationsRequest(null, eventTypes).ExecuteAsync().ConfigureAwait(false))[0].Subscription;
+        }
+
+        /// <summary>
+        /// Builds request to subscribe to streaming notifications in the authenticated user's mailbox. 
+        /// </summary>
+        /// <param name="folderIds">The Ids of the folder to subscribe to.</param>
+        /// <param name="eventTypes">The event types to subscribe to.</param>
+        /// <returns>A request to subscribe to streaming notifications in the authenticated user's mailbox. </returns>
+        private SubscribeToStreamingNotificationsRequest BuildSubscribeToStreamingNotificationsRequest(
+            IEnumerable<FolderId> folderIds,
+            EventType[] eventTypes)
+        {
+            EwsUtilities.ValidateParamCollection(eventTypes, "eventTypes");
+
+            SubscribeToStreamingNotificationsRequest request = new SubscribeToStreamingNotificationsRequest(this);
+
+            if (folderIds != null)
+            {
+                request.FolderIds.AddRange(folderIds);
+            }
+
+            request.EventTypes.AddRange(eventTypes);
+
+            return request;
+        }
+
+        #endregion
+
+        #region Synchronization operations
+
+        /// <summary>
+        /// Synchronizes the items of a specific folder. Calling this method results in a call to EWS.
+        /// </summary>
+        /// <param name="syncFolderId">The Id of the folder containing the items to synchronize with.</param>
+        /// <param name="propertySet">The set of properties to retrieve for synchronized items.</param>
+        /// <param name="ignoredItemIds">The optional list of item Ids that should be ignored.</param>
+        /// <param name="maxChangesReturned">The maximum number of changes that should be returned.</param>
+        /// <param name="syncScope">The sync scope identifying items to include in the ChangeCollection.</param>
+        /// <param name="syncState">The optional sync state representing the point in time when to start the synchronization.</param>
+        /// <returns>A ChangeCollection containing a list of changes that occurred in the specified folder.</returns>
+        public System.Threading.Tasks.Task<ChangeCollection<ItemChange>> SyncFolderItems(
+            FolderId syncFolderId,
+            PropertySet propertySet,
+            IEnumerable<ItemId> ignoredItemIds,
+            int maxChangesReturned,
+            SyncFolderItemsScope syncScope,
+            string syncState)
+        {
+            return this.SyncFolderItems(
+                syncFolderId,
+                propertySet,
+                ignoredItemIds,
+                maxChangesReturned,
+                0, // numberOfDays
+                syncScope,
+                syncState);
+        }
+
+        /// <summary>
+        /// Synchronizes the items of a specific folder. Calling this method results in a call to EWS.
+        /// </summary>
+        /// <param name="syncFolderId">The Id of the folder containing the items to synchronize with.</param>
+        /// <param name="propertySet">The set of properties to retrieve for synchronized items.</param>
+        /// <param name="ignoredItemIds">The optional list of item Ids that should be ignored.</param>
+        /// <param name="maxChangesReturned">The maximum number of changes that should be returned.</param>
+        /// <param name="numberOfDays">Limit the changes returned to this many days ago; 0 means no limit.</param>
+        /// <param name="syncScope">The sync scope identifying items to include in the ChangeCollection.</param>
+        /// <param name="syncState">The optional sync state representing the point in time when to start the synchronization.</param>
+        /// <returns>A ChangeCollection containing a list of changes that occurred in the specified folder.</returns>
+        public async System.Threading.Tasks.Task<ChangeCollection<ItemChange>> SyncFolderItems(
+            FolderId syncFolderId,
+            PropertySet propertySet,
+            IEnumerable<ItemId> ignoredItemIds,
+            int maxChangesReturned,
+            int numberOfDays,
+            SyncFolderItemsScope syncScope,
+            string syncState)
+        {
+            return (await this.BuildSyncFolderItemsRequest(
+                syncFolderId,
+                propertySet,
+                ignoredItemIds,
+                maxChangesReturned,
+                numberOfDays,
+                syncScope,
+                syncState).ExecuteAsync().ConfigureAwait(false))[0].Changes;
+        }
+
+        /// <summary>
+        /// Builds a request to synchronize the items of a specific folder.
+        /// </summary>
+        /// <param name="syncFolderId">The Id of the folder containing the items to synchronize with.</param>
+        /// <param name="propertySet">The set of properties to retrieve for synchronized items.</param>
+        /// <param name="ignoredItemIds">The optional list of item Ids that should be ignored.</param>
+        /// <param name="maxChangesReturned">The maximum number of changes that should be returned.</param>
+        /// <param name="numberOfDays">Limit the changes returned to this many days ago; 0 means no limit.</param>
+        /// <param name="syncScope">The sync scope identifying items to include in the ChangeCollection.</param>
+        /// <param name="syncState">The optional sync state representing the point in time when to start the synchronization.</param>
+        /// <returns>A request to synchronize the items of a specific folder.</returns>
+        private SyncFolderItemsRequest BuildSyncFolderItemsRequest(
+            FolderId syncFolderId,
+            PropertySet propertySet,
+            IEnumerable<ItemId> ignoredItemIds,
+            int maxChangesReturned,
+            int numberOfDays,
+            SyncFolderItemsScope syncScope,
+            string syncState)
+        {
+            EwsUtilities.ValidateParam(syncFolderId, "syncFolderId");
+            EwsUtilities.ValidateParam(propertySet, "propertySet");
+
+            SyncFolderItemsRequest request = new SyncFolderItemsRequest(this);
+
+            request.SyncFolderId = syncFolderId;
+            request.PropertySet = propertySet;
+            if (ignoredItemIds != null)
+            {
+                request.IgnoredItemIds.AddRange(ignoredItemIds);
+            }
+            request.MaxChangesReturned = maxChangesReturned;
+            request.NumberOfDays = numberOfDays;
+            request.SyncScope = syncScope;
+            request.SyncState = syncState;
+
+            return request;
+        }
+
+        /// <summary>
+        /// Synchronizes the sub-folders of a specific folder. Calling this method results in a call to EWS.
+        /// </summary>
+        /// <param name="syncFolderId">The Id of the folder containing the items to synchronize with. A null value indicates the root folder of the mailbox.</param>
+        /// <param name="propertySet">The set of properties to retrieve for synchronized items.</param>
+        /// <param name="syncState">The optional sync state representing the point in time when to start the synchronization.</param>
+        /// <returns>A ChangeCollection containing a list of changes that occurred in the specified folder.</returns>
+        public async Task<ChangeCollection<FolderChange>> SyncFolderHierarchy(
+            FolderId syncFolderId,
+            PropertySet propertySet,
+            string syncState)
+        {
+            return (await this.BuildSyncFolderHierarchyRequest(
+                syncFolderId,
+                propertySet,
+                syncState).ExecuteAsync().ConfigureAwait(false))[0].Changes;
+        }
+
+        /// <summary>
+        /// Synchronizes the entire folder hierarchy of the mailbox this Service is connected to. Calling this method results in a call to EWS.
+        /// </summary>
+        /// <param name="propertySet">The set of properties to retrieve for synchronized items.</param>
+        /// <param name="syncState">The optional sync state representing the point in time when to start the synchronization.</param>
+        /// <returns>A ChangeCollection containing a list of changes that occurred in the specified folder.</returns>
+        public Task<ChangeCollection<FolderChange>> SyncFolderHierarchy(PropertySet propertySet, string syncState)
+        {
+            return this.SyncFolderHierarchy(
+                null,
+                propertySet,
+                syncState);
+        }
+
+        /// <summary>
+        /// Builds a request to synchronize the specified folder hierarchy of the mailbox this Service is connected to.
+        /// </summary>
+        /// <param name="syncFolderId">The Id of the folder containing the items to synchronize with. A null value indicates the root folder of the mailbox.</param>
+        /// <param name="propertySet">The set of properties to retrieve for synchronized items.</param>
+        /// <param name="syncState">The optional sync state representing the point in time when to start the synchronization.</param>
+        /// <returns>A request to synchronize the specified folder hierarchy of the mailbox this Service is connected to.</returns>
+        private SyncFolderHierarchyRequest BuildSyncFolderHierarchyRequest(
+            FolderId syncFolderId,
+            PropertySet propertySet,
+            string syncState)
+        {
+            EwsUtilities.ValidateParamAllowNull(syncFolderId, "syncFolderId");  // Null syncFolderId is allowed
+            EwsUtilities.ValidateParam(propertySet, "propertySet");
+
+            SyncFolderHierarchyRequest request = new SyncFolderHierarchyRequest(this);
+
+            request.PropertySet = propertySet;
+            request.SyncFolderId = syncFolderId;
+            request.SyncState = syncState;
+
+            return request;
+        }
+
+        #endregion
+
+        #region Availability operations
+
+        /// <summary>
+        /// Gets Out of Office (OOF) settings for a specific user. Calling this method results in a call to EWS.
+        /// </summary>
+        /// <param name="smtpAddress">The SMTP address of the user for which to retrieve OOF settings.</param>
+        /// <returns>An OofSettings instance containing OOF information for the specified user.</returns>
+        public async Task<OofSettings> GetUserOofSettings(string smtpAddress)
+        {
+            EwsUtilities.ValidateParam(smtpAddress, "smtpAddress");
+
+            GetUserOofSettingsRequest request = new GetUserOofSettingsRequest(this);
+
+            request.SmtpAddress = smtpAddress;
+
+            return (await request.Execute().ConfigureAwait(false)).OofSettings;
+        }
+
+        /// <summary>
+        /// Sets the Out of Office (OOF) settings for a specific mailbox. Calling this method results in a call to EWS.
+        /// </summary>
+        /// <param name="smtpAddress">The SMTP address of the user for which to set OOF settings.</param>
+        /// <param name="oofSettings">The OOF settings.</param>
+        public System.Threading.Tasks.Task SetUserOofSettings(string smtpAddress, OofSettings oofSettings)
+        {
+            EwsUtilities.ValidateParam(smtpAddress, "smtpAddress");
+            EwsUtilities.ValidateParam(oofSettings, "oofSettings");
+
+            SetUserOofSettingsRequest request = new SetUserOofSettingsRequest(this);
+
+            request.SmtpAddress = smtpAddress;
+            request.OofSettings = oofSettings;
+
+            return request.Execute();
+        }
+
+        /// <summary>
+        /// Gets detailed information about the availability of a set of users, rooms, and resources within a
+        /// specified time window.
+        /// </summary>
+        /// <param name="attendees">The attendees for which to retrieve availability information.</param>
+        /// <param name="timeWindow">The time window in which to retrieve user availability information.</param>
+        /// <param name="requestedData">The requested data (free/busy and/or suggestions).</param>
+        /// <param name="options">The options controlling the information returned.</param>
+        /// <returns>
+        /// The availability information for each user appears in a unique FreeBusyResponse object. The order of users
+        /// in the request determines the order of availability data for each user in the response.
+        /// </returns>
+        public Task<GetUserAvailabilityResults> GetUserAvailability(
+            IEnumerable<AttendeeInfo> attendees,
+            TimeWindow timeWindow,
+            AvailabilityData requestedData,
+            AvailabilityOptions options)
+        {
+            EwsUtilities.ValidateParamCollection(attendees, "attendees");
+            EwsUtilities.ValidateParam(timeWindow, "timeWindow");
+            EwsUtilities.ValidateParam(options, "options");
+
+            GetUserAvailabilityRequest request = new GetUserAvailabilityRequest(this);
+
+            request.Attendees = attendees;
+            request.TimeWindow = timeWindow;
+            request.RequestedData = requestedData;
+            request.Options = options;
+
+            return request.Execute();
+        }
+
+        /// <summary>
+        /// Gets detailed information about the availability of a set of users, rooms, and resources within a
+        /// specified time window.
+        /// </summary>
+        /// <param name="attendees">The attendees for which to retrieve availability information.</param>
+        /// <param name="timeWindow">The time window in which to retrieve user availability information.</param>
+        /// <param name="requestedData">The requested data (free/busy and/or suggestions).</param>
+        /// <returns>
+        /// The availability information for each user appears in a unique FreeBusyResponse object. The order of users
+        /// in the request determines the order of availability data for each user in the response.
+        /// </returns>
+        public Task<GetUserAvailabilityResults> GetUserAvailability(
+            IEnumerable<AttendeeInfo> attendees,
+            TimeWindow timeWindow,
+            AvailabilityData requestedData)
+        {
+            return this.GetUserAvailability(
+                attendees,
+                timeWindow,
+                requestedData,
+                new AvailabilityOptions());
+        }
+
+        /// <summary>
+        /// Retrieves a collection of all room lists in the organization.
+        /// </summary>
+        /// <returns>An EmailAddressCollection containing all the room lists in the organization.</returns>
+        public async Task<EmailAddressCollection> GetRoomLists()
+        {
+            GetRoomListsRequest request = new GetRoomListsRequest(this);
+
+            return (await request.Execute().ConfigureAwait(false)).RoomLists;
+        }
+
+        /// <summary>
+        /// Retrieves a collection of all rooms in the specified room list in the organization.
+        /// </summary>
+        /// <param name="emailAddress">The e-mail address of the room list.</param>
+        /// <returns>A collection of EmailAddress objects representing all the rooms within the specifed room list.</returns>
+        public async Task<Collection<EmailAddress>> GetRooms(EmailAddress emailAddress)
+        {
+            EwsUtilities.ValidateParam(emailAddress, "emailAddress");
+
+            GetRoomsRequest request = new GetRoomsRequest(this);
+
+            request.RoomList = emailAddress;
+
+            return (await request.Execute().ConfigureAwait(false)).Rooms;
+        }
+        #endregion
+
+        #region Conversation
+        /// <summary>
+        /// Retrieves a collection of all Conversations in the specified Folder.
+        /// </summary>
+        /// <param name="view">The view controlling the number of conversations returned.</param>
+        /// <param name="folderId">The Id of the folder in which to search for conversations.</param>
+        /// <returns>Collection of conversations.</returns>
+        public async Task<ICollection<Conversation>> FindConversation(ViewBase view, FolderId folderId)
+        {
+            EwsUtilities.ValidateParam(view, "view");
+            EwsUtilities.ValidateParam(folderId, "folderId");
+            EwsUtilities.ValidateMethodVersion(
+                                            this,
+                                            ExchangeVersion.Exchange2010_SP1,
+                                            "FindConversation");
+
+            FindConversationRequest request = new FindConversationRequest(this);
+
+            request.View = view;
+            request.FolderId = new FolderIdWrapper(folderId);
+
+            return (await request.Execute().ConfigureAwait(false)).Conversations;
+        }
+
+        /// <summary>
+        /// Retrieves a collection of all Conversations in the specified Folder.
+        /// </summary>
+        /// <param name="view">The view controlling the number of conversations returned.</param>
+        /// <param name="folderId">The Id of the folder in which to search for conversations.</param>
+        /// <param name="anchorMailbox">The anchorMailbox Smtp address to route the request directly to group mailbox.</param>
+        /// <returns>Collection of conversations.</returns>
+        /// <remarks>
+        /// This API designed to be used primarily in groups scenarios where we want to set the
+        /// anchor mailbox header so that request is routed directly to the group mailbox backend server.
+        /// </remarks>
+        public async Task<Collection<Conversation>> FindGroupConversation(
+            ViewBase view,
+            FolderId folderId,
+            string anchorMailbox)
+        {
+            EwsUtilities.ValidateParam(view, "view");
+            EwsUtilities.ValidateParam(folderId, "folderId");
+            EwsUtilities.ValidateParam(anchorMailbox, "anchorMailbox");
+            EwsUtilities.ValidateMethodVersion(
+                                            this,
+                                            ExchangeVersion.Exchange2015,
+                                            "FindConversation");
+
+            FindConversationRequest request = new FindConversationRequest(this);
+
+            request.View = view;
+            request.FolderId = new FolderIdWrapper(folderId);
+            request.AnchorMailbox = anchorMailbox;
+
+            return (await request.Execute().ConfigureAwait(false)).Conversations;
+        }
+
+        /// <summary>
+        /// Retrieves a collection of all Conversations in the specified Folder.
+        /// </summary>
+        /// <param name="view">The view controlling the number of conversations returned.</param>
+        /// <param name="folderId">The Id of the folder in which to search for conversations.</param>
+        /// <param name="queryString">The query string for which the search is being performed</param>
+        /// <returns>Collection of conversations.</returns>
+        public async Task<ICollection<Conversation>> FindConversation(ViewBase view, FolderId folderId, string queryString)
+        {
+            EwsUtilities.ValidateParam(view, "view");
+            EwsUtilities.ValidateParamAllowNull(queryString, "queryString");
+            EwsUtilities.ValidateParam(folderId, "folderId");
+            EwsUtilities.ValidateMethodVersion(
+                                            this,
+                                            ExchangeVersion.Exchange2013, // This method is only applicable for Exchange2013
+                                            "FindConversation");
+
+            FindConversationRequest request = new FindConversationRequest(this);
+
+            request.View = view;
+            request.FolderId = new FolderIdWrapper(folderId);
+            request.QueryString = queryString;
+
+            return (await request.Execute().ConfigureAwait(false)).Conversations;
+        }
+
+        /// <summary>
+        /// Searches for and retrieves a collection of Conversations in the specified Folder.
+        /// Along with conversations, a list of highlight terms are returned.
+        /// </summary>
+        /// <param name="view">The view controlling the number of conversations returned.</param>
+        /// <param name="folderId">The Id of the folder in which to search for conversations.</param>
+        /// <param name="queryString">The query string for which the search is being performed</param>
+        /// <param name="returnHighlightTerms">Flag indicating if highlight terms should be returned in the response</param>
+        /// <returns>FindConversation results.</returns>
+        public async Task<FindConversationResults> FindConversation(ViewBase view, FolderId folderId, string queryString, bool returnHighlightTerms)
+        {
+            EwsUtilities.ValidateParam(view, "view");
+            EwsUtilities.ValidateParamAllowNull(queryString, "queryString");
+            EwsUtilities.ValidateParam(returnHighlightTerms, "returnHighlightTerms");
+            EwsUtilities.ValidateParam(folderId, "folderId");
+            EwsUtilities.ValidateMethodVersion(
+                                            this,
+                                            ExchangeVersion.Exchange2013, // This method is only applicable for Exchange2013
+                                            "FindConversation");
+
+            FindConversationRequest request = new FindConversationRequest(this);
+
+            request.View = view;
+            request.FolderId = new FolderIdWrapper(folderId);
+            request.QueryString = queryString;
+            request.ReturnHighlightTerms = returnHighlightTerms;
+
+            return (await request.Execute().ConfigureAwait(false)).Results;
+        }
+
+        /// <summary>
+        /// Searches for and retrieves a collection of Conversations in the specified Folder.
+        /// Along with conversations, a list of highlight terms are returned.
+        /// </summary>
+        /// <param name="view">The view controlling the number of conversations returned.</param>
+        /// <param name="folderId">The Id of the folder in which to search for conversations.</param>
+        /// <param name="queryString">The query string for which the search is being performed</param>
+        /// <param name="returnHighlightTerms">Flag indicating if highlight terms should be returned in the response</param>
+        /// <param name="mailboxScope">The mailbox scope to reference.</param>
+        /// <returns>FindConversation results.</returns>
+        public async Task<FindConversationResults> FindConversation(ViewBase view, FolderId folderId, string queryString, bool returnHighlightTerms, MailboxSearchLocation? mailboxScope)
+        {
+            EwsUtilities.ValidateParam(view, "view");
+            EwsUtilities.ValidateParamAllowNull(queryString, "queryString");
+            EwsUtilities.ValidateParam(returnHighlightTerms, "returnHighlightTerms");
+            EwsUtilities.ValidateParam(folderId, "folderId");
+
+            EwsUtilities.ValidateMethodVersion(
+                                            this,
+                                            ExchangeVersion.Exchange2013, // This method is only applicable for Exchange2013
+                                            "FindConversation");
+
+            FindConversationRequest request = new FindConversationRequest(this);
+
+            request.View = view;
+            request.FolderId = new FolderIdWrapper(folderId);
+            request.QueryString = queryString;
+            request.ReturnHighlightTerms = returnHighlightTerms;
+            request.MailboxScope = mailboxScope;
+
+            return (await request.Execute().ConfigureAwait(false)).Results;
+        }
+
+        /// <summary>
+        /// Gets the items for a set of conversations.
+        /// </summary>
+        /// <param name="conversations">Conversations with items to load.</param>
+        /// <param name="propertySet">The set of properties to load.</param>
+        /// <param name="foldersToIgnore">The folders to ignore.</param>
+        /// <param name="sortOrder">Sort order of conversation tree nodes.</param>
+        /// <param name="mailboxScope">The mailbox scope to reference.</param>
+        /// <param name="anchorMailbox">The smtpaddress of the mailbox that hosts the conversations</param>
+        /// <param name="maxItemsToReturn">Maximum number of items to return.</param>
+        /// <param name="errorHandling">What type of error handling should be performed.</param>
+        /// <returns>GetConversationItems response.</returns>
+        internal Task<ServiceResponseCollection<GetConversationItemsResponse>> InternalGetConversationItems(
+                            IEnumerable<ConversationRequest> conversations,
+                            PropertySet propertySet,
+                            IEnumerable<FolderId> foldersToIgnore,
+                            ConversationSortOrder? sortOrder,
+                            MailboxSearchLocation? mailboxScope,
+                            int? maxItemsToReturn,
+                            string anchorMailbox,
+                            ServiceErrorHandling errorHandling)
+        {
+            EwsUtilities.ValidateParam(conversations, "conversations");
+            EwsUtilities.ValidateParam(propertySet, "itemProperties");
+            EwsUtilities.ValidateParamAllowNull(foldersToIgnore, "foldersToIgnore");
+            EwsUtilities.ValidateMethodVersion(
+                                            this,
+                                            ExchangeVersion.Exchange2013,
+                                            "GetConversationItems");
+
+            GetConversationItemsRequest request = new GetConversationItemsRequest(this, errorHandling);
+            request.ItemProperties = propertySet;
+            request.FoldersToIgnore = new FolderIdCollection(foldersToIgnore);
+            request.SortOrder = sortOrder;
+            request.MailboxScope = mailboxScope;
+            request.MaxItemsToReturn = maxItemsToReturn;
+            request.AnchorMailbox = anchorMailbox;
+            request.Conversations = conversations.ToList();
+
+            return request.ExecuteAsync();
+        }
+
+        /// <summary>
+        /// Gets the items for a set of conversations.
+        /// </summary>
+        /// <param name="conversations">Conversations with items to load.</param>
+        /// <param name="propertySet">The set of properties to load.</param>
+        /// <param name="foldersToIgnore">The folders to ignore.</param>
+        /// <param name="sortOrder">Conversation item sort order.</param>
+        /// <returns>GetConversationItems response.</returns>
+        public Task<ServiceResponseCollection<GetConversationItemsResponse>> GetConversationItems(
+                                                IEnumerable<ConversationRequest> conversations,
+                                                PropertySet propertySet,
+                                                IEnumerable<FolderId> foldersToIgnore,
+                                                ConversationSortOrder? sortOrder)
+        {
+            return this.InternalGetConversationItems(
+                                conversations,
+                                propertySet,
+                                foldersToIgnore,
+                                null,               /* sortOrder */
+                                null,               /* mailboxScope */
+                                null,               /* maxItemsToReturn*/
+                                null, /* anchorMailbox */
+                                ServiceErrorHandling.ReturnErrors);
+        }
+
+        /// <summary>
+        /// Gets the items for a conversation.
+        /// </summary>
+        /// <param name="conversationId">The conversation id.</param>
+        /// <param name="propertySet">The set of properties to load.</param>
+        /// <param name="syncState">The optional sync state representing the point in time when to start the synchronization.</param>
+        /// <param name="foldersToIgnore">The folders to ignore.</param>
+        /// <param name="sortOrder">Conversation item sort order.</param>
+        /// <returns>ConversationResponseType response.</returns>
+        public async Task<ConversationResponse> GetConversationItems(
+                                                ConversationId conversationId,
+                                                PropertySet propertySet,
+                                                string syncState,
+                                                IEnumerable<FolderId> foldersToIgnore,
+                                                ConversationSortOrder? sortOrder)
+        {
+            List<ConversationRequest> conversations = new List<ConversationRequest>();
+            conversations.Add(new ConversationRequest(conversationId, syncState));
+
+            return (await this.InternalGetConversationItems(
+                                conversations,
+                                propertySet,
+                                foldersToIgnore,
+                                sortOrder,
+                                null,           /* mailboxScope */
+                                null,           /* maxItemsToReturn */
+                                null, /* anchorMailbox */
+                                ServiceErrorHandling.ThrowOnError).ConfigureAwait(false))[0].Conversation;
+        }
+
+        /// <summary>
+        /// Gets the items for a conversation.
+        /// </summary>
+        /// <param name="conversationId">The conversation id.</param>
+        /// <param name="propertySet">The set of properties to load.</param>
+        /// <param name="syncState">The optional sync state representing the point in time when to start the synchronization.</param>
+        /// <param name="foldersToIgnore">The folders to ignore.</param>
+        /// <param name="sortOrder">Conversation item sort order.</param>
+        /// <param name="anchorMailbox">The smtp address of the mailbox hosting the conversations</param>
+        /// <returns>ConversationResponseType response.</returns>
+        /// <remarks>
+        /// This API designed to be used primarily in groups scenarios where we want to set the
+        /// anchor mailbox header so that request is routed directly to the group mailbox backend server.
+        /// </remarks>
+        public async Task<ConversationResponse> GetGroupConversationItems(
+                                                ConversationId conversationId,
+                                                PropertySet propertySet,
+                                                string syncState,
+                                                IEnumerable<FolderId> foldersToIgnore,
+                                                ConversationSortOrder? sortOrder,
+                                                string anchorMailbox)
+        {
+            EwsUtilities.ValidateParam(anchorMailbox, "anchorMailbox");
+
+            List<ConversationRequest> conversations = new List<ConversationRequest>();
+            conversations.Add(new ConversationRequest(conversationId, syncState));
+
+            return (await this.InternalGetConversationItems(
+                                conversations,
+                                propertySet,
+                                foldersToIgnore,
+                                sortOrder,
+                                null,           /* mailboxScope */
+                                null,           /* maxItemsToReturn */
+                                anchorMailbox, /* anchorMailbox */
+                                ServiceErrorHandling.ThrowOnError).ConfigureAwait(false))[0].Conversation;
+        }
+
+        /// <summary>
+        /// Gets the items for a set of conversations.
+        /// </summary>
+        /// <param name="conversations">Conversations with items to load.</param>
+        /// <param name="propertySet">The set of properties to load.</param>
+        /// <param name="foldersToIgnore">The folders to ignore.</param>
+        /// <param name="sortOrder">Conversation item sort order.</param>
+        /// <param name="mailboxScope">The mailbox scope to reference.</param>
+        /// <returns>GetConversationItems response.</returns>
+        public Task<ServiceResponseCollection<GetConversationItemsResponse>> GetConversationItems(
+                                                IEnumerable<ConversationRequest> conversations,
+                                                PropertySet propertySet,
+                                                IEnumerable<FolderId> foldersToIgnore,
+                                                ConversationSortOrder? sortOrder,
+                                                MailboxSearchLocation? mailboxScope)
+        {
+            return this.InternalGetConversationItems(
+                                conversations,
+                                propertySet,
+                                foldersToIgnore,
+                                null,               /* sortOrder */
+                                mailboxScope,
+                                null,               /* maxItemsToReturn*/
+                                null, /* anchorMailbox */
+                                ServiceErrorHandling.ReturnErrors);
+        }
+
+        /// <summary>
+        /// Applies ConversationAction on the specified conversation.
+        /// </summary>
+        /// <param name="actionType">ConversationAction</param>
+        /// <param name="conversationIds">The conversation ids.</param>
+        /// <param name="processRightAway">True to process at once . This is blocking
+        /// and false to let the Assistant process it in the back ground</param>
+        /// <param name="categories">Catgories that need to be stamped can be null or empty</param>
+        /// <param name="enableAlwaysDelete">True moves every current and future messages in the conversation
+        /// to deleted items folder. False stops the alwasy delete action. This is applicable only if
+        /// the action is AlwaysDelete</param>
+        /// <param name="destinationFolderId">Applicable if the action is AlwaysMove. This moves every current message and future
+        /// message in the conversation to the specified folder. Can be null if tis is then it stops
+        /// the always move action</param>
+        /// <param name="errorHandlingMode">The error handling mode.</param>
+        /// <returns></returns>
+        private Task<ServiceResponseCollection<ServiceResponse>> ApplyConversationAction(
+                ConversationActionType actionType,
+                IEnumerable<ConversationId> conversationIds,
+                bool processRightAway,
+                StringList categories,
+                bool enableAlwaysDelete,
+                FolderId destinationFolderId,
+                ServiceErrorHandling errorHandlingMode)
+        {
+            EwsUtilities.Assert(
+                actionType == ConversationActionType.AlwaysCategorize ||
+                actionType == ConversationActionType.AlwaysMove ||
+                actionType == ConversationActionType.AlwaysDelete,
+                "ApplyConversationAction",
+                "Invalid actionType");
+
+            EwsUtilities.ValidateParam(conversationIds, "conversationId");
+            EwsUtilities.ValidateMethodVersion(
+                                this,
+                                ExchangeVersion.Exchange2010_SP1,
+                                "ApplyConversationAction");
+
+            ApplyConversationActionRequest request = new ApplyConversationActionRequest(this, errorHandlingMode);
+
+            foreach (var conversationId in conversationIds)
+            {
+                ConversationAction action = new ConversationAction();
+
+                action.Action = actionType;
+                action.ConversationId = conversationId;
+                action.ProcessRightAway = processRightAway;
+                action.Categories = categories;
+                action.EnableAlwaysDelete = enableAlwaysDelete;
+                action.DestinationFolderId = destinationFolderId != null ? new FolderIdWrapper(destinationFolderId) : null;
+
+                request.ConversationActions.Add(action);
+            }
+
+            return request.ExecuteAsync();
+        }
+
+        /// <summary>
+        /// Applies one time conversation action on items in specified folder inside
+        /// the conversation.
+        /// </summary>
+        /// <param name="actionType">The action.</param>
+        /// <param name="idTimePairs">The id time pairs.</param>
+        /// <param name="contextFolderId">The context folder id.</param>
+        /// <param name="destinationFolderId">The destination folder id.</param>
+        /// <param name="deleteType">Type of the delete.</param>
+        /// <param name="isRead">The is read.</param>
+        /// <param name="retentionPolicyType">Retention policy type.</param>
+        /// <param name="retentionPolicyTagId">Retention policy tag id.  Null will clear the policy.</param>
+        /// <param name="flag">Flag status.</param>
+        /// <param name="suppressReadReceipts">Suppress read receipts flag.</param>
+        /// <param name="errorHandlingMode">The error handling mode.</param>
+        /// <returns></returns>
+        private Task<ServiceResponseCollection<ServiceResponse>> ApplyConversationOneTimeAction(
+            ConversationActionType actionType,
+            IEnumerable<KeyValuePair<ConversationId, DateTime?>> idTimePairs,
+            FolderId contextFolderId,
+            FolderId destinationFolderId,
+            DeleteMode? deleteType,
+            bool? isRead,
+            RetentionType? retentionPolicyType,
+            Guid? retentionPolicyTagId,
+            Flag flag,
+            bool? suppressReadReceipts,
+            ServiceErrorHandling errorHandlingMode)
+        {
+            EwsUtilities.Assert(
+                actionType == ConversationActionType.Move ||
+                actionType == ConversationActionType.Delete ||
+                actionType == ConversationActionType.SetReadState ||
+                actionType == ConversationActionType.SetRetentionPolicy ||
+                actionType == ConversationActionType.Copy ||
+                actionType == ConversationActionType.Flag,
+                "ApplyConversationOneTimeAction",
+                "Invalid actionType");
+
+            EwsUtilities.ValidateParamCollection(idTimePairs, "idTimePairs");
+            EwsUtilities.ValidateMethodVersion(
+                                this,
+                                ExchangeVersion.Exchange2010_SP1,
+                                "ApplyConversationAction");
+
+            ApplyConversationActionRequest request = new ApplyConversationActionRequest(this, errorHandlingMode);
+
+            foreach (var idTimePair in idTimePairs)
+            {
+                ConversationAction action = new ConversationAction();
+
+                action.Action = actionType;
+                action.ConversationId = idTimePair.Key;
+                action.ContextFolderId = contextFolderId != null ? new FolderIdWrapper(contextFolderId) : null;
+                action.DestinationFolderId = destinationFolderId != null ? new FolderIdWrapper(destinationFolderId) : null;
+                action.ConversationLastSyncTime = idTimePair.Value;
+                action.IsRead = isRead;
+                action.DeleteType = deleteType;
+                action.RetentionPolicyType = retentionPolicyType;
+                action.RetentionPolicyTagId = retentionPolicyTagId;
+                action.Flag = flag;
+                action.SuppressReadReceipts = suppressReadReceipts;
+
+                request.ConversationActions.Add(action);
+            }
+
+            return request.ExecuteAsync();
+        }
+
+        /// <summary>
+        /// Sets up a conversation so that any item received within that conversation is always categorized.
+        /// Calling this method results in a call to EWS.
+        /// </summary>
+        /// <param name="conversationId">The id of the conversation.</param>
+        /// <param name="categories">The categories that should be stamped on items in the conversation.</param>
+        /// <param name="processSynchronously">Indicates whether the method should return only once enabling this rule and stamping existing items
+        /// in the conversation is completely done. If processSynchronously is false, the method returns immediately.</param>
+        /// <returns></returns>
+        public Task<ServiceResponseCollection<ServiceResponse>> EnableAlwaysCategorizeItemsInConversations(
+            IEnumerable<ConversationId> conversationId,
+            IEnumerable<String> categories,
+            bool processSynchronously)
+        {
+            EwsUtilities.ValidateParamCollection(categories, "categories");
+            return this.ApplyConversationAction(
+                        ConversationActionType.AlwaysCategorize,
+                        conversationId,
+                        processSynchronously,
+                        new StringList(categories),
+                        false,
+                        null,
+                        ServiceErrorHandling.ReturnErrors);
+        }
+
+        /// <summary>
+        /// Sets up a conversation so that any item received within that conversation is no longer categorized.
+        /// Calling this method results in a call to EWS.
+        /// </summary>
+        /// <param name="conversationId">The id of the conversation.</param>
+        /// <param name="processSynchronously">Indicates whether the method should return only once disabling this rule and removing the categories from existing items
+        /// in the conversation is completely done. If processSynchronously is false, the method returns immediately.</param>
+        /// <returns></returns>
+        public Task<ServiceResponseCollection<ServiceResponse>> DisableAlwaysCategorizeItemsInConversations(
+            IEnumerable<ConversationId> conversationId,
+            bool processSynchronously)
+        {
+            return this.ApplyConversationAction(
+                        ConversationActionType.AlwaysCategorize,
+                        conversationId,
+                        processSynchronously,
+                        null,
+                        false,
+                        null,
+                        ServiceErrorHandling.ReturnErrors);
+        }
+
+        /// <summary>
+        /// Sets up a conversation so that any item received within that conversation is always moved to Deleted Items folder.
+        /// Calling this method results in a call to EWS.
+        /// </summary>
+        /// <param name="conversationId">The id of the conversation.</param>
+        /// <param name="processSynchronously">Indicates whether the method should return only once enabling this rule and deleting existing items
+        /// in the conversation is completely done. If processSynchronously is false, the method returns immediately.</param>
+        /// <returns></returns>
+        public Task<ServiceResponseCollection<ServiceResponse>> EnableAlwaysDeleteItemsInConversations(
+            IEnumerable<ConversationId> conversationId,
+            bool processSynchronously)
+        {
+            return this.ApplyConversationAction(
+                        ConversationActionType.AlwaysDelete,
+                        conversationId,
+                        processSynchronously,
+                        null,
+                        true,
+                        null,
+                        ServiceErrorHandling.ReturnErrors);
+        }
+
+        /// <summary>
+        /// Sets up a conversation so that any item received within that conversation is no longer moved to Deleted Items folder.
+        /// Calling this method results in a call to EWS.
+        /// </summary>
+        /// <param name="conversationId">The id of the conversation.</param>
+        /// <param name="processSynchronously">Indicates whether the method should return only once disabling this rule and restoring the items
+        /// in the conversation is completely done. If processSynchronously is false, the method returns immediately.</param>
+        /// <returns></returns>
+        public Task<ServiceResponseCollection<ServiceResponse>> DisableAlwaysDeleteItemsInConversations(
+            IEnumerable<ConversationId> conversationId,
+            bool processSynchronously)
+        {
+            return this.ApplyConversationAction(
+                        ConversationActionType.AlwaysDelete,
+                        conversationId,
+                        processSynchronously,
+                        null,
+                        false,
+                        null,
+                        ServiceErrorHandling.ReturnErrors);
+        }
+
+        /// <summary>
+        /// Sets up a conversation so that any item received within that conversation is always moved to a specific folder.
+        /// Calling this method results in a call to EWS.
+        /// </summary>
+        /// <param name="conversationId">The id of the conversation.</param>
+        /// <param name="destinationFolderId">The Id of the folder to which conversation items should be moved.</param>
+        /// <param name="processSynchronously">Indicates whether the method should return only once enabling this rule and moving existing items
+        /// in the conversation is completely done. If processSynchronously is false, the method returns immediately.</param>
+        /// <returns></returns>
+        public Task<ServiceResponseCollection<ServiceResponse>> EnableAlwaysMoveItemsInConversations(
+            IEnumerable<ConversationId> conversationId,
+            FolderId destinationFolderId,
+            bool processSynchronously)
+        {
+            EwsUtilities.ValidateParam(destinationFolderId, "destinationFolderId");
+            return this.ApplyConversationAction(
+                        ConversationActionType.AlwaysMove,
+                        conversationId,
+                        processSynchronously,
+                        null,
+                        false,
+                        destinationFolderId,
+                        ServiceErrorHandling.ReturnErrors);
+        }
+
+        /// <summary>
+        /// Sets up a conversation so that any item received within that conversation is no longer moved to a specific folder.
+        /// Calling this method results in a call to EWS.
+        /// </summary>
+        /// <param name="conversationIds">The conversation ids.</param>
+        /// <param name="processSynchronously">Indicates whether the method should return only once disabling this rule is completely done.
+        /// If processSynchronously is false, the method returns immediately.</param>
+        /// <returns></returns>
+        public Task<ServiceResponseCollection<ServiceResponse>> DisableAlwaysMoveItemsInConversations(
+            IEnumerable<ConversationId> conversationIds,
+            bool processSynchronously)
+        {
+            return this.ApplyConversationAction(
+                        ConversationActionType.AlwaysMove,
+                        conversationIds,
+                        processSynchronously,
+                        null,
+                        false,
+                        null,
+                        ServiceErrorHandling.ReturnErrors);
+        }
+
+        /// <summary>
+        /// Moves the items in the specified conversation to the specified destination folder.
+        /// Calling this method results in a call to EWS.
+        /// </summary>
+        /// <param name="idLastSyncTimePairs">The pairs of Id of conversation whose
+        /// items should be moved and the dateTime conversation was last synced
+        /// (Items received after that dateTime will not be moved).</param>
+        /// <param name="contextFolderId">The Id of the folder that contains the conversation.</param>
+        /// <param name="destinationFolderId">The Id of the destination folder.</param>
+        /// <returns></returns>
+        public Task<ServiceResponseCollection<ServiceResponse>> MoveItemsInConversations(
+            IEnumerable<KeyValuePair<ConversationId, DateTime?>> idLastSyncTimePairs,
+            FolderId contextFolderId,
+            FolderId destinationFolderId)
+        {
+            EwsUtilities.ValidateParam(destinationFolderId, "destinationFolderId");
+            return this.ApplyConversationOneTimeAction(
+                ConversationActionType.Move,
+                idLastSyncTimePairs,
+                contextFolderId,
+                destinationFolderId,
+                null,
+                null,
+                null,
+                null,
+                null,
+                null,
+                ServiceErrorHandling.ReturnErrors);
+        }
+
+        /// <summary>
+        /// Copies the items in the specified conversation to the specified destination folder.
+        /// Calling this method results in a call to EWS.
+        /// </summary>
+        /// <param name="idLastSyncTimePairs">The pairs of Id of conversation whose
+        /// items should be copied and the date and time conversation was last synced
+        /// (Items received after that date will not be copied).</param>
+        /// <param name="contextFolderId">The context folder id.</param>
+        /// <param name="destinationFolderId">The destination folder id.</param>
+        /// <returns></returns>
+        public Task<ServiceResponseCollection<ServiceResponse>> CopyItemsInConversations(
+            IEnumerable<KeyValuePair<ConversationId, DateTime?>> idLastSyncTimePairs,
+            FolderId contextFolderId,
+            FolderId destinationFolderId)
+        {
+            EwsUtilities.ValidateParam(destinationFolderId, "destinationFolderId");
+            return this.ApplyConversationOneTimeAction(
+                ConversationActionType.Copy,
+                idLastSyncTimePairs,
+                contextFolderId,
+                destinationFolderId,
+                null,
+                null,
+                null,
+                null,
+                null,
+                null,
+                ServiceErrorHandling.ReturnErrors);
+        }
+
+        /// <summary>
+        /// Deletes the items in the specified conversation. Calling this method results in a call to EWS.
+        /// </summary>
+        /// <param name="idLastSyncTimePairs">The pairs of Id of conversation whose
+        /// items should be deleted and the date and time conversation was last synced
+        /// (Items received after that date will not be deleted).</param>
+        /// <param name="contextFolderId">The Id of the folder that contains the conversation.</param>
+        /// <param name="deleteMode">The deletion mode.</param>
+        /// <returns></returns>
+        public Task<ServiceResponseCollection<ServiceResponse>> DeleteItemsInConversations(
+            IEnumerable<KeyValuePair<ConversationId, DateTime?>> idLastSyncTimePairs,
+            FolderId contextFolderId,
+            DeleteMode deleteMode)
+        {
+            return this.ApplyConversationOneTimeAction(
+                ConversationActionType.Delete,
+                idLastSyncTimePairs,
+                contextFolderId,
+                null,
+                deleteMode,
+                null,
+                null,
+                null,
+                null,
+                null,
+                ServiceErrorHandling.ReturnErrors);
+        }
+
+        /// <summary>
+        /// Sets the read state for items in conversation. Calling this method would
+        /// result in call to EWS.
+        /// </summary>
+        /// <param name="idLastSyncTimePairs">The pairs of Id of conversation whose
+        /// items should have their read state set and the date and time conversation
+        /// was last synced (Items received after that date will not have their read
+        /// state set).</param>
+        /// <param name="contextFolderId">The Id of the folder that contains the conversation.</param>
+        /// <param name="isRead">if set to <c>true</c>, conversation items are marked as read; otherwise they are marked as unread.</param>
+        public Task<ServiceResponseCollection<ServiceResponse>> SetReadStateForItemsInConversations(
+            IEnumerable<KeyValuePair<ConversationId, DateTime?>> idLastSyncTimePairs,
+            FolderId contextFolderId,
+            bool isRead)
+        {
+            return this.ApplyConversationOneTimeAction(
+                ConversationActionType.SetReadState,
+                idLastSyncTimePairs,
+                contextFolderId,
+                null,
+                null,
+                isRead,
+                null,
+                null,
+                null,
+                null,
+                ServiceErrorHandling.ReturnErrors);
+        }
+
+        /// <summary>
+        /// Sets the read state for items in conversation. Calling this method would
+        /// result in call to EWS.
+        /// </summary>
+        /// <param name="idLastSyncTimePairs">The pairs of Id of conversation whose
+        /// items should have their read state set and the date and time conversation
+        /// was last synced (Items received after that date will not have their read
+        /// state set).</param>
+        /// <param name="contextFolderId">The Id of the folder that contains the conversation.</param>
+        /// <param name="isRead">if set to <c>true</c>, conversation items are marked as read; otherwise they are marked as unread.</param>
+        /// <param name="suppressReadReceipts">if set to <c>true</c> read receipts are suppressed.</param>
+        public Task<ServiceResponseCollection<ServiceResponse>> SetReadStateForItemsInConversations(
+            IEnumerable<KeyValuePair<ConversationId, DateTime?>> idLastSyncTimePairs,
+            FolderId contextFolderId,
+            bool isRead,
+            bool suppressReadReceipts)
+        {
+            EwsUtilities.ValidateMethodVersion(this, ExchangeVersion.Exchange2013, "SetReadStateForItemsInConversations");
+
+            return this.ApplyConversationOneTimeAction(
+                ConversationActionType.SetReadState,
+                idLastSyncTimePairs,
+                contextFolderId,
+                null,
+                null,
+                isRead,
+                null,
+                null,
+                null,
+                suppressReadReceipts,
+                ServiceErrorHandling.ReturnErrors);
+        }
+
+        /// <summary>
+        /// Sets the retention policy for items in conversation. Calling this method would
+        /// result in call to EWS.
+        /// </summary>
+        /// <param name="idLastSyncTimePairs">The pairs of Id of conversation whose
+        /// items should have their retention policy set and the date and time conversation
+        /// was last synced (Items received after that date will not have their retention
+        /// policy set).</param>
+        /// <param name="contextFolderId">The Id of the folder that contains the conversation.</param>
+        /// <param name="retentionPolicyType">Retention policy type.</param>
+        /// <param name="retentionPolicyTagId">Retention policy tag id.  Null will clear the policy.</param>
+        public Task<ServiceResponseCollection<ServiceResponse>> SetRetentionPolicyForItemsInConversations(
+            IEnumerable<KeyValuePair<ConversationId, DateTime?>> idLastSyncTimePairs,
+            FolderId contextFolderId,
+            RetentionType retentionPolicyType,
+            Guid? retentionPolicyTagId)
+        {
+            return this.ApplyConversationOneTimeAction(
+                ConversationActionType.SetRetentionPolicy,
+                idLastSyncTimePairs,
+                contextFolderId,
+                null,
+                null,
+                null,
+                retentionPolicyType,
+                retentionPolicyTagId,
+                null,
+                null,
+                ServiceErrorHandling.ReturnErrors);
+        }
+
+        /// <summary>
+        /// Sets flag status for items in conversation. Calling this method would result in call to EWS.
+        /// </summary>
+        /// <param name="idLastSyncTimePairs">The pairs of Id of conversation whose
+        /// items should have their read state set and the date and time conversation
+        /// was last synced (Items received after that date will not have their read
+        /// state set).</param>
+        /// <param name="contextFolderId">The Id of the folder that contains the conversation.</param>
+        /// <param name="flagStatus">Flag status to apply to conversation items.</param>
+        public Task<ServiceResponseCollection<ServiceResponse>> SetFlagStatusForItemsInConversations(
+            IEnumerable<KeyValuePair<ConversationId, DateTime?>> idLastSyncTimePairs,
+            FolderId contextFolderId,
+            Flag flagStatus)
+        {
+            EwsUtilities.ValidateMethodVersion(this, ExchangeVersion.Exchange2013, "SetFlagStatusForItemsInConversations");
+
+            return this.ApplyConversationOneTimeAction(
+                ConversationActionType.Flag,
+                idLastSyncTimePairs,
+                contextFolderId,
+                null,
+                null,
+                null,
+                null,
+                null,
+                flagStatus,
+                null,
+                ServiceErrorHandling.ReturnErrors);
+        }
+
+        #endregion
+
+        #region Id conversion operations
+
+        /// <summary>
+        /// Converts multiple Ids from one format to another in a single call to EWS.
+        /// </summary>
+        /// <param name="ids">The Ids to convert.</param>
+        /// <param name="destinationFormat">The destination format.</param>
+        /// <param name="errorHandling">Type of error handling to perform.</param>
+        /// <returns>A ServiceResponseCollection providing conversion results for each specified Ids.</returns>
+        private Task<ServiceResponseCollection<ConvertIdResponse>> InternalConvertIds(
+            IEnumerable<AlternateIdBase> ids,
+            IdFormat destinationFormat,
+            ServiceErrorHandling errorHandling)
+        {
+            EwsUtilities.ValidateParamCollection(ids, "ids");
+
+            ConvertIdRequest request = new ConvertIdRequest(this, errorHandling);
+
+            request.Ids.AddRange(ids);
+            request.DestinationFormat = destinationFormat;
+
+            return request.ExecuteAsync();
+        }
+
+        /// <summary>
+        /// Converts multiple Ids from one format to another in a single call to EWS.
+        /// </summary>
+        /// <param name="ids">The Ids to convert.</param>
+        /// <param name="destinationFormat">The destination format.</param>
+        /// <returns>A ServiceResponseCollection providing conversion results for each specified Ids.</returns>
+        public Task<ServiceResponseCollection<ConvertIdResponse>> ConvertIds(IEnumerable<AlternateIdBase> ids, IdFormat destinationFormat)
+        {
+            EwsUtilities.ValidateParamCollection(ids, "ids");
+
+            return this.InternalConvertIds(
+                ids,
+                destinationFormat,
+                ServiceErrorHandling.ReturnErrors);
+        }
+
+        /// <summary>
+        /// Converts Id from one format to another in a single call to EWS.
+        /// </summary>
+        /// <param name="id">The Id to convert.</param>
+        /// <param name="destinationFormat">The destination format.</param>
+        /// <returns>The converted Id.</returns>
+        public async Task<AlternateIdBase> ConvertId(AlternateIdBase id, IdFormat destinationFormat)
+        {
+            EwsUtilities.ValidateParam(id, "id");
+
+            ServiceResponseCollection<ConvertIdResponse> responses = await this.InternalConvertIds(
+                new AlternateIdBase[] { id },
+                destinationFormat,
+                ServiceErrorHandling.ThrowOnError);
+
+            return responses[0].ConvertedId;
+        }
+
+        #endregion
+
+        #region Delegate management operations
+
+        /// <summary>
+        /// Adds delegates to a specific mailbox. Calling this method results in a call to EWS.
+        /// </summary>
+        /// <param name="mailbox">The mailbox to add delegates to.</param>
+        /// <param name="meetingRequestsDeliveryScope">Indicates how meeting requests should be sent to delegates.</param>
+        /// <param name="delegateUsers">The delegate users to add.</param>
+        /// <returns>A collection of DelegateUserResponse objects providing the results of the operation.</returns>
+        public Task<Collection<DelegateUserResponse>> AddDelegates(
+            Mailbox mailbox,
+            MeetingRequestsDeliveryScope? meetingRequestsDeliveryScope,
+            params DelegateUser[] delegateUsers)
+        {
+            return this.AddDelegates(
+                mailbox,
+                meetingRequestsDeliveryScope,
+                (IEnumerable<DelegateUser>)delegateUsers);
+        }
+
+        /// <summary>
+        /// Adds delegates to a specific mailbox. Calling this method results in a call to EWS.
+        /// </summary>
+        /// <param name="mailbox">The mailbox to add delegates to.</param>
+        /// <param name="meetingRequestsDeliveryScope">Indicates how meeting requests should be sent to delegates.</param>
+        /// <param name="delegateUsers">The delegate users to add.</param>
+        /// <returns>A collection of DelegateUserResponse objects providing the results of the operation.</returns>
+        public async Task<Collection<DelegateUserResponse>> AddDelegates(
+            Mailbox mailbox,
+            MeetingRequestsDeliveryScope? meetingRequestsDeliveryScope,
+            IEnumerable<DelegateUser> delegateUsers)
+        {
+            EwsUtilities.ValidateParam(mailbox, "mailbox");
+            EwsUtilities.ValidateParamCollection(delegateUsers, "delegateUsers");
+
+            AddDelegateRequest request = new AddDelegateRequest(this);
+
+            request.Mailbox = mailbox;
+            request.DelegateUsers.AddRange(delegateUsers);
+            request.MeetingRequestsDeliveryScope = meetingRequestsDeliveryScope;
+
+            DelegateManagementResponse response = await request.Execute().ConfigureAwait(false);
+            return response.DelegateUserResponses;
+        }
+
+        /// <summary>
+        /// Updates delegates on a specific mailbox. Calling this method results in a call to EWS.
+        /// </summary>
+        /// <param name="mailbox">The mailbox to update delegates on.</param>
+        /// <param name="meetingRequestsDeliveryScope">Indicates how meeting requests should be sent to delegates.</param>
+        /// <param name="delegateUsers">The delegate users to update.</param>
+        /// <returns>A collection of DelegateUserResponse objects providing the results of the operation.</returns>
+        public Task<Collection<DelegateUserResponse>> UpdateDelegates(
+            Mailbox mailbox,
+            MeetingRequestsDeliveryScope? meetingRequestsDeliveryScope,
+            params DelegateUser[] delegateUsers)
+        {
+            return this.UpdateDelegates(
+                mailbox,
+                meetingRequestsDeliveryScope,
+                (IEnumerable<DelegateUser>)delegateUsers);
+        }
+
+        /// <summary>
+        /// Updates delegates on a specific mailbox. Calling this method results in a call to EWS.
+        /// </summary>
+        /// <param name="mailbox">The mailbox to update delegates on.</param>
+        /// <param name="meetingRequestsDeliveryScope">Indicates how meeting requests should be sent to delegates.</param>
+        /// <param name="delegateUsers">The delegate users to update.</param>
+        /// <returns>A collection of DelegateUserResponse objects providing the results of the operation.</returns>
+        public async Task<Collection<DelegateUserResponse>> UpdateDelegates(
+            Mailbox mailbox,
+            MeetingRequestsDeliveryScope? meetingRequestsDeliveryScope,
+            IEnumerable<DelegateUser> delegateUsers)
+        {
+            EwsUtilities.ValidateParam(mailbox, "mailbox");
+            EwsUtilities.ValidateParamCollection(delegateUsers, "delegateUsers");
+
+            UpdateDelegateRequest request = new UpdateDelegateRequest(this);
+
+            request.Mailbox = mailbox;
+            request.DelegateUsers.AddRange(delegateUsers);
+            request.MeetingRequestsDeliveryScope = meetingRequestsDeliveryScope;
+
+            DelegateManagementResponse response = await request.Execute().ConfigureAwait(false);
+            return response.DelegateUserResponses;
+        }
+
+        /// <summary>
+        /// Removes delegates on a specific mailbox. Calling this method results in a call to EWS.
+        /// </summary>
+        /// <param name="mailbox">The mailbox to remove delegates from.</param>
+        /// <param name="userIds">The Ids of the delegate users to remove.</param>
+        /// <returns>A collection of DelegateUserResponse objects providing the results of the operation.</returns>
+        public Task<Collection<DelegateUserResponse>> RemoveDelegates(Mailbox mailbox, params UserId[] userIds)
+        {
+            return this.RemoveDelegates(mailbox, (IEnumerable<UserId>)userIds);
+        }
+
+        /// <summary>
+        /// Removes delegates on a specific mailbox. Calling this method results in a call to EWS.
+        /// </summary>
+        /// <param name="mailbox">The mailbox to remove delegates from.</param>
+        /// <param name="userIds">The Ids of the delegate users to remove.</param>
+        /// <returns>A collection of DelegateUserResponse objects providing the results of the operation.</returns>
+        public async Task<Collection<DelegateUserResponse>> RemoveDelegates(Mailbox mailbox, IEnumerable<UserId> userIds)
+        {
+            EwsUtilities.ValidateParam(mailbox, "mailbox");
+            EwsUtilities.ValidateParamCollection(userIds, "userIds");
+
+            RemoveDelegateRequest request = new RemoveDelegateRequest(this);
+
+            request.Mailbox = mailbox;
+            request.UserIds.AddRange(userIds);
+
+            DelegateManagementResponse response = await request.Execute().ConfigureAwait(false);
+            return response.DelegateUserResponses;
+        }
+
+        /// <summary>
+        /// Retrieves the delegates of a specific mailbox. Calling this method results in a call to EWS.
+        /// </summary>
+        /// <param name="mailbox">The mailbox to retrieve the delegates of.</param>
+        /// <param name="includePermissions">Indicates whether detailed permissions should be returned fro each delegate.</param>
+        /// <param name="userIds">The optional Ids of the delegate users to retrieve.</param>
+        /// <returns>A GetDelegateResponse providing the results of the operation.</returns>
+        public Task<DelegateInformation> GetDelegates(
+            Mailbox mailbox,
+            bool includePermissions,
+            params UserId[] userIds)
+        {
+            return this.GetDelegates(
+                mailbox,
+                includePermissions,
+                (IEnumerable<UserId>)userIds);
+        }
+
+        /// <summary>
+        /// Retrieves the delegates of a specific mailbox. Calling this method results in a call to EWS.
+        /// </summary>
+        /// <param name="mailbox">The mailbox to retrieve the delegates of.</param>
+        /// <param name="includePermissions">Indicates whether detailed permissions should be returned fro each delegate.</param>
+        /// <param name="userIds">The optional Ids of the delegate users to retrieve.</param>
+        /// <returns>A GetDelegateResponse providing the results of the operation.</returns>
+        public async Task<DelegateInformation> GetDelegates(
+            Mailbox mailbox,
+            bool includePermissions,
+            IEnumerable<UserId> userIds)
+        {
+            EwsUtilities.ValidateParam(mailbox, "mailbox");
+
+            GetDelegateRequest request = new GetDelegateRequest(this);
+
+            request.Mailbox = mailbox;
+            request.UserIds.AddRange(userIds);
+            request.IncludePermissions = includePermissions;
+
+            GetDelegateResponse response = await request.Execute().ConfigureAwait(false);
+            DelegateInformation delegateInformation = new DelegateInformation(
+                response.DelegateUserResponses,
+                response.MeetingRequestsDeliveryScope);
+
+            return delegateInformation;
+        }
+
+        #endregion
+
+        #region UserConfiguration operations
+
+        /// <summary>
+        /// Creates a UserConfiguration.
+        /// </summary>
+        /// <param name="userConfiguration">The UserConfiguration.</param>
+        internal System.Threading.Tasks.Task CreateUserConfiguration(UserConfiguration userConfiguration)
+        {
+            EwsUtilities.ValidateParam(userConfiguration, "userConfiguration");
+
+            CreateUserConfigurationRequest request = new CreateUserConfigurationRequest(this);
+
+            request.UserConfiguration = userConfiguration;
+
+            return request.ExecuteAsync();
+        }
+
+        /// <summary>
+        /// Deletes a UserConfiguration.
+        /// </summary>
+        /// <param name="name">Name of the UserConfiguration to retrieve.</param>
+        /// <param name="parentFolderId">Id of the folder containing the UserConfiguration.</param>
+        internal System.Threading.Tasks.Task DeleteUserConfiguration(string name, FolderId parentFolderId)
+        {
+            EwsUtilities.ValidateParam(name, "name");
+            EwsUtilities.ValidateParam(parentFolderId, "parentFolderId");
+
+            DeleteUserConfigurationRequest request = new DeleteUserConfigurationRequest(this);
+
+            request.Name = name;
+            request.ParentFolderId = parentFolderId;
+
+            return request.ExecuteAsync();
+        }
+
+        /// <summary>
+        /// Gets a UserConfiguration.
+        /// </summary>
+        /// <param name="name">Name of the UserConfiguration to retrieve.</param>
+        /// <param name="parentFolderId">Id of the folder containing the UserConfiguration.</param>
+        /// <param name="properties">Properties to retrieve.</param>
+        /// <returns>A UserConfiguration.</returns>
+        internal async Task<UserConfiguration> GetUserConfiguration(
+            string name,
+            FolderId parentFolderId,
+            UserConfigurationProperties properties)
+        {
+            EwsUtilities.ValidateParam(name, "name");
+            EwsUtilities.ValidateParam(parentFolderId, "parentFolderId");
+
+            GetUserConfigurationRequest request = new GetUserConfigurationRequest(this);
+
+            request.Name = name;
+            request.ParentFolderId = parentFolderId;
+            request.Properties = properties;
+
+            return (await request.ExecuteAsync().ConfigureAwait(false))[0].UserConfiguration;
+        }
+
+        /// <summary>
+        /// Loads the properties of the specified userConfiguration.
+        /// </summary>
+        /// <param name="userConfiguration">The userConfiguration containing properties to load.</param>
+        /// <param name="properties">Properties to retrieve.</param>
+        internal System.Threading.Tasks.Task LoadPropertiesForUserConfiguration(UserConfiguration userConfiguration, UserConfigurationProperties properties)
+        {
+            EwsUtilities.Assert(
+                userConfiguration != null,
+                "ExchangeService.LoadPropertiesForUserConfiguration",
+                "userConfiguration is null");
+
+            GetUserConfigurationRequest request = new GetUserConfigurationRequest(this);
+
+            request.UserConfiguration = userConfiguration;
+            request.Properties = properties;
+
+            return request.ExecuteAsync();
+        }
+
+        /// <summary>
+        /// Updates a UserConfiguration.
+        /// </summary>
+        /// <param name="userConfiguration">The UserConfiguration.</param>
+        internal System.Threading.Tasks.Task UpdateUserConfiguration(UserConfiguration userConfiguration)
+        {
+            EwsUtilities.ValidateParam(userConfiguration, "userConfiguration");
+
+            UpdateUserConfigurationRequest request = new UpdateUserConfigurationRequest(this);
+
+            request.UserConfiguration = userConfiguration;
+
+            return request.ExecuteAsync();
+        }
+
+        #endregion
+
+        #region InboxRule operations
+        /// <summary>
+        /// Retrieves inbox rules of the authenticated user.
+        /// </summary>
+        /// <returns>A RuleCollection object containing the authenticated user's inbox rules.</returns>
+        public async Task<RuleCollection> GetInboxRules()
+        {
+            GetInboxRulesRequest request = new GetInboxRulesRequest(this);
+
+            return (await request.Execute().ConfigureAwait(false)).Rules;
+        }
+
+        /// <summary>
+        /// Retrieves the inbox rules of the specified user.
+        /// </summary>
+        /// <param name="mailboxSmtpAddress">The SMTP address of the user whose inbox rules should be retrieved.</param>
+        /// <returns>A RuleCollection object containing the inbox rules of the specified user.</returns>
+        public async Task<RuleCollection> GetInboxRules(string mailboxSmtpAddress)
+        {
+            EwsUtilities.ValidateParam(mailboxSmtpAddress, "MailboxSmtpAddress");
+
+            GetInboxRulesRequest request = new GetInboxRulesRequest(this);
+            request.MailboxSmtpAddress = mailboxSmtpAddress;
+
+            return (await request.Execute().ConfigureAwait(false)).Rules;
+        }
+
+        /// <summary>
+        /// Updates the authenticated user's inbox rules by applying the specified operations.
+        /// </summary>
+        /// <param name="operations">The operations that should be applied to the user's inbox rules.</param>
+        /// <param name="removeOutlookRuleBlob">Indicate whether or not to remove Outlook Rule Blob.</param>
+        public System.Threading.Tasks.Task UpdateInboxRules(
+            IEnumerable<RuleOperation> operations,
+            bool removeOutlookRuleBlob)
+        {
+            UpdateInboxRulesRequest request = new UpdateInboxRulesRequest(this);
+            request.InboxRuleOperations = operations;
+            request.RemoveOutlookRuleBlob = removeOutlookRuleBlob;
+            return request.Execute();
+        }
+
+        /// <summary>
+        /// Update the specified user's inbox rules by applying the specified operations.
+        /// </summary>
+        /// <param name="operations">The operations that should be applied to the user's inbox rules.</param>
+        /// <param name="removeOutlookRuleBlob">Indicate whether or not to remove Outlook Rule Blob.</param>
+        /// <param name="mailboxSmtpAddress">The SMTP address of the user whose inbox rules should be updated.</param>
+        public System.Threading.Tasks.Task UpdateInboxRules(
+            IEnumerable<RuleOperation> operations,
+            bool removeOutlookRuleBlob,
+            string mailboxSmtpAddress)
+        {
+            UpdateInboxRulesRequest request = new UpdateInboxRulesRequest(this);
+            request.InboxRuleOperations = operations;
+            request.RemoveOutlookRuleBlob = removeOutlookRuleBlob;
+            request.MailboxSmtpAddress = mailboxSmtpAddress;
+            return request.Execute();
+        }
+        #endregion
+
+        #region eDiscovery/Compliance operations
+
+        /// <summary>
+        /// Get dicovery search configuration
+        /// </summary>
+        /// <param name="searchId">Search Id</param>
+        /// <param name="expandGroupMembership">True if want to expand group membership</param>
+        /// <param name="inPlaceHoldConfigurationOnly">True if only want the inplacehold configuration</param>
+        /// <returns>Service response object</returns>
+        public Task<GetDiscoverySearchConfigurationResponse> GetDiscoverySearchConfiguration(string searchId, bool expandGroupMembership, bool inPlaceHoldConfigurationOnly)
+        {
+            GetDiscoverySearchConfigurationRequest request = new GetDiscoverySearchConfigurationRequest(this);
+            request.SearchId = searchId;
+            request.ExpandGroupMembership = expandGroupMembership;
+            request.InPlaceHoldConfigurationOnly = inPlaceHoldConfigurationOnly;
+
+            return request.Execute();
+        }
+
+        /// <summary>
+        /// Get searchable mailboxes
+        /// </summary>
+        /// <param name="searchFilter">Search filter</param>
+        /// <param name="expandGroupMembership">True if want to expand group membership</param>
+        /// <returns>Service response object</returns>
+        public Task<GetSearchableMailboxesResponse> GetSearchableMailboxes(string searchFilter, bool expandGroupMembership)
+        {
+            GetSearchableMailboxesRequest request = new GetSearchableMailboxesRequest(this);
+            request.SearchFilter = searchFilter;
+            request.ExpandGroupMembership = expandGroupMembership;
+
+            return request.Execute();
+        }
+
+        /// <summary>
+        /// Search mailboxes
+        /// </summary>
+        /// <param name="mailboxQueries">Collection of query and mailboxes</param>
+        /// <param name="resultType">Search result type</param>
+        /// <returns>Collection of search mailboxes response object</returns>
+        public Task<ServiceResponseCollection<SearchMailboxesResponse>> SearchMailboxes(IEnumerable<MailboxQuery> mailboxQueries, SearchResultType resultType)
+        {
+            SearchMailboxesRequest request = new SearchMailboxesRequest(this, ServiceErrorHandling.ReturnErrors);
+            if (mailboxQueries != null)
+            {
+                request.SearchQueries.AddRange(mailboxQueries);
+            }
+
+            request.ResultType = resultType;
+
+            return request.ExecuteAsync();
+        }
+
+        /// <summary>
+        /// Search mailboxes
+        /// </summary>
+        /// <param name="mailboxQueries">Collection of query and mailboxes</param>
+        /// <param name="resultType">Search result type</param>
+        /// <param name="sortByProperty">Sort by property name</param>
+        /// <param name="sortOrder">Sort order</param>
+        /// <param name="pageSize">Page size</param>
+        /// <param name="pageDirection">Page navigation direction</param>
+        /// <param name="pageItemReference">Item reference used for paging</param>
+        /// <returns>Collection of search mailboxes response object</returns>
+        public Task<ServiceResponseCollection<SearchMailboxesResponse>> SearchMailboxes(
+            IEnumerable<MailboxQuery> mailboxQueries,
+            SearchResultType resultType,
+            string sortByProperty,
+            SortDirection sortOrder,
+            int pageSize,
+            SearchPageDirection pageDirection,
+            string pageItemReference)
+        {
+            SearchMailboxesRequest request = new SearchMailboxesRequest(this, ServiceErrorHandling.ReturnErrors);
+            if (mailboxQueries != null)
+            {
+                request.SearchQueries.AddRange(mailboxQueries);
+            }
+
+            request.ResultType = resultType;
+            request.SortByProperty = sortByProperty;
+            request.SortOrder = sortOrder;
+            request.PageSize = pageSize;
+            request.PageDirection = pageDirection;
+            request.PageItemReference = pageItemReference;
+
+            return request.ExecuteAsync();
+        }
+
+        /// <summary>
+        /// Search mailboxes
+        /// </summary>
+        /// <param name="searchParameters">Search mailboxes parameters</param>
+        /// <returns>Collection of search mailboxes response object</returns>
+        public Task<ServiceResponseCollection<SearchMailboxesResponse>> SearchMailboxes(SearchMailboxesParameters searchParameters)
+        {
+            EwsUtilities.ValidateParam(searchParameters, "searchParameters");
+            EwsUtilities.ValidateParam(searchParameters.SearchQueries, "searchParameters.SearchQueries");
+
+            SearchMailboxesRequest request = this.CreateSearchMailboxesRequest(searchParameters);
+            return request.ExecuteAsync();
+        }
+
+        /// <summary>
+        /// Set hold on mailboxes
+        /// </summary>
+        /// <param name="holdId">Hold id</param>
+        /// <param name="actionType">Action type</param>
+        /// <param name="query">Query string</param>
+        /// <param name="mailboxes">Collection of mailboxes</param>
+        /// <returns>Service response object</returns>
+        public Task<SetHoldOnMailboxesResponse> SetHoldOnMailboxes(string holdId, HoldAction actionType, string query, string[] mailboxes)
+        {
+            SetHoldOnMailboxesRequest request = new SetHoldOnMailboxesRequest(this);
+            request.HoldId = holdId;
+            request.ActionType = actionType;
+            request.Query = query;
+            request.Mailboxes = mailboxes;
+            request.InPlaceHoldIdentity = null;
+
+            return request.Execute();
+        }
+
+        /// <summary>
+        /// Set hold on mailboxes
+        /// </summary>
+        /// <param name="holdId">Hold id</param>
+        /// <param name="actionType">Action type</param>
+        /// <param name="query">Query string</param>
+        /// <param name="inPlaceHoldIdentity">in-place hold identity</param>
+        /// <returns>Service response object</returns>
+        public Task<SetHoldOnMailboxesResponse> SetHoldOnMailboxes(string holdId, HoldAction actionType, string query, string inPlaceHoldIdentity)
+        {
+            return this.SetHoldOnMailboxes(holdId, actionType, query, inPlaceHoldIdentity, null);
+        }
+
+        /// <summary>
+        /// Set hold on mailboxes
+        /// </summary>
+        /// <param name="holdId">Hold id</param>
+        /// <param name="actionType">Action type</param>
+        /// <param name="query">Query string</param>
+        /// <param name="inPlaceHoldIdentity">in-place hold identity</param>
+        /// <param name="itemHoldPeriod">item hold period</param>
+        /// <returns>Service response object</returns>
+        public Task<SetHoldOnMailboxesResponse> SetHoldOnMailboxes(string holdId, HoldAction actionType, string query, string inPlaceHoldIdentity, string itemHoldPeriod)
+        {
+            SetHoldOnMailboxesRequest request = new SetHoldOnMailboxesRequest(this);
+            request.HoldId = holdId;
+            request.ActionType = actionType;
+            request.Query = query;
+            request.Mailboxes = null;
+            request.InPlaceHoldIdentity = inPlaceHoldIdentity;
+            request.ItemHoldPeriod = itemHoldPeriod;
+
+            return request.Execute();
+        }
+
+        /// <summary>
+        /// Set hold on mailboxes
+        /// </summary>
+        /// <param name="parameters">Set hold parameters</param>
+        /// <returns>Service response object</returns>
+        public Task<SetHoldOnMailboxesResponse> SetHoldOnMailboxes(SetHoldOnMailboxesParameters parameters)
+        {
+            EwsUtilities.ValidateParam(parameters, "parameters");
+
+            SetHoldOnMailboxesRequest request = new SetHoldOnMailboxesRequest(this);
+            request.HoldId = parameters.HoldId;
+            request.ActionType = parameters.ActionType;
+            request.Query = parameters.Query;
+            request.Mailboxes = parameters.Mailboxes;
+            request.Language = parameters.Language;
+            request.InPlaceHoldIdentity = parameters.InPlaceHoldIdentity;
+
+            return request.Execute();
+        }
+
+        /// <summary>
+        /// Get hold on mailboxes
+        /// </summary>
+        /// <param name="holdId">Hold id</param>
+        /// <returns>Service response object</returns>
+        public Task<GetHoldOnMailboxesResponse> GetHoldOnMailboxes(string holdId)
+        {
+            GetHoldOnMailboxesRequest request = new GetHoldOnMailboxesRequest(this);
+            request.HoldId = holdId;
+
+            return request.Execute();
+        }
+
+        /// <summary>
+        /// Get non indexable item details
+        /// </summary>
+        /// <param name="mailboxes">Array of mailbox legacy DN</param>
+        /// <returns>Service response object</returns>
+        public Task<GetNonIndexableItemDetailsResponse> GetNonIndexableItemDetails(string[] mailboxes)
+        {
+            return this.GetNonIndexableItemDetails(mailboxes, null, null, null);
+        }
+
+        /// <summary>
+        /// Get non indexable item details
+        /// </summary>
+        /// <param name="mailboxes">Array of mailbox legacy DN</param>
+        /// <param name="pageSize">The page size</param>
+        /// <param name="pageItemReference">Page item reference</param>
+        /// <param name="pageDirection">Page direction</param>
+        /// <returns>Service response object</returns>
+        public Task<GetNonIndexableItemDetailsResponse> GetNonIndexableItemDetails(string[] mailboxes, int? pageSize, string pageItemReference, SearchPageDirection? pageDirection)
+        {
+            GetNonIndexableItemDetailsParameters parameters = new GetNonIndexableItemDetailsParameters
+            {
+                Mailboxes = mailboxes,
+                PageSize = pageSize,
+                PageItemReference = pageItemReference,
+                PageDirection = pageDirection,
+                SearchArchiveOnly = false,
+            };
+
+            return GetNonIndexableItemDetails(parameters);
+        }
+
+        /// <summary>
+        /// Get non indexable item details
+        /// </summary>
+        /// <param name="parameters">Get non indexable item details parameters</param>
+        /// <returns>Service response object</returns>
+        public Task<GetNonIndexableItemDetailsResponse> GetNonIndexableItemDetails(GetNonIndexableItemDetailsParameters parameters)
+        {
+            GetNonIndexableItemDetailsRequest request = this.CreateGetNonIndexableItemDetailsRequest(parameters);
+
+            return request.Execute();
+        }
+
+        /// <summary>
+        /// Get non indexable item statistics
+        /// </summary>
+        /// <param name="mailboxes">Array of mailbox legacy DN</param>
+        /// <returns>Service response object</returns>
+        public Task<GetNonIndexableItemStatisticsResponse> GetNonIndexableItemStatistics(string[] mailboxes)
+        {
+            GetNonIndexableItemStatisticsParameters parameters = new GetNonIndexableItemStatisticsParameters
+            {
+                Mailboxes = mailboxes,
+                SearchArchiveOnly = false,
+            };
+
+            return this.GetNonIndexableItemStatistics(parameters);
+        }
+
+        /// <summary>
+        /// Get non indexable item statistics
+        /// </summary>
+        /// <param name="parameters">Get non indexable item statistics parameters</param>
+        /// <returns>Service response object</returns>
+        public Task<GetNonIndexableItemStatisticsResponse> GetNonIndexableItemStatistics(GetNonIndexableItemStatisticsParameters parameters)
+        {
+            GetNonIndexableItemStatisticsRequest request = this.CreateGetNonIndexableItemStatisticsRequest(parameters);
+
+            return request.Execute();
+        }
+
+        /// <summary>
+        /// Create get non indexable item details request
+        /// </summary>
+        /// <param name="parameters">Get non indexable item details parameters</param>
+        /// <returns>GetNonIndexableItemDetails request</returns>
+        private GetNonIndexableItemDetailsRequest CreateGetNonIndexableItemDetailsRequest(GetNonIndexableItemDetailsParameters parameters)
+        {
+            EwsUtilities.ValidateParam(parameters, "parameters");
+            EwsUtilities.ValidateParam(parameters.Mailboxes, "parameters.Mailboxes");
+
+            GetNonIndexableItemDetailsRequest request = new GetNonIndexableItemDetailsRequest(this);
+            request.Mailboxes = parameters.Mailboxes;
+            request.PageSize = parameters.PageSize;
+            request.PageItemReference = parameters.PageItemReference;
+            request.PageDirection = parameters.PageDirection;
+            request.SearchArchiveOnly = parameters.SearchArchiveOnly;
+
+            return request;
+        }
+
+        /// <summary>
+        /// Create get non indexable item statistics request
+        /// </summary>
+        /// <param name="parameters">Get non indexable item statistics parameters</param>
+        /// <returns>Service response object</returns>
+        private GetNonIndexableItemStatisticsRequest CreateGetNonIndexableItemStatisticsRequest(GetNonIndexableItemStatisticsParameters parameters)
+        {
+            EwsUtilities.ValidateParam(parameters, "parameters");
+            EwsUtilities.ValidateParam(parameters.Mailboxes, "parameters.Mailboxes");
+
+            GetNonIndexableItemStatisticsRequest request = new GetNonIndexableItemStatisticsRequest(this);
+            request.Mailboxes = parameters.Mailboxes;
+            request.SearchArchiveOnly = parameters.SearchArchiveOnly;
+
+            return request;
+        }
+
+        /// <summary>
+        /// Creates SearchMailboxesRequest from SearchMailboxesParameters
+        /// </summary>
+        /// <param name="searchParameters">search parameters</param>
+        /// <returns>request object</returns>
+        private SearchMailboxesRequest CreateSearchMailboxesRequest(SearchMailboxesParameters searchParameters)
+        {
+            SearchMailboxesRequest request = new SearchMailboxesRequest(this, ServiceErrorHandling.ReturnErrors);
+            request.SearchQueries.AddRange(searchParameters.SearchQueries);
+            request.ResultType = searchParameters.ResultType;
+            request.PreviewItemResponseShape = searchParameters.PreviewItemResponseShape;
+            request.SortByProperty = searchParameters.SortBy;
+            request.SortOrder = searchParameters.SortOrder;
+            request.Language = searchParameters.Language;
+            request.PerformDeduplication = searchParameters.PerformDeduplication;
+            request.PageSize = searchParameters.PageSize;
+            request.PageDirection = searchParameters.PageDirection;
+            request.PageItemReference = searchParameters.PageItemReference;
+
+            return request;
+        }
+        #endregion
+
+        #region MRM operations
+
+        /// <summary>
+        /// Get user retention policy tags.
+        /// </summary>
+        /// <returns>Service response object.</returns>
+        public Task<GetUserRetentionPolicyTagsResponse> GetUserRetentionPolicyTags()
+        {
+            GetUserRetentionPolicyTagsRequest request = new GetUserRetentionPolicyTagsRequest(this);
+
+            return request.Execute();
+        }
+
+        #endregion
+
+        #region Autodiscover
+
+        /// <summary>
+        /// Default implementation of AutodiscoverRedirectionUrlValidationCallback.
+        /// Always returns true indicating that the URL can be used.
+        /// </summary>
+        /// <param name="redirectionUrl">The redirection URL.</param>
+        /// <returns>Returns true.</returns>
+        private bool DefaultAutodiscoverRedirectionUrlValidationCallback(string redirectionUrl)
+        {
+            throw new AutodiscoverLocalException(string.Format(Strings.AutodiscoverRedirectBlocked, redirectionUrl));
+        }
+
+        /// <summary>
+        /// Initializes the Url property to the Exchange Web Services URL for the specified e-mail address by
+        /// calling the Autodiscover service.
+        /// </summary>
+        /// <param name="emailAddress">The email address to use.</param>
+        public System.Threading.Tasks.Task AutodiscoverUrl(string emailAddress)
+        {
+            return this.AutodiscoverUrl(emailAddress, this.DefaultAutodiscoverRedirectionUrlValidationCallback);
+        }
+
+        /// <summary>
+        /// Initializes the Url property to the Exchange Web Services URL for the specified e-mail address by
+        /// calling the Autodiscover service.
+        /// </summary>
+        /// <param name="emailAddress">The email address to use.</param>
+        /// <param name="validateRedirectionUrlCallback">The callback used to validate redirection URL.</param>
+        public async System.Threading.Tasks.Task AutodiscoverUrl(string emailAddress, AutodiscoverRedirectionUrlValidationCallback validateRedirectionUrlCallback)
+        {
+            Uri exchangeServiceUrl;
+
+            if (this.RequestedServerVersion > ExchangeVersion.Exchange2007_SP1)
+            {
+                try
+                {
+                    exchangeServiceUrl = await this.GetAutodiscoverUrl(
+                        emailAddress,
+                        this.RequestedServerVersion,
+                        validateRedirectionUrlCallback);
+
+                    this.Url = this.AdjustServiceUriFromCredentials(exchangeServiceUrl);
+                    return;
+                }
+                catch (AutodiscoverLocalException ex)
+                {
+                    this.TraceMessage(
+                        TraceFlags.AutodiscoverResponse,
+                        string.Format("Autodiscover service call failed with error '{0}'. Will try legacy service", ex.Message));
+                }
+                catch (ServiceRemoteException ex)
+                {
+                    // Special case: if the caller's account is locked we want to return this exception, not continue.
+                    if (ex is AccountIsLockedException)
+                    {
+                        throw;
+                    }
+
+                    this.TraceMessage(
+                        TraceFlags.AutodiscoverResponse,
+                        string.Format("Autodiscover service call failed with error '{0}'. Will try legacy service", ex.Message));
+                }
+            }
+
+            // Try legacy Autodiscover provider
+            exchangeServiceUrl = await this.GetAutodiscoverUrl(
+                emailAddress,
+                ExchangeVersion.Exchange2007_SP1,
+                validateRedirectionUrlCallback);
+
+            this.Url = this.AdjustServiceUriFromCredentials(exchangeServiceUrl);
+        }
+
+        /// <summary>
+        /// Adjusts the service URI based on the current type of credentials.
+        /// </summary>
+        /// <remarks>
+        /// Autodiscover will always return the "plain" EWS endpoint URL but if the client
+        /// is using WindowsLive credentials, ExchangeService needs to use the WS-Security endpoint.
+        /// </remarks>
+        /// <param name="uri">The URI.</param>
+        /// <returns>Adjusted URL.</returns>
+        private Uri AdjustServiceUriFromCredentials(Uri uri)
+        {
+            return (this.Credentials != null)
+                ? this.Credentials.AdjustUrl(uri)
+                : uri;
+        }
+
+        /// <summary>
+        /// Gets the EWS URL from Autodiscover.
+        /// </summary>
+        /// <param name="emailAddress">The email address.</param>
+        /// <param name="requestedServerVersion">Exchange version.</param>
+        /// <param name="validateRedirectionUrlCallback">The validate redirection URL callback.</param>
+        /// <returns>Ews URL</returns>
+        private async Task<Uri> GetAutodiscoverUrl(
+            string emailAddress,
+            ExchangeVersion requestedServerVersion,
+            AutodiscoverRedirectionUrlValidationCallback validateRedirectionUrlCallback)
+        {
+            AutodiscoverService autodiscoverService = new AutodiscoverService(this, requestedServerVersion)
+            {
+                RedirectionUrlValidationCallback = validateRedirectionUrlCallback,
+                EnableScpLookup = this.EnableScpLookup
+            };
+
+            GetUserSettingsResponse response = await autodiscoverService.GetUserSettings(
+                emailAddress,
+                UserSettingName.InternalEwsUrl,
+                UserSettingName.ExternalEwsUrl);
+
+            switch (response.ErrorCode)
+            {
+                case AutodiscoverErrorCode.NoError:
+                    return this.GetEwsUrlFromResponse(response, autodiscoverService.IsExternal.GetValueOrDefault(true));
+
+                case AutodiscoverErrorCode.InvalidUser:
+                    throw new ServiceRemoteException(
+                        string.Format(Strings.InvalidUser, emailAddress));
+
+                case AutodiscoverErrorCode.InvalidRequest:
+                    throw new ServiceRemoteException(
+                        string.Format(Strings.InvalidAutodiscoverRequest, response.ErrorMessage));
+
+                default:
+                    this.TraceMessage(
+                        TraceFlags.AutodiscoverConfiguration,
+                        string.Format("No EWS Url returned for user {0}, error code is {1}", emailAddress, response.ErrorCode));
+
+                    throw new ServiceRemoteException(response.ErrorMessage);
+            }
+        }
+
+        /// <summary>
+        /// Gets the EWS URL from Autodiscover GetUserSettings response.
+        /// </summary>
+        /// <param name="response">The response.</param>
+        /// <param name="isExternal">If true, Autodiscover call was made externally.</param>
+        /// <returns>EWS URL.</returns>
+        private Uri GetEwsUrlFromResponse(GetUserSettingsResponse response, bool isExternal)
+        {
+            string uriString;
+
+            // Figure out which URL to use: Internal or External.
+            // AutoDiscover may not return an external protocol. First try external, then internal.
+            // Either protocol may be returned without a configured URL.
+            if ((isExternal &&
+                response.TryGetSettingValue<string>(UserSettingName.ExternalEwsUrl, out uriString)) &&
+                !string.IsNullOrEmpty(uriString))
+            {
+                return new Uri(uriString);
+            }
+            else if ((response.TryGetSettingValue<string>(UserSettingName.InternalEwsUrl, out uriString) ||
+                     response.TryGetSettingValue<string>(UserSettingName.ExternalEwsUrl, out uriString)) &&
+                     !string.IsNullOrEmpty(uriString))
+            {
+                return new Uri(uriString);
+            }
+
+            // If Autodiscover doesn't return an internal or external EWS URL, throw an exception.
+            throw new AutodiscoverLocalException(Strings.AutodiscoverDidNotReturnEwsUrl);
+        }
+
+        #endregion
+
+        #region ClientAccessTokens
+
+        /// <summary>
+        /// GetClientAccessToken
+        /// </summary>
+        /// <param name="idAndTypes">Id and Types</param>
+        /// <returns>A ServiceResponseCollection providing token results for each of the specified id and types.</returns>
+        public Task<ServiceResponseCollection<GetClientAccessTokenResponse>> GetClientAccessToken(IEnumerable<KeyValuePair<string, ClientAccessTokenType>> idAndTypes)
+        {
+            GetClientAccessTokenRequest request = new GetClientAccessTokenRequest(this, ServiceErrorHandling.ReturnErrors);
+            List<ClientAccessTokenRequest> requestList = new List<ClientAccessTokenRequest>();
+            foreach (KeyValuePair<string, ClientAccessTokenType> idAndType in idAndTypes)
+            {
+                ClientAccessTokenRequest clientAccessTokenRequest = new ClientAccessTokenRequest(idAndType.Key, idAndType.Value);
+                requestList.Add(clientAccessTokenRequest);
+            }
+
+            return this.GetClientAccessToken(requestList.ToArray());
+        }
+
+        /// <summary>
+        /// GetClientAccessToken
+        /// </summary>
+        /// <param name="tokenRequests">Token requests array</param>
+        /// <returns>A ServiceResponseCollection providing token results for each of the specified id and types.</returns>
+        public Task<ServiceResponseCollection<GetClientAccessTokenResponse>> GetClientAccessToken(ClientAccessTokenRequest[] tokenRequests)
+        {
+            GetClientAccessTokenRequest request = new GetClientAccessTokenRequest(this, ServiceErrorHandling.ReturnErrors);
+            request.TokenRequests = tokenRequests;
+            return request.ExecuteAsync();
+        }
+
+        #endregion
+
+        #region Client Extensibility
+
+        /// <summary>
+        /// Get the app manifests.
+        /// </summary>
+        /// <returns>Collection of manifests</returns>
+        public async Task<Collection<XmlDocument>> GetAppManifests()
+        {
+            GetAppManifestsRequest request = new GetAppManifestsRequest(this);
+            return (await request.Execute().ConfigureAwait(false)).Manifests;
+        }
+
+        /// <summary>
+        /// Get the app manifests.  Works with Exchange 2013 SP1 or later EWS.
+        /// </summary>
+        /// <param name="apiVersionSupported">The api version supported by the client.</param>
+        /// <param name="schemaVersionSupported">The schema version supported by the client.</param>
+        /// <returns>Collection of manifests</returns>
+        public async Task<Collection<ClientApp>> GetAppManifests(string apiVersionSupported, string schemaVersionSupported)
+        {
+            GetAppManifestsRequest request = new GetAppManifestsRequest(this);
+            request.ApiVersionSupported = apiVersionSupported;
+            request.SchemaVersionSupported = schemaVersionSupported;
+
+            return (await request.Execute().ConfigureAwait(false)).Apps;
+        }
+
+        /// <summary>
+        /// Install App. 
+        /// </summary>
+        /// <param name="manifestStream">The manifest's plain text XML stream. 
+        /// Notice: Stream has state. If you want this function read from the expected position of the stream,
+        /// please make sure set read position by manifestStream.Position = expectedPosition.
+        /// Be aware read manifestStream.Lengh puts stream's Position at stream end.
+        /// If you retrieve manifestStream.Lengh before call this function, nothing will be read.
+        /// When this function succeeds, manifestStream is closed. This is by EWS design to 
+        /// release resource in timely manner. </param>
+        /// <remarks>Exception will be thrown for errors. </remarks>
+        public System.Threading.Tasks.Task InstallApp(Stream manifestStream)
+        {
+            EwsUtilities.ValidateParam(manifestStream, "manifestStream");
+
+            return this.InternalInstallApp(manifestStream, marketplaceAssetId: null, marketplaceContentMarket: null, sendWelcomeEmail: false);
+        }
+
+        /// <summary>
+        /// Install App. 
+        /// </summary>
+        /// <param name="manifestStream">The manifest's plain text XML stream. 
+        /// Notice: Stream has state. If you want this function read from the expected position of the stream,
+        /// please make sure set read position by manifestStream.Position = expectedPosition.
+        /// Be aware read manifestStream.Lengh puts stream's Position at stream end.
+        /// If you retrieve manifestStream.Lengh before call this function, nothing will be read.
+        /// When this function succeeds, manifestStream is closed. This is by EWS design to 
+        /// release resource in timely manner. </param>
+        /// <param name="marketplaceAssetId">The asset id of the addin in marketplace</param>
+        /// <param name="marketplaceContentMarket">The target market for content</param>
+        /// <param name="sendWelcomeEmail">Whether to send welcome email for the addin</param>
+        /// <returns>True if the app was not already installed. False if it was not installed. Null if it is not a user mailbox.</returns>
+        /// <remarks>Exception will be thrown for errors. </remarks>
+        internal async Task<bool?> InternalInstallApp(Stream manifestStream, string marketplaceAssetId, string marketplaceContentMarket, bool sendWelcomeEmail)
+        {
+            EwsUtilities.ValidateParam(manifestStream, "manifestStream");
+
+            InstallAppRequest request = new InstallAppRequest(this, manifestStream, marketplaceAssetId, marketplaceContentMarket, false);
+
+            InstallAppResponse response = await request.Execute().ConfigureAwait(false);
+
+            return response.WasFirstInstall;
+        }
+
+        /// <summary>
+        /// Uninstall app. 
+        /// </summary>
+        /// <param name="id">App ID</param>
+        /// <remarks>Exception will be thrown for errors. </remarks>
+        public System.Threading.Tasks.Task UninstallApp(string id)
+        {
+            EwsUtilities.ValidateParam(id, "id");
+
+            UninstallAppRequest request = new UninstallAppRequest(this, id);
+
+            return request.Execute();
+        }
+
+        /// <summary>
+        /// Disable App.
+        /// </summary>
+        /// <param name="id">App ID</param>
+        /// <param name="disableReason">Disable reason</param>
+        /// <remarks>Exception will be thrown for errors. </remarks>
+        public System.Threading.Tasks.Task DisableApp(string id, DisableReasonType disableReason)
+        {
+            EwsUtilities.ValidateParam(id, "id");
+            EwsUtilities.ValidateParam(disableReason, "disableReason");
+
+            DisableAppRequest request = new DisableAppRequest(this, id, disableReason);
+
+            return request.Execute();
+        }
+
+        /// <summary>
+        /// Sets the consent state of an extension.
+        /// </summary>
+        /// <param name="id">Extension id.</param>
+        /// <param name="state">Sets the consent state of an extension.</param>
+        /// <remarks>Exception will be thrown for errors. </remarks>
+        public System.Threading.Tasks.Task RegisterConsent(string id, ConsentState state)
+        {
+            EwsUtilities.ValidateParam(id, "id");
+            EwsUtilities.ValidateParam(state, "state");
+
+            RegisterConsentRequest request = new RegisterConsentRequest(this, id, state);
+
+            return request.Execute();
+        }
+
+        /// <summary>
+        /// Get App Marketplace Url.
+        /// </summary>
+        /// <remarks>Exception will be thrown for errors. </remarks>
+        public Task<string> GetAppMarketplaceUrl()
+        {
+            return GetAppMarketplaceUrl(null, null);
+        }
+
+        /// <summary>
+        /// Get App Marketplace Url.  Works with Exchange 2013 SP1 or later EWS.
+        /// </summary>
+        /// <param name="apiVersionSupported">The api version supported by the client.</param>
+        /// <param name="schemaVersionSupported">The schema version supported by the client.</param>
+        /// <remarks>Exception will be thrown for errors. </remarks>
+        public async Task<string> GetAppMarketplaceUrl(string apiVersionSupported, string schemaVersionSupported)
+        {
+            GetAppMarketplaceUrlRequest request = new GetAppMarketplaceUrlRequest(this);
+            request.ApiVersionSupported = apiVersionSupported;
+            request.SchemaVersionSupported = schemaVersionSupported;
+
+            return (await request.Execute().ConfigureAwait(false)).AppMarketplaceUrl;
+        }
+
+        /// <summary>
+        /// Get the client extension data. This method is used in server-to-server calls to retrieve ORG extensions for
+        /// admin powershell/UMC access and user's powershell/UMC access as well as user's activation for OWA/Outlook.
+        /// This is expected to never be used or called directly from user client.
+        /// </summary>
+        /// <param name="requestedExtensionIds">An array of requested extension IDs to return.</param>
+        /// <param name="shouldReturnEnabledOnly">Whether enabled extension only should be returned, e.g. for user's
+        /// OWA/Outlook activation scenario.</param>
+        /// <param name="isUserScope">Whether it's called from admin or user scope</param>
+        /// <param name="userId">Specifies optional (if called with user scope) user identity. This will allow to do proper
+        /// filtering in cases where admin installs an extension for specific users only</param>
+        /// <param name="userEnabledExtensionIds">Optional list of org extension IDs which user enabled. This is necessary for
+        /// proper result filtering on the server end. E.g. if admin installed N extensions but didn't enable them, it does not
+        /// make sense to return manifests for those which user never enabled either. Used only when asked
+        /// for enabled extension only (activation scenario).</param>
+        /// <param name="userDisabledExtensionIds">Optional list of org extension IDs which user disabled. This is necessary for
+        /// proper result filtering on the server end. E.g. if admin installed N optional extensions and enabled them, it does
+        /// not make sense to retrieve manifests for extensions which user disabled for him or herself. Used only when asked
+        /// for enabled extension only (activation scenario).</param>
+        /// <param name="isDebug">Optional flag to indicate whether it is debug mode. 
+        /// If it is, org master table in arbitration mailbox will be returned for debugging purpose.</param>
+        /// <returns>Collection of ClientExtension objects</returns>
+        public Task<GetClientExtensionResponse> GetClientExtension(
+            StringList requestedExtensionIds,
+            bool shouldReturnEnabledOnly,
+            bool isUserScope,
+            string userId,
+            StringList userEnabledExtensionIds,
+            StringList userDisabledExtensionIds,
+            bool isDebug)
+        {
+            GetClientExtensionRequest request = new GetClientExtensionRequest(
+                this,
+                requestedExtensionIds,
+                shouldReturnEnabledOnly,
+                isUserScope,
+                userId,
+                userEnabledExtensionIds,
+                userDisabledExtensionIds,
+                isDebug);
+
+            return request.Execute();
+        }
+
+        /// <summary>
+        /// Get the OME (i.e. Office Message Encryption) configuration data. This method is used in server-to-server calls to retrieve OME configuration
+        /// </summary>
+        /// <returns>OME Configuration response object</returns>
+        public Task<GetOMEConfigurationResponse> GetOMEConfiguration()
+        {
+            GetOMEConfigurationRequest request = new GetOMEConfigurationRequest(this);
+
+            return request.Execute();
+        }
+
+        /// <summary>
+        /// Set the OME (i.e. Office Message Encryption) configuration data. This method is used in server-to-server calls to set encryption configuration
+        /// </summary>
+        /// <param name="xml">The xml</param>
+        public System.Threading.Tasks.Task SetOMEConfiguration(string xml)
+        {
+            SetOMEConfigurationRequest request = new SetOMEConfigurationRequest(this, xml);
+
+            return request.Execute();
+        }
+
+        /// <summary>
+        /// Set the client extension data. This method is used in server-to-server calls to install/uninstall/configure ORG
+        /// extensions to support admin's management of ORG extensions via powershell/UMC.
+        /// </summary>
+        /// <param name="actions">List of actions to execute.</param>
+        public System.Threading.Tasks.Task SetClientExtension(List<SetClientExtensionAction> actions)
+        {
+            SetClientExtensionRequest request = new SetClientExtensionRequest(this, actions);
+
+            return request.ExecuteAsync();
+        }
+
+        #endregion
+
+        #region Groups
+        /// <summary>
+        /// Gets the list of unified groups associated with the user
+        /// </summary>
+        /// <param name="requestedUnifiedGroupsSets">The Requested Unified Groups Sets</param>
+        /// <param name="userSmtpAddress">The smtp address of accessing user.</param>
+        /// <returns>UserUnified groups.</returns>
+        public Task<Collection<UnifiedGroupsSet>> GetUserUnifiedGroups(
+                            IEnumerable<RequestedUnifiedGroupsSet> requestedUnifiedGroupsSets,
+                            string userSmtpAddress)
+        {
+            EwsUtilities.ValidateParam(requestedUnifiedGroupsSets, "requestedUnifiedGroupsSets");
+            EwsUtilities.ValidateParam(userSmtpAddress, "userSmtpAddress");
+
+            return this.GetUserUnifiedGroupsInternal(requestedUnifiedGroupsSets, userSmtpAddress);
+        }
+
+        /// <summary>
+        /// Gets the list of unified groups associated with the user
+        /// </summary>
+        /// <param name="requestedUnifiedGroupsSets">The Requested Unified Groups Sets</param>
+        /// <returns>UserUnified groups.</returns>
+        public Task<Collection<UnifiedGroupsSet>> GetUserUnifiedGroups(IEnumerable<RequestedUnifiedGroupsSet> requestedUnifiedGroupsSets)
+        {
+            EwsUtilities.ValidateParam(requestedUnifiedGroupsSets, "requestedUnifiedGroupsSets");
+            return this.GetUserUnifiedGroupsInternal(requestedUnifiedGroupsSets, null);
+        }
+
+        /// <summary>
+        /// Gets the list of unified groups associated with the user
+        /// </summary>
+        /// <param name="requestedUnifiedGroupsSets">The Requested Unified Groups Sets</param>
+        /// <param name="userSmtpAddress">The smtp address of accessing user.</param>
+        /// <returns>UserUnified groups.</returns>
+        private async Task<Collection<UnifiedGroupsSet>> GetUserUnifiedGroupsInternal(
+                            IEnumerable<RequestedUnifiedGroupsSet> requestedUnifiedGroupsSets,
+                            string userSmtpAddress)
+        {
+            GetUserUnifiedGroupsRequest request = new GetUserUnifiedGroupsRequest(this);
+
+            if (!string.IsNullOrEmpty(userSmtpAddress))
+            {
+                request.UserSmtpAddress = userSmtpAddress;
+            }
+
+            if (requestedUnifiedGroupsSets != null)
+            {
+                request.RequestedUnifiedGroupsSets = requestedUnifiedGroupsSets;
+            }
+
+            return (await request.Execute().ConfigureAwait(false)).GroupsSets;
+        }
+
+        /// <summary>
+        /// Gets the UnifiedGroupsUnseenCount for the group specfied 
+        /// </summary>
+        /// <param name="groupMailboxSmtpAddress">The smtpaddress of group for which unseendata is desired</param>
+        /// <param name="lastVisitedTimeUtc">The LastVisitedTimeUtc of group for which unseendata is desired</param>
+        /// <returns>UnifiedGroupsUnseenCount</returns>
+        public async Task<int> GetUnifiedGroupUnseenCount(string groupMailboxSmtpAddress, DateTime lastVisitedTimeUtc)
+        {
+            EwsUtilities.ValidateParam(groupMailboxSmtpAddress, "groupMailboxSmtpAddress");
+
+            GetUnifiedGroupUnseenCountRequest request = new GetUnifiedGroupUnseenCountRequest(
+                this, lastVisitedTimeUtc, UnifiedGroupIdentityType.SmtpAddress, groupMailboxSmtpAddress);
+
+            request.AnchorMailbox = groupMailboxSmtpAddress;
+
+            return (await request.Execute().ConfigureAwait(false)).UnseenCount;
+        }
+
+        /// <summary>
+        /// Sets the LastVisitedTime for the group specfied 
+        /// </summary>
+        /// <param name="groupMailboxSmtpAddress">The smtpaddress of group for which unseendata is desired</param>
+        /// <param name="lastVisitedTimeUtc">The LastVisitedTimeUtc of group for which unseendata is desired</param>
+        public System.Threading.Tasks.Task SetUnifiedGroupLastVisitedTime(string groupMailboxSmtpAddress, DateTime lastVisitedTimeUtc)
+        {
+            EwsUtilities.ValidateParam(groupMailboxSmtpAddress, "groupMailboxSmtpAddress");
+
+            SetUnifiedGroupLastVisitedTimeRequest request = new SetUnifiedGroupLastVisitedTimeRequest(this, lastVisitedTimeUtc, UnifiedGroupIdentityType.SmtpAddress, groupMailboxSmtpAddress);
+
+            return request.Execute();
+        }
+
+        #endregion
+
+        #region Diagnostic Method -- Only used by test
+
+        /// <summary>
+        /// Executes the diagnostic method.
+        /// </summary>
+        /// <param name="verb">The verb.</param>
+        /// <param name="parameter">The parameter.</param>
+        /// <returns></returns>
+        internal async Task<XmlDocument> ExecuteDiagnosticMethod(string verb, XmlNode parameter)
+        {
+            ExecuteDiagnosticMethodRequest request = new ExecuteDiagnosticMethodRequest(this);
+            request.Verb = verb;
+            request.Parameter = parameter;
+
+            return (await request.ExecuteAsync().ConfigureAwait(false))[0].ReturnValue;
+        }
+        #endregion
+
+        #region Validation
+
+        /// <summary>
+        /// Validates this instance.
+        /// </summary>
+        internal override void Validate()
+        {
+            base.Validate();
+
+            if (this.Url == null)
+            {
+                throw new ServiceLocalException(Strings.ServiceUrlMustBeSet);
+            }
+
+            if (this.PrivilegedUserId != null && this.ImpersonatedUserId != null)
+            {
+                throw new ServiceLocalException(Strings.CannotSetBothImpersonatedAndPrivilegedUser);
+            }
+
+            // only one of PrivilegedUserId|ImpersonatedUserId|ManagementRoles can be set.
+        }
+
+        /// <summary>
+        /// Validates a new-style version string.
+        /// This validation is not as strict as server-side validation.
+        /// </summary>
+        /// <param name="version"> the version string </param>
+        /// <remarks>
+        /// The target version string has a required part and an optional part.
+        /// The required part is two integers separated by a dot, major.minor
+        /// The optional part is a minimum required version, minimum=major.minor
+        /// Examples:
+        ///   X-EWS-TargetVersion: 2.4
+        ///   X-EWS_TargetVersion: 2.9; minimum=2.4
+        /// </remarks>
+        internal static void ValidateTargetVersion(string version)
+        {
+            const char ParameterSeparator = ';';
+            const string LegacyVersionPrefix = "Exchange20";
+            const char ParameterValueSeparator = '=';
+            const string ParameterName = "minimum";
+
+            if (String.IsNullOrEmpty(version))
+            {
+                throw new ArgumentException("Target version must not be empty.");
+            }
+
+            string[] parts = version.Trim().Split(ParameterSeparator);
+            switch (parts.Length)
+            {
+                case 1:
+                    // Validate the header value. We allow X.Y or Exchange20XX.
+                    string part1 = parts[0].Trim();
+                    if (parts[0].StartsWith(LegacyVersionPrefix))
+                    {
+                        // Close enough; misses corner cases like "Exchange2001". Server will do complete validation.
+                    }
+                    else if (ExchangeService.IsMajorMinor(part1))
+                    {
+                        // Also close enough; misses corner cases like ".5".
+                    }
+                    else
+                    {
+                        throw new ArgumentException("Target version must match X.Y or Exchange20XX.");
+                    }
+
+                    break;
+
+                case 2:
+                    // Validate the optional minimum version parameter, "minimum=X.Y"
+                    string part2 = parts[1].Trim();
+                    string[] minParts = part2.Split(ParameterValueSeparator);
+                    if (minParts.Length == 2 &&
+                        minParts[0].Trim().Equals(ParameterName, StringComparison.OrdinalIgnoreCase) &&
+                        ExchangeService.IsMajorMinor(minParts[1].Trim()))
+                    {
+                        goto case 1;
+                    }
+
+                    throw new ArgumentException("Target version must match X.Y or Exchange20XX.");
+
+                default:
+                    throw new ArgumentException("Target version should have the form.");
+            }
+        }
+
+        private static bool IsMajorMinor(string versionPart)
+        {
+            const char MajorMinorSeparator = '.';
+
+            string[] parts = versionPart.Split(MajorMinorSeparator);
+            if (parts.Length != 2)
+            {
+                return false;
+            }
+
+            foreach (string s in parts)
+            {
+                foreach (char c in s)
+                {
+                    if (!Char.IsDigit(c))
+                    {
+                        return false;
+                    }
+                }
+            }
+
+            return true;
+        }
+
+        #endregion
+
+        #region Constructors
+
+        /// <summary>
+        /// Initializes a new instance of the <see cref="ExchangeService"/> class, targeting
+        /// the latest supported version of EWS and scoped to the system's current time zone.
+        /// </summary>
+        public ExchangeService()
+            : base()
+        {
+        }
+
+        /// <summary>
+        /// Initializes a new instance of the <see cref="ExchangeService"/> class, targeting
+        /// the latest supported version of EWS and scoped to the specified time zone.
+        /// </summary>
+        /// <param name="timeZone">The time zone to which the service is scoped.</param>
+        public ExchangeService(TimeZoneInfo timeZone)
+            : base(timeZone)
+        {
+        }
+
+        /// <summary>
+        /// Initializes a new instance of the <see cref="ExchangeService"/> class, targeting
+        /// the specified version of EWS and scoped to the system's current time zone.
+        /// </summary>
+        /// <param name="requestedServerVersion">The version of EWS that the service targets.</param>
+        public ExchangeService(ExchangeVersion requestedServerVersion)
+            : base(requestedServerVersion)
+        {
+        }
+
+        /// <summary>
+        /// Initializes a new instance of the <see cref="ExchangeService"/> class, targeting
+        /// the specified version of EWS and scoped to the specified time zone.
+        /// </summary>
+        /// <param name="requestedServerVersion">The version of EWS that the service targets.</param>
+        /// <param name="timeZone">The time zone to which the service is scoped.</param>
+        public ExchangeService(ExchangeVersion requestedServerVersion, TimeZoneInfo timeZone)
+            : base(requestedServerVersion, timeZone)
+        {
+        }
+
+        /// <summary>
+        /// Initializes a new instance of the <see cref="ExchangeService"/> class, targeting
+        /// the specified version of EWS and scoped to the system's current time zone.
+        /// </summary>
+        /// <param name="targetServerVersion">The version (new style) of EWS that the service targets.</param>
+        /// <remarks>
+        /// The target version string has a required part and an optional part.
+        /// The required part is two integers separated by a dot, major.minor
+        /// The optional part is a minimum required version, minimum=major.minor
+        /// Examples:
+        ///   X-EWS-TargetVersion: 2.4
+        ///   X-EWS_TargetVersion: 2.9; minimum=2.4
+        /// </remarks>
+        internal ExchangeService(string targetServerVersion)
+            : base(ExchangeVersion.Exchange2013)
+        {
+            ExchangeService.ValidateTargetVersion(targetServerVersion);
+            this.TargetServerVersion = targetServerVersion;
+        }
+
+        /// <summary>
+        /// Initializes a new instance of the <see cref="ExchangeService"/> class, targeting
+        /// the specified version of EWS and scoped to the specified time zone.
+        /// </summary>
+        /// <param name="targetServerVersion">The version (new style) of EWS that the service targets.</param>
+        /// <param name="timeZone">The time zone to which the service is scoped.</param>
+        /// <remarks>
+        /// The new style version string has a required part and an optional part.
+        /// The required part is two integers separated by a dot, major.minor
+        /// The optional part is a minimum required version, minimum=major.minor
+        /// Examples:
+        ///   2.4
+        ///   2.9; minimum=2.4
+        /// </remarks>
+        internal ExchangeService(string targetServerVersion, TimeZoneInfo timeZone)
+            : base(ExchangeVersion.Exchange2013, timeZone)
+        {
+            ExchangeService.ValidateTargetVersion(targetServerVersion);
+            this.TargetServerVersion = targetServerVersion;
+        }
+
+        #endregion
+
+        #region Utilities
+        /// <summary>
+        /// Creates an HttpWebRequest instance and initializes it with the appropriate parameters,
+        /// based on the configuration of this service object.
+        /// </summary>
+        /// <param name="methodName">Name of the method.</param>
+        /// <returns>
+        /// An initialized instance of HttpWebRequest.
+        /// </returns>
+        internal IEwsHttpWebRequest PrepareHttpWebRequest(string methodName)
+        {
+            Uri endpoint = this.Url;
+            this.RegisterCustomBasicAuthModule();
+
+            endpoint = this.AdjustServiceUriFromCredentials(endpoint);
+
+            IEwsHttpWebRequest request = this.PrepareHttpWebRequestForUrl(
+                endpoint,
+                this.AcceptGzipEncoding,
+                true);
+
+            if (!String.IsNullOrEmpty(this.TargetServerVersion))
+            {
+                request.Headers.TryAddWithoutValidation(ExchangeService.TargetServerVersionHeaderName, this.TargetServerVersion);
+            }
+
+            return request;
+        }
+
+        /// <summary>
+        /// Sets the type of the content.
+        /// </summary>
+        /// <param name="request">The request.</param>
+        internal override void SetContentType(IEwsHttpWebRequest request)
+        {
+            request.ContentType = "text/xml; charset=utf-8";
+            request.Accept = "text/xml";
+        }
+
+        /// <summary>
+        /// Processes an HTTP error response.
+        /// </summary>
+        /// <param name="httpWebResponse">The HTTP web response.</param>
+        /// <param name="webException">The web exception.</param>
+        internal override void ProcessHttpErrorResponse(IEwsHttpWebResponse httpWebResponse, EwsHttpClientException webException)
+        {
+            this.InternalProcessHttpErrorResponse(
+                httpWebResponse,
+                webException,
+                TraceFlags.EwsResponseHttpHeaders,
+                TraceFlags.EwsResponse);
+        }
+
+        #endregion
+
+        #region Properties
+
+        /// <summary>
+        /// Gets or sets the URL of the Exchange Web Services. 
+        /// </summary>
+        public Uri Url
+        {
+            get { return this.url; }
+            set { this.url = value; }
+        }
+
+        /// <summary>
+        /// Gets or sets the Id of the user that EWS should impersonate. 
+        /// </summary>
+        public ImpersonatedUserId ImpersonatedUserId
+        {
+            get { return this.impersonatedUserId; }
+            set { this.impersonatedUserId = value; }
+        }
+
+        /// <summary>
+        /// Gets or sets the Id of the user that EWS should open his/her mailbox with privileged logon type. 
+        /// </summary>
+        internal PrivilegedUserId PrivilegedUserId
+        {
+            get { return this.privilegedUserId; }
+            set { this.privilegedUserId = value; }
+        }
+
+        /// <summary>
+        /// 
+        /// </summary>
+        public ManagementRoles ManagementRoles
+        {
+            get { return this.managementRoles; }
+            set { this.managementRoles = value; }
+        }
+
+        /// <summary>
+        /// Gets or sets the preferred culture for messages returned by the Exchange Web Services.
+        /// </summary>
+        public CultureInfo PreferredCulture
+        {
+            get { return this.preferredCulture; }
+            set { this.preferredCulture = value; }
+        }
+
+        /// <summary>
+        /// Gets or sets the DateTime precision for DateTime values returned from Exchange Web Services.
+        /// </summary>
+        public DateTimePrecision DateTimePrecision
+        {
+            get { return this.dateTimePrecision; }
+            set { this.dateTimePrecision = value; }
+        }
+
+        /// <summary>
+        /// Gets or sets a file attachment content handler.
+        /// </summary>
+        public IFileAttachmentContentHandler FileAttachmentContentHandler
+        {
+            get { return this.fileAttachmentContentHandler; }
+            set { this.fileAttachmentContentHandler = value; }
+        }
+
+        /// <summary>
+        /// Gets the time zone this service is scoped to.
+        /// </summary>
+        public new TimeZoneInfo TimeZone
+        {
+            get { return base.TimeZone; }
+        }
+
+        /// <summary>
+        /// Provides access to the Unified Messaging functionalities.
+        /// </summary>
+        public UnifiedMessaging UnifiedMessaging
+        {
+            get
+            {
+                if (this.unifiedMessaging == null)
+                {
+                    this.unifiedMessaging = new UnifiedMessaging(this);
+                }
+
+                return this.unifiedMessaging;
+            }
+        }
+
+        /// <summary>
+        /// Gets or sets a value indicating whether the AutodiscoverUrl method should perform SCP (Service Connection Point) record lookup when determining
+        /// the Autodiscover service URL.
+        /// </summary>
+        public bool EnableScpLookup
+        {
+            get { return this.enableScpLookup; }
+            set { this.enableScpLookup = value; }
+        }
+
+        /// <summary>
+        /// Exchange 2007 compatibility mode flag. (Off by default)
+        /// </summary>
+        private bool exchange2007CompatibilityMode;
+
+        /// <summary>
+        /// Gets or sets a value indicating whether Exchange2007 compatibility mode is enabled.
+        /// </summary>
+        /// <remarks>
+        /// In order to support E12 servers, the Exchange2007CompatibilityMode property can be used 
+        /// to indicate that we should use "Exchange2007" as the server version string rather than 
+        /// Exchange2007_SP1.
+        /// </remarks>
+        internal bool Exchange2007CompatibilityMode
+        {
+            get { return this.exchange2007CompatibilityMode; }
+            set { this.exchange2007CompatibilityMode = value; }
+        }
+
+        /// <summary>
+        /// Gets or sets a value indicating whether trace output is pretty printed.
+        /// </summary>
+        public bool TraceEnablePrettyPrinting
+        {
+            get { return this.traceEnablePrettyPrinting; }
+            set { this.traceEnablePrettyPrinting = value; }
+        }
+
+        /// <summary>
+        /// Gets or sets the target server version string (newer than Exchange2013).
+        /// </summary>
+        internal string TargetServerVersion
+        {
+            get
+            {
+                return this.targetServerVersion;
+            }
+
+            set
+            {
+                ExchangeService.ValidateTargetVersion(value);
+                this.targetServerVersion = value;
+            }
+        }
+
+        #endregion
+    }
 }